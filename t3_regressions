#!/bin/bash

RUN_TESTS='yes'
OUT_FILE=''
while getopts 'sho:' opt; do
    case $opt in
        s) RUN_TESTS='no' ;;
        o) OUT_FILE=$OPTARG ;;
        ?) echo 'Run with -s to skip "mvn test", -o <file> to output the failures to a file' ; exit 1 ;;
    esac
done

echo "Getting known failures from nighthawk."
KNOWN_FAILURES=$(wget -qO - http://172.16.20.117/t3-regressions/known-failures)
if [ -n "$OUT_FILE" ]; then
    echo "...outputting to $OUT_FILE"
    echo "$KNOWN_FAILURES" > $OUT_FILE
fi

if [ "$RUN_TESTS" = "yes" ]; then
    CMD='mvn test -Dtest=PostgresServerMiscYamlIT -Dakiban.test.extraJvmArgs=-Dnewtypes=true'
    echo "Running tests: $CMD"
    echo '...'
    time ($CMD > /dev/null)
    echo "Tests finished."
else
    echo "Skipping tests run."
fi

BASE=$(dirname $(readlink -f $0))
FAILED=$(grep '^testYaml' $BASE/target/surefire-reports/com.akiban.sql.pg.PostgresServerMiscYamlIT.txt | sed -r 's/testYaml \[([^]]*).*/\1/' | sort)
FAILDIFF=$(diff --suppress-common-lines <(echo "$KNOWN_FAILURES") <(echo "$FAILED"))
REGRESSIONS=$(echo "$FAILDIFF" | grep '>')
FIXES=$(echo "$FAILDIFF" | grep '<')
RESULT="neither"
REGRESSIONS_COUNT=0
FIXES_COUNT=0
if [ -n "$FIXES" ]; then
    echo "$FIXES"       | sed 's/^< /Fixed:     /'
    FIXES_COUNT=$(echo "$FIXES" | wc -l)
    RESULT="fixes"
fi
if [ -n "$REGRESSIONS" ]; then
    echo "$REGRESSIONS" | sed 's/^> /REGRESSED: /'
    REGRESSIONS_COUNT=$(echo "$REGRESSIONS" | wc -l)
    RESULT="regressions"
fi

echo "Fixes:       $FIXES_COUNT"
echo "Regressions: $REGRESSIONS_COUNT"

EXIT_CODE=1
<<<<<<< HEAD
if [ "$RESULT" = "fixes" ]; then
    if [ -n "$FAILED" ]; then
        echo "Updating expected failures file with $(echo "$FAILED" | wc -l) failures"
    else
        echo "No failures!!!"
    fi
    echo "$FAILED" > $FAILURES_FILE
=======
if [ "$RESULT" = "fixes" ] && [ -n "$OUT_FILE" ]; then
    echo "Updating expected failures file"
    echo "$FAILED" > $OUT_FILE
elif [ "$RESULT" = "neither" ]; then
    EXIT_CODE=0
    echo "No fixes or regressions."
>>>>>>> dacbc276
fi
exit $EXIT_CODE<|MERGE_RESOLUTION|>--- conflicted
+++ resolved
@@ -50,21 +50,15 @@
 echo "Regressions: $REGRESSIONS_COUNT"
 
 EXIT_CODE=1
-<<<<<<< HEAD
-if [ "$RESULT" = "fixes" ]; then
+if [ "$RESULT" = "fixes" ] && [ -n "$OUT_FILE" ]; then
     if [ -n "$FAILED" ]; then
         echo "Updating expected failures file with $(echo "$FAILED" | wc -l) failures"
     else
         echo "No failures!!!"
     fi
-    echo "$FAILED" > $FAILURES_FILE
-=======
-if [ "$RESULT" = "fixes" ] && [ -n "$OUT_FILE" ]; then
-    echo "Updating expected failures file"
     echo "$FAILED" > $OUT_FILE
 elif [ "$RESULT" = "neither" ]; then
     EXIT_CODE=0
     echo "No fixes or regressions."
->>>>>>> dacbc276
 fi
 exit $EXIT_CODE