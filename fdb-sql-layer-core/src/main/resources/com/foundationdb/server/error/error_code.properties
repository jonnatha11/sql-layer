#
# Class 00 - Normal Successful completion
#
SUCCESSFUL_COMPLETION       = Successful completion
#
# Class 08 - Connection Failure(s)
#
CONNECTION_TERMINATED       = Connection terminated due to {0}
UNSUPPORTED_PROTOCOL        = Unsupported {0}
#
# Class 0A - feature not supported
#
UNSUPPORTED_SQL             = Unsupported SQL: {0}
UNSUPPORTED_PARAMETERS      = Parameters to queries unsupported
UNSUPPORTED_EXPLAIN         = Optimizer does not support `EXPLAIN`
UNSUPPORTED_CREATE_SELECT   = Unsupported `CREATE TABLE` from `SELECT`
UNSUPPORTED_FK_INDEX        = Unsupported non-grouping Foreign Key
UNSUPPORTED_CHECK           = Unsupported check constraint
UNSUPPORTED_GROUP_UNIQUE    = Group index `{0}` can not be a unique index
UNSUPPORTED_INDEX_PREFIX    = Unsupported index prefix for `{0}`.`{1}`.`{2}`
SELECT_EXISTS_ERROR         = Cannot `SELECT *` in non-EXISTS subquery
UNSUPPORTED_GROUP_INDEX_JOIN = Unsupported group index join type `{0}`
STALE_STATEMENT             = Unusable prepared statement due to DDL after generation
UNSUPPORTED_FULL_OUTER_JOIN = Unsupported full outer join
UNSUPPORTED_GROUP_BY_ROLLUP = Unsupported `GROUP BY ROLLUP`
UNSUPPORTED_TRIGGER = Triggers are unsupported
UNSUPPORTED_FK_MATCH        = Unsupported FOREIGN KEY MATCH type: {0}

#
# Class 21 - cardinality violation
#
SUBQUERY_TOO_MANY_ROWS      = Subquery returned more than one row
#
# Class 22 - data exception
#
STRING_TRUNCATION           = String data right-truncated: ''{0}'' truncated to ''{1}''
VALUE_OUT_OF_RANGE          = Out of range value: {0}
INVALID_INTERVAL_FORMAT     = Invalid {0} format: {1}
INVALID_DATE_FORMAT         = Invalid {0} format: {1}
SEQUENCE_LIMIT_EXCEEDED     = Sequence `{0}`.`{1}` has exhausted the list of values it can supply.
DIVIDE_BY_ZERO              = Division by zero
INVALID_CHAR_TO_NUM         = Unable to convert ''{0}'' to numeric
NEGATIVE_LIMIT              = {0} {1} should be non-negative
INVALID_PARAMETER_VALUE     = Bad argument: {0}
INVALID_ARGUMENT_TYPE       = Invalid argument type for expression: {0}
ZERO_DATE_TIME              = Zero date/time output disallowed
EXTERNAL_ROW_READER_EXCEPTION = {0}
SECURITY                    = {0}
STORAGE_KEY_SIZE_EXCEEDED   = Storage key size exceeded maximum of {0}: {1}
INVALID_GUID_FORMAT         = Invalid GUID format: {0}
NO_SUCH_FUNCTION_OVERLOAD   = Function "{0}" does not accept argument types ({1})
ARGUMENT_TYPE_REQUIRED      = Function "{0}" requires a type for arguments ({1})
NO_COMMON_TYPE              = No common type found for function "{0}" arguments ({1})

<<<<<<< HEAD
INVALID_SPATIAL_OBJECT      = Invalid spatial object
LOB_EXCEPTION               = Failed lob operation: {0}
=======
INVALID_SPATIAL_OBJECT      = Invalid spatial object: {0}
UNSUPPORTED_SPATIAL_CAST    = Unsupported spatial cast
>>>>>>> 24a92b01

#
# Class 23 - integrity constraint violation
#
DUPLICATE_KEY               = Duplicate key violates unique constraint `{0}`.`{1}`.`{2}`: {3}
NOT_NULL_VIOLATION          = NULL value not permitted for `{0}`.`{1}`.`{2}`
FK_REFERENCING_VIOLATION    = Cannot {0} table `{1}`.`{2}` with {3} due to foreign key constraint `{4}` since no matching row exists in `{5}`.`{6}`
FK_REFERENCED_VIOLATION     = Cannot {0} table `{1}`.`{2}` with {3} due to foreign key constraint `{4}` on `{5}`.`{6}`

#
# Class 24 - invalid cursor state
#

#
# Class 25 - invalid transaction state
#
TRANSACTION_IN_PROGRESS     = A transaction is already in progress for this session
ISOLATION_LEVEL_CHANGED     = ISOLATION LEVEL {0} not supported; will use {1}
NO_TRANSACTION              = No transaction currently in progress for this session
TRANSACTION_READ_ONLY       = Write operation in read-only transaction
IMPLICITLY_COMMITTED        = Previously active transaction was implicitly committed
TRANSACTION_ABORTED         = Current transaction is aborted, statements ignored until rollback
#
# Class 28 - invalid authorization specification
#
AUTHENTICATION_FAILED       = Authentication failed: {0}
#
# Class 2B - dependent privilege descriptors still exist
#
VIEW_REFERENCES_EXIST       = The view `{0}`.`{1}` still references `{2}`.`{3}`
FOREIGN_KEY_PREVENTS_DROP_TABLE = Cannot drop table `{0}`.`{1}` due for foreign key constraint `{2}` on `{3}`.`{4}`
FOREIGN_KEY_PREVENTS_ALTER_COLUMN = Cannot alter column `{0}` on `{1}`.`{2}` due for foreign key constraint `{3}`
#
# Class 2C - invalid character set name
#
UNSUPPORTED_CHARSET         =  Unsupported character set `{0}`
#
# Class 2H - invalid collation
#
UNSUPPORTED_COLLATION       = Unsupported collation `{0}`
INVALID_COLLATION_SCHEME    = Invalid collation scheme `{0}`: {1}
AMBIGUOUS_COLLATION         = Ambiguous collation `{0}`. Did you mean `{1}` or `{2}`?
INVALID_COLLATION_KEYWORD   = Invalid keyword or value for collation scheme `{0}`: `{1}`=`{2}`
#
# Class 38 - external routine exception
#
#
# Class 39 - external routine invocation
#
EXTERNAL_ROUTINE_INVOCATION = Error invoking `{0}`.`{1}`: {2}
EMBEDDED_RESOURCE_LEAK      = Embedded JDBC resource leak: {0}
#
# Class 3F - invalid schema name
#
NO_SUCH_SCHEMA              = Unknown schema `{0}`
#
# Class 40 - transaction rollback
#
QUERY_TIMEOUT               = Query timed out after {0} msec
PERSISTIT_ROLLBACK          = Rollback
FDB_NOT_COMMITTED           = FoundationDB commit aborted: {0}
FDB_COMMIT_UNKNOWN_RESULT   = FoundationDB commit unknown: {0}
FDB_PAST_VERSION            = FoundationDB transaction open too long: {0}
FDB_FUTURE_VERSION          = FoundationDB transaction needed future version: {0}
TABLE_VERSION_CHANGED       = Table `{0}` has changed since transaction start
#
# Class 42 - syntax error or access rule violation
#
SQL_PARSE_EXCEPTION         = {0}
NO_SUCH_TABLE               = Cannot find the table `{0}`.`{1}`
NO_INDEX                    = Unknown index: `{0}`
NO_SUCH_GROUP               = No group with name `{0}`.`{1}`
NO_SUCH_TABLEDEF            = Can not find table definition for id <{0}>
NO_SUCH_TABLEID             = Can not find a table by ID <{0}>
AMBIGUOUS_COLUMN_NAME       = Column `{0}` is ambiguous
SUBQUERY_RESULT_FAIL        = Setting result set for subquery to boolean failed: {0}
JOIN_NODE_ERROR             = Adding join node to table `{0}`.`{1}` failed: {2}
CORRELATION_NAME_ALREADY_USED = The correlation name `{0}` is already in use
VIEW_BAD_SUBQUERY           = View `{0}` does not have a correct query plan: {0}
TABLE_BAD_SUBQUERY          = Binding information for subquery table `{0}`.`{1}` failed: {2}
WRONG_FUNCTION_ARITY        = Function required {0} arguments, but found {1}
NO_SUCH_FUNCTION            = Function {0} is not defined
ORDER_GROUP_BY_NON_INTEGER_CONSTANT = {0} BY non integer constant: {1}
ORDER_GROUP_BY_INTEGER_OUT_OF_RANGE = {0} BY index {1} out of range {2}
MISSING_GROUP_INDEX_JOIN    = Group index must include `USING LEFT|RIGHT JOIN`
TABLE_INDEX_JOIN            = Table index does not have a join type
INSERT_WRONG_COUNT          = Number of target columns ({0}) is not the same as number of expressions ({1})
UNSUPPORTED_CONFIGURATION   = Unrecognized configuration parameter `{0}`
SCHEMA_DEF_PARSE_EXCEPTION  = [{0}] {1}: {2}
SQL_PARSER_INTERNAL_EXCEPTION = {0}
NO_SUCH_SEQUENCE            = Cannot find the sequence `{0}`.`{1}`
NO_SUCH_UNIQUE              = Cannot find the unique constraint `{0}`.`{1}`.`{2}`
NO_SUCH_GROUPING_FK         = Cannot find the grouping foreign key on table `{0}`.`{1}`
NO_SUCH_ROUTINE             = Cannot find the procedure `{0}`.`{1}`
NO_SUCH_CAST                = Cannot find a cast from {0} to {1}
PROCEDURE_CALLED_AS_FUNCTION = `{0}`.`{1}` is a PROCEDURE not a FUNCTION
NO_SUCH_CURSOR              = No cursor named {0} declared
NO_SUCH_PREPARED_STATEMENT  = No statement named {0} prepared
SET_WRONG_NUM_COLUMNS       = Set operation has mis-matched number of columns: `{0}` vs. `{1}`
SET_WRONG_TYPE_COLUMNS      = Set operation has mis-matched column types: (`{0}`) vs. (`{1}`)
NO_SUCH_CONSTRAINT          = Cannot find the constraint `{0}` on table `{1}`.`{2}`
DEFAULT_OUTSIDE_INSERT      = DEFAULT in VALUES must be used with INSERT
FOREIGN_KEY_NOT_DEFERRABLE  = Foreign Key `{0}` on `{1}`.`{2}` is not DEFERRABLE
NO_AGGREGATE_WITH_GROUP_BY  = Column `{0}` is invalid in the select list or condition because it is not contained in either an aggregate function or the GROUP BY clause
NO_TABLE_SPECIFIED          = No table specified in query to expand `*` or `**`
#
# Class 42/600 - JSON REST api errors
#
KEY_COLUMN_MISMATCH         = Supplied key column(s) cannot be parsed: {0}
KEY_COLUMN_MISSING          = Supplied data does not include all key columns: {0}
INVALID_CHILD_COLLECTION    = Array or object not supported here: {0}
NO_SUCH_FOREIGN_KEY         = Foreign key `{0}` not found on `{1}`.`{2}`
#
# Class 42/700 - Full text API errors
#
FULL_TEXT_QUERY_PARSE       = Full text query cannot be parsed: {0}
#
# Class 42/800 - Script API errors
#
CANT_CALL_SCRIPT_LIBRARY    = Cannot call a script library directly: {0}
#
# Class 42/900 - Embedded JDBC errors
#
AUTO_GENERATED_KEYS_FROM_SELECT      = {0}
AUTO_GENERATED_KEYS_WITH_RETURNING   = {0}
PARAMETER_NOT_FOUND                  = {0}
AUTO_COMMIT_USAGE                    = {0}
BAD_CURSOR_STATE                     = {0}
RESULTSET_INDEX_OUT_OF_BOUNDS        = {0}
UNPREPARED_STATEMENT_WITH_PARAMETERS = {0}
RESULTSET_SELECT_MISMATCH            = {0}
#
# Class 46 - SQL/J
#
INVALID_SQLJ_JAR_URL        = For JAR `{0}`.`{1}`: {2}
DUPLICATE_SQLJ_JAR          = JAR `{0}`.`{1}` already exists
REFERENCED_SQLJ_JAR         = Jar {0} is referenced by external procedures
NO_SUCH_SQLJ_JAR            = Cannot find the JAR `{0}`.`{1}`
SQLJ_INSTANCE_EXCEPTION     = Problem loading `{0}`.`{1}`: {2}
INVALID_SQLJ_DEPLOYMENT_DESCRIPTOR = Problem deploying `{0}`.`{1}`: {2}
#
# Class 50 - DDL definition failure
#
PROTECTED_OBJECT            = Cannot handle `{0}` `{1}` in protected schema `{2}`
PROTECTED_TABLE             = Cannot create or modify table `{0}` in protected schema `{1}`
JOIN_TO_PROTECTED_TABLE     = Table `{0}`.`{1}` joins to protected table `{2}`.`{3}`
JOIN_TO_UNKNOWN_TABLE       = Table `{0}`.`{1}` joins to undefined table `{2}`.`{3}`
JOIN_TO_WRONG_COLUMNS       = Table `{0}`.`{1}` join reference part `{2}` does not match `{3}`.`{4}` primary key part `{5}`
DUPLICATE_TABLE             = Table `{0}`.`{1}` already exists
UNSUPPORTED_DROP            = Cannot drop non-leaf table `{0}`.`{1}`
UNSUPPORTED_COLUMN_DATA_TYPE = Table `{0}`.`{1}` has column `{2}` with unsupported data type `{3}`
JOIN_TO_MULTIPLE_PARENTS    = Table `{0}`.`{1}` has joins to two parents
UNSUPPORTED_INDEX_DATA_TYPE = Table `{0}`.`{1}` index `{2}` has unsupported type `{3}` from column `{4}`
UNSUPPORTED_DATA_TYPE       = Unsupported data type `{0}`
MULTIPLE_IDENTITY_COLUMNS   = Table `{0}`.`{1}` has multiple identity columns defined
DUPLICATE_COLUMN            = Table `{0}`.`{1}` already has column `{2}`
DUPLICATE_GROUP             = Group `{0}`.`{1}` already exists
REFERENCED_TABLE            = Table {0} has one or more child tables in the group
DROP_INDEX_NOT_ALLOWED      = DROP_INDEX_NOT_ALLOWED: Unused error code
FK_DDL_VIOLATION            = Cannot drop table `{0}`.`{1}`, it has child table `{2}`.`{3}`
PROTECTED_INDEX             = Index `{0}` can not be added or removed from table `{1}`.`{2}`
BRANCHING_GROUP_INDEX       = Group index `{0}` has tables `{1}`.`{2}` and `{3}`.`{4}` on different branches
WRONG_NAME_FORMAT           = Expected {0} in format of table.column
DUPLICATE_VIEW              = View `{0}`.`{1}` already exists
UNDEFINED_VIEW              = Unknown view `{0}`.`{1}`
SUBQUERY_ONE_COLUMN         = Subquery must exactly return one column
DUPLICATE_SCHEMA            = Schema `{0}` already exists
REFERENCED_SCHEMA           = Schema `{0}` is referenced and cannot be dropped (use CASCADE to also drop referencing items)
WRONG_TABLE_FOR_INDEX       = Table `{0}`.`{1}` can not be used to create index
MISSING_DDL_PARAMETERS      = Missing expected parameters to DDL
INDEX_COL_NOT_IN_GROUP      = Group index `{0}` has column `{1}` which is not in the group table
INDEX_TABLE_NOT_IN_GROUP    = Group index `{0}` has column `{1}` referring to table {2} which is not in the group
INDISTINGUISHABLE_INDEX     = There are multiple indexes named `{0}`, please qualify your name
DROP_GROUP_NOT_ROOT         = Table `{0}`.`{1}` for DROP GROUP is not the root table of the group
BAD_SPATIAL_INDEX           = Spatial index {0} must have two NUMERIC or DECIMAL columns
DUPLICATE_ROUTINE           = Procedure `{0}`.`{1}` already exists
DUPLICATE_PARAMETER         = Procedure `{0}`.`{1}` already has parameter `{2}`
SET_STORAGE_NOT_ROOT        = Cannot specify storage for table `{0}`.`{1}` which is not the root table of the group
INVALID_CREATE_AS           = Cannot create table due to illegal create as query: {0}
DUPLICATE_CONSTRAINTNAME    = Schema `{0}` already contains a constraint named `{1}`
UNSUPPORTED_FUNCTION_IN_INDEX = `{0}` is not a function whose value can be indexed


#
# AIS Validataion Errors
#
GROUP_INDEX_DEPTH           = Group index `{0}` is too deep: depth={1}
DUPLICATE_INDEXID           = Index `{0}`.`{1}`.`{2}` has a duplicate indexID to index `{3}`.`{4}`.`{5}`
STORAGE_DESCRIPTION_INVALID = Storage for {0} {1} {2}
GROUP_MULTIPLE_ROOTS        = Group `{0}`.`{1}` has multiple root tables: `{2}`.`{3}` and `{4}`.`{5}`
JOIN_TYPE_MISMATCH          = Column `{0}`.`{1}`.`{2}` type used for join does not match parent column `{3}`.`{4}`.`{5}`
PK_NULL_COLUMN              = Table `{0}`.`{1}` primary key has a nullable column {2}
DUPLICATE_INDEXES           = Table `{0}`.`{1}` already has index `{2}`
MISSING_PRIMARY_KEY         = Table `{0}`.`{1}` is missing its primary key
DUPLICATE_TABLEID           = Table `{0}`.`{1}` has a duplicate tableID to table `{2}`.`{3}`
JOIN_COLUMN_MISMATCH        = Join column list size ({0}) for table `{1}`.`{2}` does not match table `{3}`.`{4}` primary key ({5})
INDEX_LACKS_COLUMNS         = Table `{0}`.`{1}` index `{2}` defined without any columns
NO_SUCH_COLUMN              = Unknown column: `{0}`
DUPLICATE_STORAGE_DESCRIPTION_KEYS = {0} {1} has the same storage key as {2} {3}: {4}
TABLE_NOT_IN_GROUP          = Table `{0}`.`{1}` does not belong to any group
NAME_IS_NULL                = Attempting to create {0} with a null {1}
DUPLICATE_INDEX_COLUMN      = Index `{0}`.`{1}`.`{2}` has duplicate column `{3}`
COLUMN_POS_ORDERED          = Table `{0}`.`{1}` has column `{2}` in position <{3}> which is out of index order <{4}>
TABLE_COL_IN_GROUP          = Table `{0}`.`{1}` column `{2}` is not in any group table
GROUP_MISSING_COL           = Group table `{0}`.`{1}` is missing user table column `{2}`.`{3}`.`{4}`
GROUP_MISSING_INDEX         = Group table `{0}`.`{1}` is missing user table index `{2}`
BAD_COLUMN_DEFAULT          = {0} `{1}` has invalid default for {2}: {3}
NULL_REFERENCE              = {0} `{1}` has null reference to {2}
BAD_AIS_REFERENCE           = {0} `{1}` has bad reference to {2} `{3}`
BAD_INTERNAL_SETTING        = {0} `{1}` has incorrect internal setting for {2}
GROUP_MIXED_TABLE_TYPES     = Group `{0}`.`{1}` contains a table that {2} a memory table: `{3}`.`{4}`
GROUP_MULTIPLE_MEM_TABLES   = Memory table `{0}`.`{1}` has improper join to table `{2}`.`{3}
JOIN_PARENT_NO_PK           = Table `{0}`.`{1}` has no primary key, and can not be joined.
DUPLICATE_SEQUENCE          = Sequence `{0}`.`{1}` already exists
INDEX_COLUMN_IS_PARTIAL     = Table `{0}`.`{1}` index `{2}` column position `{3}` has non-null indexed length
COLUMN_SIZE_MISMATCH        = Table `{0}`.`{1}` column `{2}` stored `{3}` ({4}) does not match computed ({5})
WHOLE_GROUP_QUERY           = ** is not allowed with OutputFormat = table
SEQUENCE_INTERVAL_ZERO      = Sequence interval can not be 0
SEQUENCE_MIN_GE_MAX         = Sequence minimum value must be less than the maximum value
SEQUENCE_START_IN_RANGE     = Sequence start with must be between the minimum value and maximum value
ALTER_MADE_NO_CHANGE        = ALTER TABLE on `{0}.`{1}` made no change to the definition
INVALID_ROUTINE             = Invalid procedure `{0}.`{1}`: {2}
INVALID_INDEX_ID            = Index `{0}.`{1}`.`{2}` has an invalid ID: {3}
COLUMN_NOT_GENERATED        = Column `{0}`.`{1}`.`{2}` is not generated
COLUMN_ALREADY_GENERATED    = Column `{0}`.`{1}`.`{2}` already generated by sequence `{3}`.`{4}`
DROP_SEQUENCE_NOT_ALLOWED   = Sequence `{0}` is in use by table `{1}`.`{2}` and can not be dropped
GENERATOR_WRONG_DATATYPE    = Table `{0}`.`{1}` has column `{2}` with an unsupported data type `{3}` for using a generator

JOIN_TO_SELF                = Cannot join table `{0}`.`{1}` to itself
ONLINE_DDL_IN_PROGRESS      = Online DDL in progress for {0}: {1}
FOREIGN_KEY_INDEX_REQUIRED  = Foreign key `{0}` requires a {1} on `{2}`.`{3}` for columns {4}
NO_COLUMNS_IN_TABLE         = Table `{0}`.`{1}` must have at least one column
PROTECTED_COLUMN            = Cannot create or modify column: `{0}`
CONCURRENT_VIOLATION        = Concurrent violation: {0}

#
# Class 51 - Internal problems created by user configuration
#
MALFORMED_REQUEST           = REST Request not valid: {0}
#
# Class 52 - Configuration & startup errors
#
SERVICE_NOT_STARTED         = {0} service has not been started correctly
SERVICE_ALREADY_STARTED     = {0} service has already been started
SERVICE_CIRC_DEPEND         = circular dependency at {0}: {1}
BAD_CONFIG_DIRECTORY        = Config directory {0} does not exist or is not really a directory
CONFIG_LOAD_FAILED          = Configuration Service is unable to load {0} because {1}
TAP_BEAN_FAIL               = Tap bean startup failure: {0}
QUERY_LOG_CLOSE_FAIL        = Closing the query log failed due to IO error: {0}
INVALID_PORT                = Invalid configure port: {0}
INVALID_VOLUME              = TreeService tried to load a bad volume: {0}
INVALID_OPTIMIZER_PROPERTY  = Invalid optimizer {0} property: {1}
IS_TABLE_VERSION_MISMATCH   = Stored InformationSchema table version `{0}` does not match new version `{1}`
NO_CLUSTER_FILE             = Cluster file {0} not found
CLUSTER_FILE_NOT_READABLE   = Cluster file {0} not readable
CLUSTER_FILE_TOO_LARGE      = Cluster file {0} too large to be read
INVALID_TIME_ZONE           = user.timezone was set, but is not one of the available time zones in Joda Time
MISSING_REQUIRED_PROPERTIES = Required {0} not set: {1}
#
# Class 53 - Internal error
#
INTERNAL_ERROR              = INTERNAL_ERROR: Unused error code
INTERNAL_CORRUPTION         = Internal corrupt RowData at {0}
PERSISTIT_ERROR             = Persistit Data Layer error: {0}
FDB_ERROR                   = FoundationDB Data Layer error: {0}
ROW_OUTPUT                  = Buffer too small to accommodate row output. Row count: {0}
METADATA_VERSION_OLD        = The metadata/data in FoundationDB was created by an older version of the SQL Layer and needs to be updated manually. Supported ({0},{1}) vs. Present ({2},{3})
METADATA_VERSION_NEWER      = The metadata/data in FoundationDB was created by a newer version of the SQL Layer. Install the latest SQL Layer to work with this data. Supported ({0},{1}) vs. Present ({2},{3}).
SCAN_RETRY_ABANDONDED       = Scan abandoned after <{0}> retries
TABLEDEF_MISMATCH           = ID <{0}> from RowData didn''t match given ID <{1}>
PROTOBUF_READ               = Error while deserializing protobuf message type {0}: {1}
PROTOBUF_WRITE              = Error while serializing protobuf message type {0}: {1}
MERGE_SORT_IO               = Merge Sort had an unexpected IOException: {0}
AIS_VALIDATION              = AIS failed validation: {0}
PROTOBUF_BUILD              = Error while building protobuf message: {0}
NOT_ALLOWED_BY_CONFIG       = Operation not allowed by current configuration: {0}
JOIN_GRAPH_FAILURE          = Could not create join graph
CORRUPTED_PLAN              = Plan has become corrupted during optimization: {0}
#
# Class 55 - Type conversion errors
#
UNKNOWN_TYPE                = Unknown or unsupported data type `{0}`
OVERFLOW                    = Overflow exception
#
# Class 56 - Explain query errors
#
UNABLE_TO_EXPLAIN           = Cannot `EXPLAIN` this statement
#
# Class 57 - Insert, Update, Delete processing exceptions
#
NO_SUCH_ROW                 = Missing record at key: {0}
FK_VALUE_MISMATCH           = Nested insert of child table grouping column `{0}` value does not match parent column value
#
# Class 58 - query canceled by user
#
QUERY_CANCELED              = Query canceled by user
#
# Class 70 - Unknown errors
#
UNKNOWN                     = UNKNOWN: Unused error code
UNEXPECTED_EXCEPTION        = UNEXPECTED EXCEPTION: unused error code<|MERGE_RESOLUTION|>--- conflicted
+++ resolved
@@ -52,13 +52,9 @@
 ARGUMENT_TYPE_REQUIRED      = Function "{0}" requires a type for arguments ({1})
 NO_COMMON_TYPE              = No common type found for function "{0}" arguments ({1})
 
-<<<<<<< HEAD
-INVALID_SPATIAL_OBJECT      = Invalid spatial object
-LOB_EXCEPTION               = Failed lob operation: {0}
-=======
 INVALID_SPATIAL_OBJECT      = Invalid spatial object: {0}
 UNSUPPORTED_SPATIAL_CAST    = Unsupported spatial cast
->>>>>>> 24a92b01
+LOB_EXCEPTION               = Failed lob operation: {0}
 
 #
 # Class 23 - integrity constraint violation
