--- conflicted
+++ resolved
@@ -46,20 +46,14 @@
         space = index.space();
         dimensions = space.dimensions();
         assert index.dimensions() == dimensions;
-<<<<<<< HEAD
-=======
-        tinstances = new TInstance[dimensions];
-        fieldDefs = new FieldDef[dimensions];
-        coords = new double[dimensions];
-        positions = new int[dimensions];
-        
->>>>>>> bd912320
         rowDataSource = new RowDataValueSource();
         firstSpatialField = index.firstSpatialArgument();
         lastSpatialField = index.lastSpatialArgument();
         int spatialColumns = lastSpatialField - firstSpatialField + 1;
         tinstances = new TInstance[spatialColumns];
         fieldDefs = new FieldDef[spatialColumns];
+        coords = new double[spatialColumns];
+        positions = new int[spatialColumns];
         for (int c = 0; c < spatialColumns; c++) {
             IndexColumn indexColumn = index.getKeyColumns().get(firstSpatialField + c);
             Column column = indexColumn.getColumn();
@@ -78,53 +72,78 @@
         return indexField >= firstSpatialField && indexField <= lastSpatialField;
     }
 
-<<<<<<< HEAD
-    /** @deprecated */
-=======
     public long zValue (Row row) 
     {
         bind (row);
         return Spatial.shuffle(space, coords[0], coords[1]);
     }
     
->>>>>>> bd912320
     public long zValue(RowData rowData)
     {
         bind(rowData);
         return Spatial.shuffle(space, coords[0], coords[1]);
     }
 
-<<<<<<< HEAD
     public void processSpatialObject(RowData rowData, Operation operation)
-=======
-    private void bind (Row row) {
-        for (int d = 0; d < dimensions; d++) {
-            ValueSource source = row.value(positions[d]);
-            TClass tclass = source.getType().typeClass();
-            if (tclass == MNumeric.DECIMAL) {
-                BigDecimalWrapper wrapper = TBigDecimal.getWrapper(source, tinstances[d]);
-                coords[d] = wrapper.asBigDecimal().doubleValue();
-            }
-            else if (tclass == MNumeric.BIGINT) {
-                coords[d] = source.getInt64();
-            }
-            else if (tclass == MNumeric.INT) {
-                coords[d] = source.getInt32();
-            }
-            else {
-                assert false : row.rowType().table().getColumn(positions[d]);
-            }
-        }
-    }
-    
-    private void bind(RowData rowData)
->>>>>>> bd912320
     {
         bind(rowData);
         long[] zs = zArray();
         Spatial.shuffle(space, spatialObject, zs);
         for (int i = 0; i < zs.length && zs[i] != Space.Z_NULL; i++) {
             operation.handleZValue(zs[i]);
+        }
+    }
+
+    public void processSpatialObject(Row rowData, Operation operation)
+    {
+        bind(rowData);
+        long[] zs = zArray();
+        Spatial.shuffle(space, spatialObject, zs);
+        for (int i = 0; i < zs.length && zs[i] != Space.Z_NULL; i++) {
+            operation.handleZValue(zs[i]);
+        }
+    }
+
+    private void bind (Row row) {
+        if (lastSpatialField > firstSpatialField) {
+            // Point coordinates stored in two columns
+            assert dimensions == 2 : dimensions;
+            double coord = Double.NaN;
+            double x = Double.NaN;
+            double y = Double.NaN;
+            for (int d = 0; d < dimensions; d++) {
+                ValueSource source = row.value(positions[d]);
+                TClass tclass = source.getType().typeClass();
+                if (tclass == MNumeric.DECIMAL) {
+                    BigDecimalWrapper wrapper = TBigDecimal.getWrapper(source, tinstances[d]);
+                    coord = wrapper.asBigDecimal().doubleValue();
+                }
+                else if (tclass == MNumeric.BIGINT) {
+                    coord = source.getInt64();
+                }
+                else if (tclass == MNumeric.INT) {
+                    coord = source.getInt32();
+                }
+                else {
+                    assert false : row.rowType().table().getColumn(positions[d]);
+                }
+                if (d == 0) {
+                    x = coord;
+                } else {
+                    y = coord;
+                }
+                coords[d] = coord;
+            }
+            spatialObject = new Point(x, y);
+        } else {
+            ValueSource source = row.value(positions[0]);
+            TClass tclass = source.getType().typeClass();
+            assert tclass == MBinary.BLOB : tclass;
+            try {
+                spatialObject = Spatial.deserialize(space, source.getBytes());
+            } catch (ParseException e) {
+                assert false; // There must be something better to do here.
+            }
         }
     }
 
@@ -184,8 +203,7 @@
 
     private final Space space;
     private final int dimensions;
-    private final int[] positions;
-    
+    private final int[] positions;    
     private final TInstance[] tinstances;
     private final FieldDef[] fieldDefs;
     private final RowDataSource rowDataSource;
@@ -193,7 +211,7 @@
     private final int lastSpatialField;
     private SpatialObject spatialObject;
     private long[] zs;
-    private final double[] coords = new double[2];
+    private final double[] coords;
 
     // Inner classes
 
