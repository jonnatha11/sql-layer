--- conflicted
+++ resolved
@@ -113,12 +113,6 @@
             spatialObject = new Point(x, y);
         } else {
             ValueSource source = row.value(positions[0]);
-<<<<<<< HEAD
-            TClass tclass = source.getType().typeClass();
-            assert tclass == MBinary.VARBINARY : tclass;
-            byte[] spatialObjectBytes = source.getBytes();
-=======
->>>>>>> 24a92b01
             try {
                 switch (indexMethod) {
                     case GEO_WKB:
@@ -137,7 +131,6 @@
             }
         }
     }
-
 
     private long[] zArray()
     {
