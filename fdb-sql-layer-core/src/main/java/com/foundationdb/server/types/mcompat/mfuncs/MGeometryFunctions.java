--- conflicted
+++ resolved
@@ -30,20 +30,17 @@
 import com.foundationdb.server.types.mcompat.mtypes.MApproximateNumber;
 import com.foundationdb.server.types.mcompat.mtypes.MNumeric;
 import com.foundationdb.server.types.mcompat.mtypes.MString;
+import com.foundationdb.server.types.mcompat.mtypes.MBinary;
 
 @SuppressWarnings("unused")
 public class MGeometryFunctions
 {
     // TODO: VARBINARY not allowed for index definition currently.
-<<<<<<< HEAD
     public static final TScalar MGEOWKB = new GeoWKB(AkBlob.INSTANCE, AkGeometry.INSTANCE);
     public static final TScalar MGEOWKT = new GeoWKT(MString.VARCHAR, AkGeometry.INSTANCE);
-=======
-    public static final TScalar MGEOWKB_BLOB = new GeoWKB(MBinary.BLOB, AkGeometry.INSTANCE);
     public static final TScalar MGEOWKB_VARBINARY = new GeoWKB(MBinary.VARBINARY, AkGeometry.INSTANCE);
     public static final TScalar MGEOWKT_TEXT = new GeoWKT(MString.TEXT, AkGeometry.INSTANCE);
     public static final TScalar MGEOWKT_VARCHAR = new GeoWKT(MString.VARCHAR, AkGeometry.INSTANCE);
->>>>>>> d944b3f2
     public static final TScalar MGEOTYPESTRING = new GeoTypeString(MString.VARCHAR, AkGeometry.INSTANCE);
 
     public static final TScalar[] MGEOOVERLAPS = GeoOverlaps.create(AkGeometry.INSTANCE);
