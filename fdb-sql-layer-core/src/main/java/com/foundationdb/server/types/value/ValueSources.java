/**
 * Copyright (C) 2009-2013 FoundationDB, LLC
 *
 * This program is free software: you can redistribute it and/or modify
 * it under the terms of the GNU Affero General Public License as published by
 * the Free Software Foundation, either version 3 of the License, or
 * (at your option) any later version.
 *
 * This program is distributed in the hope that it will be useful,
 * but WITHOUT ANY WARRANTY; without even the implied warranty of
 * MERCHANTABILITY or FITNESS FOR A PARTICULAR PURPOSE.  See the
 * GNU Affero General Public License for more details.
 *
 * You should have received a copy of the GNU Affero General Public License
 * along with this program.  If not, see <http://www.gnu.org/licenses/>.
 */

package com.foundationdb.server.types.value;

import com.foundationdb.qp.operator.QueryContext;
import com.foundationdb.server.collation.AkCollator;
import com.foundationdb.server.spatial.Spatial;
import com.foundationdb.server.service.blob.BlobRef;
import com.foundationdb.server.types.TClass;
import com.foundationdb.server.types.TExecutionContext;
import com.foundationdb.server.types.TInstance;
import com.foundationdb.server.types.TPreptimeValue;
import com.foundationdb.server.types.aksql.aktypes.AkBool;
import com.foundationdb.server.types.aksql.aktypes.AkGeometry;
import com.foundationdb.server.types.aksql.aktypes.AkGUID;
import com.foundationdb.server.types.aksql.aktypes.AkBlob;
import com.foundationdb.server.types.common.BigDecimalWrapper;
import com.foundationdb.server.types.common.BigDecimalWrapperImpl;
import com.foundationdb.server.types.common.types.StringFactory;
import com.foundationdb.server.types.mcompat.mtypes.MApproximateNumber;
import com.foundationdb.server.types.mcompat.mtypes.MBinary;
import com.foundationdb.server.types.mcompat.mtypes.MNumeric;
import com.foundationdb.server.types.mcompat.mtypes.MString;
import com.foundationdb.util.ByteSource;
import com.foundationdb.util.WrappingByteSource;
import com.geophile.z.SpatialObject;
import com.geophile.z.spatialobject.jts.JTSSpatialObject;
import com.vividsolutions.jts.geom.Geometry;

import org.slf4j.Logger;
import org.slf4j.LoggerFactory;

import java.math.BigDecimal;
import java.math.BigInteger;
import java.util.Arrays;
import java.util.Collections;
import java.util.UUID;

public final class ValueSources {

    private static final Logger logger = LoggerFactory.getLogger(ValueSources.class);

    public static TClass tClass(ValueSource source) {
        return TInstance.tClass(source.getType());
    }

    public static UnderlyingType underlyingType(ValueSource source) {
        return TInstance.underlyingType(source.getType());
    }

    /**
     * Gets a long from one of the signed int methods on source. The source instance must have a non-null raw value
     * of one of the signed INT types.
     * @param source the source to extract a long from
     * @return the source's value as a long
     */
    public static long getLong(ValueSource source) {
        switch (underlyingType(source)) {
        case INT_8:
            return source.getInt8();
        case INT_16:
            return source.getInt16();
        case INT_32:
            return source.getInt32();
        case INT_64:
            return source.getInt64();
        default:
            throw new UnsupportedOperationException(source.getType().toString());
        }
    }

    public static Value valuefromObject(Object object, TInstance type) {
        return valuefromObject(object, type, null);
    }

    public static Value valuefromObject(Object object, TInstance type, QueryContext queryContext) {
        Value value = new Value(type);
        if (object == null) {
            value.putNull();
        }
        else if (object instanceof String) {
            // This is the common case, so let's test for it first
            if (TInstance.underlyingType(type) == UnderlyingType.STRING)
                value.putString((String)object, null);
            else if (type == null) {
                type = MString.VARCHAR.instance(
                        ((String)object).length(), StringFactory.DEFAULT_CHARSET.ordinal(), StringFactory.NULL_COLLATION_ID, false);
                value = new Value(type, (String)object);
            }
        }
        else if (type == null) {
            value = fromObject(object);
        }
        else if (object instanceof BlobRef) {
            value.putObject(object);
        }
        else {
            switch (TInstance.underlyingType(type)) {
            case INT_8:
            case INT_16:
            case UINT_16:
            case INT_32:
            case INT_64:
                if (object instanceof Number)
                    valueFromLong(((Number)object).longValue(), value);
                break;
            case FLOAT:
                if (object instanceof Number)
                    value.putFloat(((Number)object).floatValue());
                break;
            case DOUBLE:
                if (object instanceof Number)
                    value.putDouble(((Number)object).doubleValue());
                break;
            case BYTES:
                if (object instanceof byte[])
                    value.putBytes((byte[])object);
                else if (object instanceof ByteSource)
                    value.putBytes(((ByteSource)object).toByteSubarray());
                else if (object instanceof JTSSpatialObject)
                    value.putBytes(Spatial.serializeWKB((JTSSpatialObject) object));
                break;
            case STRING:
                if ((object instanceof JTSSpatialObject)) {
                    value = new Value(type, Spatial.serializeWKT((JTSSpatialObject) object));
                } else {
                    throw new IllegalArgumentException("Unsafe toString(): " + object.getClass());
                }
                break;
            case BOOL:
                if (object instanceof Boolean)
                    value.putBool((Boolean)object);
                break;
            }
        }
        if (!value.hasAnyValue()) {
            if (type == null) {
                value = fromObject(object);
            } else {
                value = convertFromObject(object, type, queryContext);
            }
        }
        return value;
    }
    
    private static Value convertFromObject (Object object, TInstance type, QueryContext queryContext) {
        Value in = fromObject(object);
        TInstance inType = in.getType();
        Value out = null;
        if (!inType.equals(type)) {
            TExecutionContext context =
                    new TExecutionContext(Collections.singletonList(in.getType()),
                                          type,
                                          queryContext);
            out = new Value(type);
            type.typeClass().fromObject(context, in, out);
        } else {
            out = in;
        }
        return out;
    }

    public static TPreptimeValue preptimeValueFromObject(Object object) {
        if (object == null) {
            Value nv = new Value(null);
            return new TPreptimeValue(nv);
        } else {
            Value value = fromObject(object);
            return new TPreptimeValue(value);
        }
    }
    /**
     * Reflectively create a {@linkplain TPreptimeValue} from the given object and the {@linkplain TInstance}
     * 
     * @param object
     * @param type
     * @return
     */
    public static TPreptimeValue fromObject(Object object, TInstance type) {
        ValueSource value = valuefromObject(object, type);
        if (type == null) {
            if (value.getType() == null) {
                return new TPreptimeValue(value.getType());
            }
            return new TPreptimeValue(value);
        }
        return new TPreptimeValue (type,value);
    }

    /**
     * Creates a Value from the given object, deriving the type from the object.
     * @throws java.lang.UnsupportedOperationException if the type cannot be inferred
     */
    public static Value fromObject(Object object) {
        final TInstance type;
        Value value = null;
        if (object == null) {
            value = new Value(null);
            value.putNull();
        }
        else if (object instanceof String) {
            String s = (String) object;
            type = MString.VARCHAR.instance(
                    s.length(), StringFactory.DEFAULT_CHARSET.ordinal(), StringFactory.NULL_COLLATION_ID, false);
            value = new Value(type, s);
        }
        else if (object instanceof Long) {
            type = MNumeric.BIGINT.instance(false);
            value = new Value(type, (Long)object);
        }
        else if (object instanceof Integer) {
            type = MNumeric.INT.instance(false);
            value = new Value(type, (Integer) object);
        }
        else if (object instanceof Double) {
            type = MApproximateNumber.DOUBLE.instance(false);
            value = new Value(type, (Double) object);
        }
        else if (object instanceof Float) {
            type = MApproximateNumber.FLOAT.instance(false);
            value = new Value(type, (Float)object);
        }
        else if (object instanceof BigDecimalWrapper) {
            BigDecimalWrapper bdw = (BigDecimalWrapper)object;
            type = MNumeric.DECIMAL.instance(bdw.getPrecision(), bdw.getScale(), false);
            value = new Value(type);
            value.putObject(bdw);
        }
        else if (object instanceof BigDecimal) {
            BigDecimal bd = (BigDecimal) object;
            int precision = bd.precision();
            int scale = bd.scale();
            if (precision < scale) {
                // BigDecimal interprets something like "0.01" as having a scale of 2 and precision of 1.
                precision = scale;
            }
            type = MNumeric.DECIMAL.instance(precision, scale, false);
            value = new Value(type);
            value.putObject(new BigDecimalWrapperImpl(bd));
        }
        else if (object instanceof ByteSource || object instanceof byte[]) {
            byte[] bytes;
            if (object instanceof byte[]) {
                bytes = (byte[])object;
            }
            else {
                ByteSource source = (ByteSource) object;
                byte[] srcArray = source.byteArray();
                int offset = source.byteArrayOffset();
                int end = offset + source.byteArrayLength();
                bytes = Arrays.copyOfRange(srcArray, offset, end);
            }
            type = MBinary.VARBINARY.instance(bytes.length, false);
            value = new Value(type, bytes);
        }
        else if (object instanceof BigInteger) {
            type = MNumeric.BIGINT_UNSIGNED.instance(false);
            BigInteger bi = (BigInteger) object;
            value = new Value(type, bi.longValue());
        }
        else if (object instanceof Boolean) {
            type = AkBool.INSTANCE.instance(false);
            value = new Value(type, (Boolean)object);
        }
        else if (object instanceof Character) {
            type = MString.VARCHAR.instance(1, false);
            value = new Value(type, object.toString());
        }
        else if (object instanceof Short) {
            type = MNumeric.SMALLINT.instance(false);
            value = new Value(type, (Short)object);
        }
        else if (object instanceof Byte) {
            type = MNumeric.TINYINT.instance(false);
            value = new Value(type, (Byte)object);
        }
<<<<<<< HEAD
        else if (object instanceof SpatialObject) {
            type = MBinary.VARBINARY.instance(65535, false);
            value = new Value(type, Spatial.serialize((JTSSpatialObject) object));
        } 
=======
>>>>>>> 24a92b01
        else if (object instanceof UUID) {
            type = AkGUID.INSTANCE.instance(false);
            value = new Value(type);
            value.putObject(object);
        }
        else if (object instanceof BlobRef) {
            type = AkBlob.INSTANCE.instance(false);
            value = new Value(type);
            value.putObject(type);
        }
        else {
            throw new UnsupportedOperationException("can't convert " + object + " of type " + object.getClass());
        }

        return value;
    }

    public static void valueFromLong(long value, Value result) {
        UnderlyingType underlying = underlyingType(result);
        switch (underlying) {
        case INT_8:
            result.putInt8((byte)value);
            break;
        case INT_16:
            result.putInt16((short)value);
            break;
        case UINT_16:
            result.putUInt16((char)value);
            break;
        case INT_32:
            result.putInt32((int)value);
            break;
        case INT_64:
            result.putInt64(value);
            break;
/*            
        case BYTES:
            ByteBuffer buffer = ByteBuffer.allocate(8);
            buffer.putLong(value);
            result.putBytes(buffer.array()); 
            break;
        case STRING:
            result.putString(Long.toString(value), null);
            break;
        case DOUBLE:
            result.putDouble(Long.valueOf(value).doubleValue());
            break;
        case FLOAT:
            result.putFloat(Long.valueOf(value).floatValue());
            break;
*/            
        default:
            throw new AssertionError(underlying);
        }
    }

    public static Object toObject(ValueSource source) {
        if (source == null || source.isNull()) {
            return null;
        }
        if (source.getType().typeClass() == MNumeric.DECIMAL ||
            source.getType().typeClass() == MNumeric.DECIMAL_UNSIGNED) {
            if (source.getObject() instanceof BigDecimalWrapperImpl) {
                return ((BigDecimalWrapperImpl)source.getObject()).asBigDecimal();
            }
            logger.error("MDecimal with underlying object of : {}", source.getObject().getClass());
        }
        
        if (source.getType().typeClass() == AkGUID.INSTANCE.widestComparable()) {
            if (source.getObject() instanceof UUID) {
                return (UUID) source.getObject();
            }
            logger.error("GUID with underlying object of : {}", source.getObject().getClass());
        }

        if (source.getType().typeClass() == AkBlob.INSTANCE.widestComparable()) {
            if (source.getObject() instanceof BlobRef) {
                return (BlobRef) source.getObject();
            }
            logger.error("Blob with underlying object of : {}", source.getObject().getClass());
        }
        
<<<<<<< HEAD
        if (source.getType().typeClass() == MBinary.VARBINARY) {
=======
        if (source.getType().typeClass() == AkGeometry.INSTANCE.widestComparable()) {
            if (source.getObject() instanceof Geometry) {
                return (Geometry) source.getObject();
            }
            logger.error("Geometry with underlying object of : {}", source.getObject().getClass());
        }

        if (source.getType().typeClass() == MBinary.LONGBLOB ||
             source.getType().typeClass() == MBinary.BLOB ||
             source.getType().typeClass() == MBinary.MEDIUMBLOB ||
             source.getType().typeClass() == MBinary.TINYBLOB ||
             source.getType().typeClass() == MBinary.VARBINARY) {
>>>>>>> 24a92b01
            return new WrappingByteSource(source.getBytes());
        }
        
        UnderlyingType underlying = underlyingType(source);
        switch (underlying) {
        case BOOL:      return source.getBoolean();
        case INT_8:     return source.getInt8();
        case INT_16:    return source.getInt16();
        case UINT_16:   return source.getUInt16();
        case INT_32:    return source.getInt32();
        case INT_64:    return source.getInt64();
        case FLOAT:     return source.getFloat();
        case DOUBLE:    return source.getDouble();
        case BYTES:     return source.getBytes();
        case STRING:    return source.getString();
        default:        throw new AssertionError(underlying);
        }
    }

    public static int hash(ValueSource source, AkCollator collator) {
        if (source.isNull())
            return 0;
        final long hash;
        switch (underlyingType(source)) {
        case BOOL:
            hash = source.getBoolean() ? 1 : 0;
            break;
        case INT_8:
            hash = source.getInt8();
            break;
        case INT_16:
            hash = source.getInt16();
            break;
        case UINT_16:
            hash = source.getUInt16();
            break;
        case INT_32:
            hash = source.getInt32();
            break;
        case INT_64:
            hash = source.getInt64();
            break;
        case FLOAT:
            hash = Float.floatToRawIntBits(source.getFloat());
            break;
        case DOUBLE:
            hash = Double.doubleToRawLongBits(source.getDouble());
            break;
        case BYTES:
            hash = Arrays.hashCode(source.getBytes());
            break;
        case STRING:
            hash = AkCollator.hashValue(source, collator);
            break;
        default:
            throw new AssertionError(source.getType());
        }
        return ((int) (hash >> 32)) ^ (int) hash;
    }

    public static ValueSource getNullSource(TInstance underlying) {
        Value result = new Value(underlying);
        result.putNull();
        return result;
    }

    private ValueSources() {}

    public static void toStringSimple(ValueSource source, StringBuilder out) {
        if (source.isNull()) {
            out.append("NULL");
            return;
        }
        if (!source.hasAnyValue()) {
            out.append("<unset>");
            return;
        }
        if (source.hasCacheValue()) {
            out.append(source.getObject());
            return;
        }
        
        switch (underlyingType(source)) {
        case BOOL:
            out.append(source.getBoolean());
            break;
        case INT_8:
            out.append(source.getInt8());
            break;
        case INT_16:
            out.append(source.getInt16());
            break;
        case UINT_16:
            // display as int instead of char, to reinforce that it's not a char, it's an int with unsigned collation
            out.append((int)source.getUInt16());
            break;
        case INT_32:
            out.append(source.getInt32());
            break;
        case INT_64:
            out.append(source.getInt64());
            break;
        case FLOAT:
            out.append(source.getFloat());
            break;
        case DOUBLE:
            out.append(source.getDouble());
            break;
        case BYTES:
            out.append(Arrays.toString(source.getBytes()));
            break;
        case STRING:
            out.append(source.getString());
            break;
        default:
            // toStrings are non-critical, so let's not throw an error
            logger.warn("unknown ValueSource underlying type: {} ({})", source.getType(), source);
            out.append("<?>");
            break;
        }
    }

    public static String toStringSimple(ValueSource source) {
        StringBuilder sb = new StringBuilder();
        toStringSimple(source, sb);
        return sb.toString();
    }

}<|MERGE_RESOLUTION|>--- conflicted
+++ resolved
@@ -289,13 +289,6 @@
             type = MNumeric.TINYINT.instance(false);
             value = new Value(type, (Byte)object);
         }
-<<<<<<< HEAD
-        else if (object instanceof SpatialObject) {
-            type = MBinary.VARBINARY.instance(65535, false);
-            value = new Value(type, Spatial.serialize((JTSSpatialObject) object));
-        } 
-=======
->>>>>>> 24a92b01
         else if (object instanceof UUID) {
             type = AkGUID.INSTANCE.instance(false);
             value = new Value(type);
@@ -378,9 +371,6 @@
             logger.error("Blob with underlying object of : {}", source.getObject().getClass());
         }
         
-<<<<<<< HEAD
-        if (source.getType().typeClass() == MBinary.VARBINARY) {
-=======
         if (source.getType().typeClass() == AkGeometry.INSTANCE.widestComparable()) {
             if (source.getObject() instanceof Geometry) {
                 return (Geometry) source.getObject();
@@ -388,12 +378,7 @@
             logger.error("Geometry with underlying object of : {}", source.getObject().getClass());
         }
 
-        if (source.getType().typeClass() == MBinary.LONGBLOB ||
-             source.getType().typeClass() == MBinary.BLOB ||
-             source.getType().typeClass() == MBinary.MEDIUMBLOB ||
-             source.getType().typeClass() == MBinary.TINYBLOB ||
-             source.getType().typeClass() == MBinary.VARBINARY) {
->>>>>>> 24a92b01
+        if (source.getType().typeClass() == MBinary.VARBINARY) {
             return new WrappingByteSource(source.getBytes());
         }
         
