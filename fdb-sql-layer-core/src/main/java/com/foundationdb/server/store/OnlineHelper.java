/**
 * Copyright (C) 2009-2013 FoundationDB, LLC
 *
 * This program is free software: you can redistribute it and/or modify
 * it under the terms of the GNU Affero General Public License as published by
 * the Free Software Foundation, either version 3 of the License, or
 * (at your option) any later version.
 *
 * This program is distributed in the hope that it will be useful,
 * but WITHOUT ANY WARRANTY; without even the implied warranty of
 * MERCHANTABILITY or FITNESS FOR A PARTICULAR PURPOSE.  See the
 * GNU Affero General Public License for more details.
 *
 * You should have received a copy of the GNU Affero General Public License
 * along with this program.  If not, see <http://www.gnu.org/licenses/>.
 */

package com.foundationdb.server.store;

import com.foundationdb.ais.model.AkibanInformationSchema;
import com.foundationdb.ais.model.CacheValueGenerator;
import com.foundationdb.ais.model.Column;
import com.foundationdb.ais.model.Group;
import com.foundationdb.ais.model.GroupIndex;
import com.foundationdb.ais.model.Index;
import com.foundationdb.ais.model.Index.IndexType;
import com.foundationdb.ais.model.Table;
import com.foundationdb.ais.model.TableIndex;
import com.foundationdb.ais.util.TableChange.ChangeType;
import com.foundationdb.ais.util.TableChangeValidator.ChangeLevel;
import com.foundationdb.qp.exec.Plannable;
import com.foundationdb.qp.operator.API;
import com.foundationdb.qp.operator.ChainedCursor;
import com.foundationdb.qp.operator.Cursor;
import com.foundationdb.qp.operator.Operator;
import com.foundationdb.qp.operator.QueryBindings;
import com.foundationdb.qp.operator.QueryContext;
import com.foundationdb.qp.operator.Rebindable;
import com.foundationdb.qp.operator.SimpleQueryContext;
import com.foundationdb.qp.operator.StoreAdapter;
import com.foundationdb.qp.operator.Delete_Returning;
import com.foundationdb.qp.row.OverlayingRow;
import com.foundationdb.qp.row.ProjectedRow;
import com.foundationdb.qp.row.Row;
import com.foundationdb.qp.row.WriteIndexRow;
import com.foundationdb.qp.rowtype.ProjectedTableRowType;
import com.foundationdb.qp.rowtype.RowType;
import com.foundationdb.qp.rowtype.Schema;
import com.foundationdb.qp.rowtype.TableRowType;
import com.foundationdb.qp.storeadapter.RowDataRow;
import com.foundationdb.qp.storeadapter.indexrow.SpatialColumnHandler;
import com.foundationdb.qp.util.SchemaCache;
import com.foundationdb.server.error.ConcurrentViolationException;
import com.foundationdb.server.error.ConstraintViolationException;
import com.foundationdb.server.error.InvalidOperationException;
import com.foundationdb.server.error.NoSuchRowException;
import com.foundationdb.server.error.NotAllowedByConfigException;
import com.foundationdb.server.error.SQLParserInternalException;
import com.foundationdb.server.types.common.types.TypesTranslator;
import com.foundationdb.server.types.service.TypesRegistryService;
import com.foundationdb.server.rowdata.RowData;
import com.foundationdb.server.service.dxl.DelegatingContext;
import com.foundationdb.server.service.listener.RowListener;
import com.foundationdb.server.service.session.Session;
import com.foundationdb.server.service.transaction.TransactionService;
import com.foundationdb.server.store.SchemaManager.OnlineChangeState;
import com.foundationdb.server.store.TableChanges.Change;
import com.foundationdb.server.store.TableChanges.ChangeSet;
import com.foundationdb.server.store.TableChanges.IndexChange;
import com.foundationdb.server.types.TCast;
import com.foundationdb.server.types.TInstance;
import com.foundationdb.server.types.texpressions.TCastExpression;
import com.foundationdb.server.types.texpressions.TPreparedExpression;
import com.foundationdb.server.types.texpressions.TPreparedField;
import com.foundationdb.sql.StandardException;
import com.foundationdb.sql.optimizer.CreateAsCompiler;
import com.foundationdb.sql.optimizer.plan.BasePlannable;
import com.foundationdb.sql.optimizer.rule.OperatorAssembler;
import com.foundationdb.sql.optimizer.rule.PlanContext;
import com.foundationdb.sql.optimizer.rule.PlanGenerator;
import com.foundationdb.ais.model.TableName;
import com.foundationdb.sql.parser.DMLStatementNode;
import com.foundationdb.sql.parser.SQLParser;
import com.foundationdb.sql.parser.StatementNode;
import com.foundationdb.sql.server.ServerSession;
import com.google.common.collect.HashMultimap;
import com.google.common.collect.Multimap;
import com.persistit.Key;
import com.persistit.KeyState;

import org.slf4j.Logger;
import org.slf4j.LoggerFactory;

import java.util.ArrayList;
import java.util.Collection;
import java.util.Collections;
import java.util.HashMap;
import java.util.HashSet;
import java.util.Iterator;
import java.util.List;
import java.util.Map;
import java.util.Map.Entry;
import java.util.Set;

public class OnlineHelper implements RowListener
{
    private static final Logger LOG = LoggerFactory.getLogger(OnlineHelper.class);
    private static final Object TRANSFORM_CACHE_KEY = new Object();

    private final TransactionService txnService;
    private final SchemaManager schemaManager;
    private final Store store;
    private final TypesRegistryService typesRegistry;
    private final ConstraintHandler constraintHandler;
    private final boolean withConcurrentDML;

    public OnlineHelper(TransactionService txnService,
                        SchemaManager schemaManager,
                        Store store,
                        TypesRegistryService typesRegistry,
                        ConstraintHandler constraintHandler,
                        boolean withConcurrentDML) {
        this.txnService = txnService;
        this.schemaManager = schemaManager;
        this.store = store;
        this.typesRegistry = typesRegistry;
        this.constraintHandler = constraintHandler;
        this.withConcurrentDML = withConcurrentDML;
    }

    public void buildIndexes(Session session, QueryContext context) {
        LOG.debug("Building indexes");
        txnService.beginTransaction(session);
        try {
            buildIndexesInternal(session, context);
            txnService.commitTransaction(session);
        } finally {
            txnService.rollbackTransactionIfOpen(session);
        }
    }

    public void checkTableConstraints(final Session session, QueryContext context) {
        LOG.debug("Checking constraints");
        txnService.beginTransaction(session);
        try {
            Collection<ChangeSet> changeSets = schemaManager.getOnlineChangeSets(session);
            assert (commonChangeLevel(changeSets) == ChangeLevel.METADATA_CONSTRAINT) : changeSets;
            // Gather all tables that need scanned, keyed by group
            AkibanInformationSchema oldAIS = schemaManager.getAis(session);
            Schema oldSchema = SchemaCache.globalSchema(oldAIS);
            Multimap<Group,RowType> groupMap = HashMultimap.create();
            for(ChangeSet cs : changeSets) {
                RowType rowType = oldSchema.tableRowType(cs.getTableId());
                groupMap.put(rowType.table().getGroup(), rowType);
            }
            // Scan all affected groups
            StoreAdapter adapter = store.createAdapter(session);
            final TransformCache transformCache = getTransformCache(session, null);
            for(Entry<Group, Collection<RowType>> entry : groupMap.asMap().entrySet()) {
                Operator plan = API.filter_Default(API.groupScan_Default(entry.getKey()), entry.getValue());
                runPlan(session, contextIfNull(context, adapter), schemaManager,  txnService, plan, new RowHandler() {
                    @Override
                    public void handleRow(Row row) {
                        simpleCheckConstraints(session, transformCache, row);
                   }
                });
            }
        } finally {
            txnService.rollbackTransactionIfOpen(session);
        }
    }

    public void alterTable(Session session, QueryContext context) {
        LOG.debug("Altering table");
        txnService.beginTransaction(session);
        try {
            alterInternal(session, context);
        } finally {
            txnService.rollbackTransactionIfOpen(session);
        }
    }


    //
    // RowListener
    //

    @Override
    public void onInsertPost(Session session, Table table, Key hKey, RowData rowData) {
        TableTransform transform = getConcurrentDMLTransform(session, table);
        if(transform == null) {
            return;
        }
        try {
            concurrentDML(session, transform, hKey, null, rowData);
        } catch(ConstraintViolationException e) {
            setOnlineError(session, table, e);
        }
    }
    
    public void onInsertPost(Session session, Table table, Key hKey, Row row) {
        TableTransform transform = getConcurrentDMLTransform(session, table);
        if(transform == null) {
            return;
        }
        try {
            concurrentDML(session, transform, hKey, null, row);
        } catch(ConstraintViolationException e) {
            setOnlineError(session, table, e);
        }
        
    }
   
    @Override
    public void onUpdatePre(Session session, Table table, Key hKey, Row oldRow, Row newRow) {
        TableTransform transform = getConcurrentDMLTransform(session, table);
        if(transform == null) {
            return;
        }
        try {
            concurrentDML(session, transform, hKey, oldRow, null);
        } catch(ConstraintViolationException e) {
            setOnlineError(session, table, e);
        }
    }
    
    @Override
    public void onUpdatePre(Session session, Table table, Key hKey, RowData oldRowData, RowData newRowData) {
        TableTransform transform = getConcurrentDMLTransform(session, table);
        if(transform == null) {
            return;
        }
        try {
            concurrentDML(session, transform, hKey, oldRowData, null);
        } catch(ConstraintViolationException e) {
            setOnlineError(session, table, e);
        }
    }

    @Override
    public void onUpdatePost(Session session, Table table, Key hKey, Row oldRow, Row newRow) {
        TableTransform transform = getConcurrentDMLTransform(session, table);
        if(transform == null) {
            return;
        }
        try {
            concurrentDML(session, transform, hKey, null, newRow);
        } catch(ConstraintViolationException e) {
            setOnlineError(session, table, e);
        }
    }

    @Override
    public void onUpdatePost(Session session, Table table, Key hKey, RowData oldRowData, RowData newRowData) {
        TableTransform transform = getConcurrentDMLTransform(session, table);
        if(transform == null) {
            return;
        }
        try {
            concurrentDML(session, transform, hKey, null, newRowData);
        } catch(ConstraintViolationException e) {
            setOnlineError(session, table, e);
        }
    }

    @Override 
    public void onDeletePre(Session session, Table table, Key hKey, Row row) {
        TableTransform transform = getConcurrentDMLTransform(session, table);
        if(transform == null) {
            return;
        }
        try {
            concurrentDML(session, transform, hKey, row, null);
        } catch(ConstraintViolationException e) {
            setOnlineError(session, table, e);
        }
    }
    
    @Override
    public void onDeletePre(Session session, Table table, Key hKey, RowData rowData) {
        TableTransform transform = getConcurrentDMLTransform(session, table);
        if(transform == null) {
            return;
        }
        try {
            concurrentDML(session, transform, hKey, rowData, null);
        } catch(ConstraintViolationException e) {
            setOnlineError(session, table, e);
        }
    }


    //
    // ConstraintHandler.Handler-ish
    //

    public void handleInsert(Session session, Table table, Row row) {
        TableTransform transform = getConcurrentDMLTransform(session, table);
        if(transform == null) {
            return;
        }
        if(transform.checkConstraints) {
            boolean orig = txnService.setForceImmediateForeignKeyCheck(session, true);
            try {
                constraintHandler.handleInsert(session, transform.rowType.table(), row);
            } catch(ConstraintViolationException e) {
                setOnlineError(session, table, e);
            } finally {
                txnService.setForceImmediateForeignKeyCheck(session, orig);
            }
        }
    }
    
    public void handleInsert(Session session, Table table, RowData row) {
        TableTransform transform = getConcurrentDMLTransform(session, table);
        if(transform == null) {
            return;
        }
        if(transform.checkConstraints) {
            boolean orig = txnService.setForceImmediateForeignKeyCheck(session, true);
            try {
                constraintHandler.handleInsert(session, transform.rowType.table(), row);
            } catch(ConstraintViolationException e) {
                setOnlineError(session, table, e);
            } finally {
                txnService.setForceImmediateForeignKeyCheck(session, orig);
            }
        }
    }

    public void handleUpdatePre(Session session, Table table, Row oldRow, Row newRow) {
        TableTransform transform = getConcurrentDMLTransform(session, table);
        if(transform == null) {
            return;
        }
        if(transform.checkConstraints) {
            boolean orig = txnService.setForceImmediateForeignKeyCheck(session, true);
            try {
                constraintHandler.handleUpdatePre(session, transform.rowType.table(), oldRow, newRow);
            } catch(ConstraintViolationException e) {
                setOnlineError(session, table, e);
            } finally {
                txnService.setForceImmediateForeignKeyCheck(session, orig);
            }
        }
    }
    
    public void handleUpdatePre(Session session, Table table, RowData oldRow, RowData newRow) {
        TableTransform transform = getConcurrentDMLTransform(session, table);
        if(transform == null) {
            return;
        }
        if(transform.checkConstraints) {
            boolean orig = txnService.setForceImmediateForeignKeyCheck(session, true);
            try {
                constraintHandler.handleUpdatePre(session, transform.rowType.table(), oldRow, newRow);
            } catch(ConstraintViolationException e) {
                setOnlineError(session, table, e);
            } finally {
                txnService.setForceImmediateForeignKeyCheck(session, orig);
            }
        }
    }

    
    public void handleUpdatePost(Session session, Table table, Row oldRow, Row newRow) {
        TableTransform transform = getConcurrentDMLTransform(session, table);
        if(transform == null) {
            return;
        }
        if(transform.checkConstraints) {
            boolean orig = txnService.setForceImmediateForeignKeyCheck(session, true);
            try {
                constraintHandler.handleUpdatePost(session, transform.rowType.table(), oldRow, newRow);
            } catch(ConstraintViolationException e) {
                setOnlineError(session, table, e);
            } finally {
                txnService.setForceImmediateForeignKeyCheck(session, orig);
            }
        }
    }
    
    public void handleUpdatePost(Session session, Table table, RowData oldRow, RowData newRow) {
        TableTransform transform = getConcurrentDMLTransform(session, table);
        if(transform == null) {
            return;
        }
        if(transform.checkConstraints) {
            boolean orig = txnService.setForceImmediateForeignKeyCheck(session, true);
            try {
                constraintHandler.handleUpdatePost(session, transform.rowType.table(), oldRow, newRow);
            } catch(ConstraintViolationException e) {
                setOnlineError(session, table, e);
            } finally {
                txnService.setForceImmediateForeignKeyCheck(session, orig);
            }
        }
    }

    public void handleDelete(Session session, Table table, Row row) {
        TableTransform transform = getConcurrentDMLTransform(session, table);
        if(transform == null) {
            return;
        }
        if(transform.checkConstraints) {
            boolean orig = txnService.setForceImmediateForeignKeyCheck(session, true);
            try {
                constraintHandler.handleDelete(session, transform.rowType.table(), row);
            } catch(ConstraintViolationException e) {
                setOnlineError(session, table, e);
            } finally {
                txnService.setForceImmediateForeignKeyCheck(session, orig);
            }
        }
    }
    
    public void handleDelete(Session session, Table table, RowData row) {
        TableTransform transform = getConcurrentDMLTransform(session, table);
        if(transform == null) {
            return;
        }
        if(transform.checkConstraints) {
            boolean orig = txnService.setForceImmediateForeignKeyCheck(session, true);
            try {
                constraintHandler.handleDelete(session, transform.rowType.table(), row);
            } catch(ConstraintViolationException e) {
                setOnlineError(session, table, e);
            } finally {
                txnService.setForceImmediateForeignKeyCheck(session, orig);
            }
        }
    }

    public void handleTruncate(Session session, Table table) {
        TableTransform transform = getConcurrentDMLTransform(session, table);
        if(transform == null) {
            return;
        }
        if(transform.checkConstraints) {
            boolean orig = txnService.setForceImmediateForeignKeyCheck(session, true);
            try {
                constraintHandler.handleTruncate(session, transform.rowType.table());
            } catch(ConstraintViolationException e) {
                setOnlineError(session, table, e);
            } finally {
                txnService.setForceImmediateForeignKeyCheck(session, orig);
            }
        }
    }


    //
    // Internal
    //

    private void setOnlineError(Session session, Table t, ConstraintViolationException e) {
        // Note: Written in the same transaction executing DML, checked in session executing DDL
        schemaManager.setOnlineDMLError(session, t.getTableId(), e.getMessage());
    }

    private void buildIndexesInternal(Session session, QueryContext context) {
        Collection<ChangeSet> changeSets = schemaManager.getOnlineChangeSets(session);
        ChangeLevel changeLevel = commonChangeLevel(changeSets);
        assert (changeLevel == ChangeLevel.INDEX || changeLevel == ChangeLevel.INDEX_CONSTRAINT) : changeSets;
        TransformCache transformCache = getTransformCache(session, null);
        Multimap<Group,RowType> tableIndexes = HashMultimap.create();
        Set<GroupIndex> groupIndexes = new HashSet<>();
        for(ChangeSet cs : changeSets) {
            TableTransform transform = transformCache.get(cs.getTableId());
            tableIndexes.put(transform.rowType.table().getGroup(), transform.rowType);
            groupIndexes.addAll(transform.groupIndexes);
        }

        AkibanInformationSchema onlineAIS = schemaManager.getOnlineAIS(session);
        StoreAdapter adapter = store.createAdapter(session);
        if(!tableIndexes.isEmpty()) {
            buildTableIndexes(session, context, adapter, transformCache, tableIndexes);
        }
        if(!groupIndexes.isEmpty()) {
            if(changeLevel == ChangeLevel.INDEX_CONSTRAINT) {
                throw new IllegalStateException("Constraint and group indexes");
            }
            buildGroupIndexes(session, context, adapter, groupIndexes);
        }
    }

    public void createAsSelect(final Session session, 
            QueryContext context, 
            final ServerSession server, 
            String queryExpression, 
            TableName tableName) {
        LOG.debug("Creating Table As Select Online");

        txnService.beginTransaction(session);
        try {
            SQLParser parser = server.getParser();
            StatementNode stmt;
            String statement = "insert into " + tableName.toStringEscaped() + " " + queryExpression;
            try {
                stmt = parser.parseStatement(statement);
            } catch (StandardException e) {
                throw new SQLParserInternalException(e);//make specific runtime error unexpectedException
            }
            AkibanInformationSchema onlineAIS = schemaManager.getOnlineAIS(session);
            StoreAdapter adapter = store.createAdapter(session);
            CreateAsCompiler compiler = new CreateAsCompiler(server, adapter, false, onlineAIS);
            DMLStatementNode dmlStmt = (DMLStatementNode) stmt;
            PlanContext planContext = new PlanContext(compiler);

            BasePlannable result = compiler.compile(dmlStmt, null, planContext);

            Plannable plannable = result.getPlannable();
            QueryContext newContext = contextIfNull(context, adapter);
            getTransformCache(session, server);
            runPlan(session, newContext, schemaManager, txnService, (Operator) plannable, null);
        }finally{
            txnService.commitTransaction(session);
        }
    }

    private void alterInternal(Session session, QueryContext context) {
        final Collection<ChangeSet> changeSets = schemaManager.getOnlineChangeSets(session);
        final ChangeLevel changeLevel = commonChangeLevel(changeSets);
        assert (changeLevel == ChangeLevel.TABLE || changeLevel == ChangeLevel.GROUP) : changeSets;

        final AkibanInformationSchema origAIS = schemaManager.getAis(session);
        final AkibanInformationSchema newAIS = schemaManager.getOnlineAIS(session);

        final StoreAdapter origAdapter = store.createAdapter(session);
        final QueryContext origContext = new DelegatingContext(origAdapter, context);
        final QueryBindings origBindings = origContext.createBindings();

        final TransformCache transformCache = getTransformCache(session, null);
        Set<Table> origRoots = findOldRoots(changeSets, origAIS, newAIS);

        for(Table root : origRoots) {
            Operator plan = API.groupScan_Default(root.getGroup());
            runPlan(session, contextIfNull(context, origAdapter), schemaManager, txnService, plan, new RowHandler() {
                @Override
                public void handleRow(Row oldRow) {
                    TableTransform transform = transformCache.get(oldRow.rowType().typeId());
                    Row newRow = transformRow(origContext, origBindings, transform, oldRow);
                    origAdapter.writeRow(newRow, transform.tableIndexes, transform.groupIndexes);
                }
            });
        }
    }

    private void buildTableIndexes(final Session session,
                                   QueryContext context,
                                   StoreAdapter adapter,
                                   final TransformCache transformCache,
                                   Multimap<Group,RowType> tableIndexes) {
        final WriteIndexRow buffer = new WriteIndexRow(adapter.getKeyCreator());
        for(Entry<Group, Collection<RowType>> entry : tableIndexes.asMap().entrySet()) {
            if(entry.getValue().isEmpty()) {
                continue;
            }
            Operator plan = API.filter_Default(
                    API.groupScan_Default(entry.getKey()),
                    entry.getValue()
            );
            runPlan(session, contextIfNull(context, adapter), schemaManager, txnService, plan, new RowHandler() {
                @Override
                public void handleRow(Row row) {
<<<<<<< HEAD
                    simpleCheckConstraints(session, transformCache, row);
                    TableTransform transform = transformCache.get(row.rowType().typeId());
                    for(TableIndex index : transform.tableIndexes) {
                        long zValue = -1;
                        SpatialColumnHandler spatialColumnHandler = null;
                        if (index.isSpatial()) {
                            spatialColumnHandler = new SpatialColumnHandler(index);
                            zValue = spatialColumnHandler.zValue(row);
                        }
                        Key hKey = store.createKey();
                        row.hKey().copyTo(hKey);
                        store.writeIndexRow(session, index, row, hKey, buffer,
                                            spatialColumnHandler, zValue, true);
=======
                    final RowData rowData = ((AbstractRow)row).rowData();
                    TableTransform transform = transformCache.get(rowData.getRowDefId());
                    simpleCheckConstraints(session, transform, rowData);
                    for(final TableIndex index : transform.tableIndexes) {
                        final Key hKey = store.createKey();
                        row.hKey().copyTo(hKey);
                        if (index.isSpatial()) {
                            final SpatialColumnHandler spatialColumnHandler = new SpatialColumnHandler(index);
                            spatialColumnHandler.processSpatialObject(
                                rowData,
                                new SpatialColumnHandler.Operation()
                                {
                                    @Override
                                    public void handleZValue(long z)
                                    {
                                        store.writeIndexRow(session, index, rowData, hKey, buffer,
                                                            spatialColumnHandler, z, true);
                                    }
                                });
                        } else {
                            store.writeIndexRow(session, index, rowData, hKey, buffer, null, -1L, true);
                        }
>>>>>>> ad41e7b2
                    }
                }
            });
        }
    }
    
    @SuppressWarnings("unchecked")
    private void buildGroupIndexes(final Session session,
                                   QueryContext context,
                                   StoreAdapter adapter,
                                   Collection<GroupIndex> groupIndexes) {
        if(groupIndexes.isEmpty()) {
            return;
        }
        Schema schema = SchemaCache.globalSchema(store.getAIS(session));
        for(final GroupIndex groupIndex : groupIndexes) {
            final Operator plan = StoreGIMaintenancePlans.groupIndexCreationPlan(schema, groupIndex);
            final StoreGIHandler giHandler = StoreGIHandler.forBuilding((AbstractStore)store, session, schema, groupIndex);
            runPlan(session, contextIfNull(context, adapter), schemaManager, txnService, plan, new RowHandler() {
                @Override
                public void handleRow(Row row) {
                    giHandler.handleRow(groupIndex, row, StoreGIHandler.Action.STORE);
                }
            });
        }
    }

    private void simpleCheckConstraints(Session session, TransformCache transformCache, Row row) {
        TableTransform transform = transformCache.get(row.rowType().typeId());
        if(transform == null || !transform.checkConstraints) {
            return;
        }
        constraintHandler.handleInsert(session, transform.rowType.table(), row);
    }

    private void simpleCheckConstraints(Session session, TableTransform transform, RowData rowData) {
        if(transform == null || !transform.checkConstraints) {
            return;
        }
        constraintHandler.handleInsert(session, transform.rowType.table(), rowData);
    }

    private void concurrentDML(final Session session,
                               final TableTransform transform,
                               final Key hKey,
                               final Row oldRow,
                               final Row newRow) {
        final boolean doDelete = (oldRow != null);
        final boolean doWrite = (newRow != null);
        QueryContext context = null;
        switch(transform.changeLevel) {
            case INDEX:
                if(!transform.tableIndexes.isEmpty()) {
                    final WriteIndexRow buffer = new WriteIndexRow (store);
                    for(final TableIndex index : transform.tableIndexes) {
                        long oldZValue = -1;
                        long newZValue = -1;
                        if (index.isSpatial()) {
                            final SpatialColumnHandler spatialColumnHandler = new SpatialColumnHandler(index);
                            if(doDelete) {
                                spatialColumnHandler.processSpatialObject
                                    (oldRow,
                                     new SpatialColumnHandler.Operation()
                                     {
                                         @Override
                                         public void handleZValue(long z)
                                         {
                                             store.deleteIndexRow(session, 
                                                                  index, 
                                                                  oldRow, 
                                                                  hKey, 
                                                                  buffer, 
                                                                  spatialColumnHandler, 
                                                                  z, 
                                                                  false);
                                         }
                                     });
                            }
                            if(doWrite) {
                                spatialColumnHandler.processSpatialObject
                                    (oldRow,
                                     new SpatialColumnHandler.Operation()
                                     {
                                         @Override
                                         public void handleZValue(long z)
                                         {
                                             Row outputRow = new OverlayingRow(newRow, transform.rowType);
                                             store.writeIndexRow(session, 
                                                                 index, 
                                                                 outputRow,
                                                                 hKey,
                                                                 buffer,
                                                                 spatialColumnHandler,
                                                                 z,
                                                                 false);
                                         }
                                     });
                            }
                        } else {
                            if(doDelete) {
                                store.deleteIndexRow(session, index, oldRow, hKey, buffer, null, -1L, false);
                            }
                            if(doWrite) {
                                Row outputRow = new OverlayingRow(newRow, transform.rowType);
                                store.writeIndexRow(session, index, outputRow, hKey, buffer, null, -1L, false);
                            }
                        }
                    }
                }
                if(!transform.groupIndexes.isEmpty()) {
                    if(doDelete) {
                        Row deleteRow = new OverlayingRow (oldRow, transform.rowType);
                        store.deleteIndexRows(session, transform.rowType.table(), deleteRow, transform.groupIndexes);
                    }
                    if(doWrite) {
                        Row outputRow = new OverlayingRow(newRow, transform.rowType);
                        store.writeIndexRows(session, transform.rowType.table(), outputRow, transform.groupIndexes);
                    }
                }
                break;
            case TABLE:
                if(transform.deleteOperator != null && transform.insertOperator != null) {
                    StoreAdapter adapter = store.createAdapter(session);
                    context = new SimpleQueryContext(adapter);
                    QueryBindings bindings = context.createBindings();
                    if (doDelete) {
                        bindings.setRow(OperatorAssembler.CREATE_AS_BINDING_POSITION, oldRow);
                        try {
                            runPlan(context, transform.deleteOperator, bindings);
                        } catch (NoSuchRowException e) {
                            LOG.debug("row not present: {}", oldRow);
                        }
                    }
                    if (doWrite) {
                        
                        bindings.setRow(OperatorAssembler.CREATE_AS_BINDING_POSITION, 
                                transformRow(context, bindings, transform, newRow));
                        try {
                            runPlan(context, transform.insertOperator, bindings);
                        } catch (NoSuchRowException e) {
                            LOG.debug("row not present: {}", newRow);
                        }
                    }
                    break;
                }
            case GROUP:
                StoreAdapter adapter = store.createAdapter(session);
                context = new SimpleQueryContext(adapter);
                QueryBindings bindings = context.createBindings();
                if(doDelete) {
                    Row newOldRow = transformRow(context, bindings, transform, oldRow);
                    try {
                        adapter.deleteRow(newOldRow, false);
                    } catch(NoSuchRowException e) {
                        LOG.debug("row not present: {}", newOldRow);
                    }
                }
                if(doWrite) {
                    Row newNewRow = transformRow(context, bindings, transform, newRow);
                    adapter.writeRow(newNewRow, transform.tableIndexes, transform.groupIndexes);
                }
                break;
        }
        transform.hKeySaver.save(schemaManager, session, hKey);
    }
    
    private void concurrentDML(final Session session,
                               TableTransform transform,
                               final Key hKey,
                               final RowData oldRowData,
                               final RowData newRowData) {
        final boolean doDelete = (oldRowData != null);
        final boolean doWrite = (newRowData != null);
        QueryContext context = null;
        switch(transform.changeLevel) {
            case INDEX:
                if(!transform.tableIndexes.isEmpty()) {
                    final WriteIndexRow buffer = new WriteIndexRow (store);
                    for(final TableIndex index : transform.tableIndexes) {
                        if (index.isSpatial()) {
                            final SpatialColumnHandler spatialColumnHandler = new SpatialColumnHandler(index);
                            if (doDelete) {
                                spatialColumnHandler.processSpatialObject(
                                    oldRowData,
                                    new SpatialColumnHandler.Operation()
                                    {
                                        @Override
                                        public void handleZValue(long z)
                                        {
                                            store.deleteIndexRow(session,
                                                                 index,
                                                                 oldRowData,
                                                                 hKey,
                                                                 buffer,
                                                                 spatialColumnHandler,
                                                                 z,
                                                                 false);
                                        }
                                    });
                            }
                            if (doWrite) {
                                spatialColumnHandler.processSpatialObject(
                                    newRowData,
                                    new SpatialColumnHandler.Operation()
                                    {
                                        @Override
                                        public void handleZValue(long z)
                                        {
                                            store.writeIndexRow(session,
                                                                index,
                                                                newRowData,
                                                                hKey,
                                                                buffer,
                                                                spatialColumnHandler,
                                                                z,
                                                                false);
                                        }
                                    });
                            }

                        } else {
                            store.deleteIndexRow(session, index, oldRowData, hKey, buffer, null, -1L, false);
                            store.writeIndexRow(session, index, newRowData, hKey, buffer, null, -1L, false);
                        }
                    }
                }
                if(!transform.groupIndexes.isEmpty()) {
                    if(doDelete) {
                        store.deleteIndexRows(session, transform.rowType.table(), oldRowData, transform.groupIndexes);
                    }
                    if(doWrite) {
                        store.writeIndexRows(session, transform.rowType.table(), newRowData, transform.groupIndexes);
                    }
                }
                break;
            case TABLE:
                if(transform.deleteOperator != null && transform.insertOperator != null) {
                    StoreAdapter adapter = store.createAdapter(session);
                    context = new SimpleQueryContext(adapter);
                    QueryBindings bindings = context.createBindings();
                    if (doDelete) {
                        Row origOldRow = new RowDataRow(transform.rowType, oldRowData);
                        bindings.setRow(OperatorAssembler.CREATE_AS_BINDING_POSITION, origOldRow);
                        try {
                            runPlan(context, transform.deleteOperator, bindings);
                        } catch (NoSuchRowException e) {
                            LOG.debug("row not present: {}", origOldRow);
                        }
                    }
                    if (doWrite) {
                        Row origOldRow = new RowDataRow(transform.rowType, newRowData);
                        bindings.setRow(OperatorAssembler.CREATE_AS_BINDING_POSITION, origOldRow);
                        try {
                            runPlan(context, transform.insertOperator, bindings);
                        } catch (NoSuchRowException e) {
                            LOG.debug("row not present: {}", origOldRow);
                        }
                    }
                    break;
                }
            case GROUP:
                StoreAdapter adapter = store.createAdapter(session);
                context = new SimpleQueryContext(adapter);
                QueryBindings bindings = context.createBindings();
                if(doDelete) {
                    Row origOldRow = new RowDataRow(transform.rowType, oldRowData);
                    Row newOldRow = transformRow(context, bindings, transform, origOldRow);
                    try {
                        adapter.deleteRow(newOldRow, false);
                    } catch(NoSuchRowException e) {
                        LOG.debug("row not present: {}", newOldRow);
                    }
                }
                if(doWrite) {
                    Row origNewRow = new RowDataRow(transform.rowType, newRowData);
                    Row newNewRow = transformRow(context, bindings, transform, origNewRow);
                    adapter.writeRow(newNewRow, transform.tableIndexes, transform.groupIndexes);
                }
                break;
        }
        transform.hKeySaver.save(schemaManager, session, hKey);
    }

    private TransformCache getTransformCache(final Session session, final ServerSession server) {
        AkibanInformationSchema ais = schemaManager.getAis(session);
        TransformCache cache = ais.getCachedValue(TRANSFORM_CACHE_KEY, null);
        if(cache == null) {
            cache = ais.getCachedValue(TRANSFORM_CACHE_KEY, new CacheValueGenerator<TransformCache>() {
                @Override
                public TransformCache valueFor(AkibanInformationSchema ais) {
                    TransformCache cache = new TransformCache();
                    TypesTranslator typesTranslator = schemaManager.getTypesTranslator();
                    Collection<OnlineChangeState> states = schemaManager.getOnlineChangeStates(session);
                    for(OnlineChangeState s : states) {
                        buildTransformCache(cache, s.getChangeSets(), ais, s.getAIS(), typesRegistry, typesTranslator, session, server, store);
                    }
                    return cache;
                }
            });
        }
        return cache;
    }


    private TableTransform getConcurrentDMLTransform(Session session, Table table) {
        if(!schemaManager.isOnlineActive(session, table.getTableId())) {
            return null;
        }
        if(!withConcurrentDML) {
            throw new NotAllowedByConfigException("DML during online DDL");
        }
        TableTransform transform = getTransformCache(session, null).get(table.getTableId());
        if(isTransformedTable(transform, table)) {
            return null;
        }
        return transform;
    }


    //
    // Static
    //

    private static void buildTransformCache(TransformCache cache,
                                     Collection<ChangeSet> changeSets,
                                     AkibanInformationSchema oldAIS,
                                     AkibanInformationSchema newAIS,
                                     TypesRegistryService typesRegistry,
                                     TypesTranslator typesTranslator,
                                     Session session,
                                     ServerSession server,
                                     Store givenStore) {

        final ChangeLevel changeLevel = commonChangeLevel(changeSets);
        final Schema newSchema = SchemaCache.globalSchema(newAIS);
        Plannable deletePlan = null;
        Plannable insertPlan = null;
        for(ChangeSet cs : changeSets) {
            if(cs.hasSelectStatement()) {
                SQLParser parser = server.getParser();
                StatementNode insertStmt;
                try {
                    insertStmt = parser.parseStatement("insert into " + newAIS.getTable(cs.getToTableId()).getName().toStringEscaped() + " " + cs.getSelectStatement());
                } catch (StandardException e) {
                    throw new SQLParserInternalException(e);
                }
                StoreAdapter adapter = givenStore.createAdapter(session);
                CreateAsCompiler compiler = new CreateAsCompiler(server, adapter, true, newAIS);
                PlanContext planContext = new PlanContext(compiler);
                BasePlannable insertResult = compiler.compile((DMLStatementNode) insertStmt, null, planContext);
                insertPlan = insertResult.getPlannable();
                deletePlan = new Delete_Returning(insertPlan.getInputOperators().iterator().next(), false);
            }
            int tableID = cs.getTableId();
            TableRowType newType = newSchema.tableRowType(tableID);
            TableTransform transform = buildTableTransform(cs, changeLevel, oldAIS, newType, typesRegistry,
                                                typesTranslator, (Operator)deletePlan, (Operator)insertPlan);
            TableTransform prev = cache.put(tableID, transform);
            assert (prev == null) : tableID;
        }
    }

    private static void runPlan(Session session,
                                QueryContext context,
                                SchemaManager schemaManager,
                                TransactionService txnService,
                                Operator plan,
                                RowHandler handler) {
        LOG.debug("Running online plan: {}", plan);
        Map<RowType,HKeyChecker> checkers = new HashMap<>();
        QueryBindings bindings = context.createBindings();
        Cursor cursor = API.cursor(plan, context, bindings);
        Rebindable rebindable = getRebindable(cursor);
        cursor.openTopLevel();
        try {
            boolean done = false;
            Row lastCommitted = null;
            boolean checkOnlineError = true;
            long rowCount = 0;
            while(!done) {
                Row row = cursor.next();
                boolean didCommit = false;
                boolean didRollback = false;
                if(checkOnlineError) {
                    // Checked once per transaction here and in final phase in DDLFunctions
                    checkOnlineError(session, schemaManager);
                    checkOnlineError = false;
                }
                if(row != null) {
                    rowCount++;
                    RowType rowType = row.rowType();
                    // No way to pre-populate this map as Operator#rowType() is optional and insufficient.
                    HKeyChecker checker = checkers.get(rowType);
                    if(checker == null) {
                        if(rowType.hasTable()) {
                            checker = new SchemaManagerChecker(rowType.table().getTableId());
                        } else {
                            checker = new FalseChecker();
                        }
                        checkers.put(row.rowType(), checker);
                    }
                    try {
                        if(handler != null) {
                            //TODO: Not correct but only option for createAs due to hidden PK
                            Key hKey = new Key (null, 2047);
                            row.hKey().copyTo(hKey);
                            if (!checker.contains(schemaManager, session, hKey)) {
                                handler.handleRow(row);
                            } else {
                                LOG.trace("skipped row: {}", row);
                            }
                        }
                        didCommit = txnService.periodicallyCommit(session);
                    } catch(InvalidOperationException e) {
                        if(!e.getCode().isRollbackClass()) {
                            throw e;
                        }
                        didRollback = true;
                    }
                } else {
                    // Cursor exhausted, completely finished
                    didRollback = txnService.commitOrRetryTransaction(session);
                    done = didCommit = !didRollback;
                    if(didCommit) {
                        txnService.beginTransaction(session);
                    }
                }
                if(didCommit) {
                    LOG.debug("Committed up to row: {}: {} rows", row, rowCount);
                    checkOnlineError = true;
                    lastCommitted = row;
                    checkers.clear();
                } else if(didRollback) {
                    LOG.debug("Rolling back to row: {}", lastCommitted);
                    checkOnlineError = true;
                    checkers.clear();
                    txnService.rollbackTransactionIfOpen(session);
                    txnService.beginTransaction(session);
                    cursor.closeTopLevel();
                    rebindable.rebind((lastCommitted == null) ? null : lastCommitted.hKey(), true);
                    cursor.openTopLevel();
                }
            }
        } finally {
            cursor.closeTopLevel();
        }
    }

    private static void runPlan(QueryContext context,
                                Operator plan,
                                QueryBindings bindings) {
        LOG.debug("Running online DML plan: {}", plan);
        Map<RowType,HKeyChecker> checkers = new HashMap<>();
        Cursor cursor = API.cursor(plan, context, bindings);
        cursor.openTopLevel();//open up top cursor
        try {
            boolean done = false;
            while(!done) {
                Row row = cursor.next();
                if(row != null) {
                    RowType rowType = row.rowType();
                    HKeyChecker checker = checkers.get(rowType);
                    if (checker == null) {
                        if (rowType.hasTable()) {
                            checker = new SchemaManagerChecker(rowType.table().getTableId());
                        } else {
                            checker = new FalseChecker();
                        }
                        checkers.put(row.rowType(), checker);
                    }
                } else {
                    done = true;
                }
            }
        } finally {
            cursor.closeTopLevel();
        }
    }

    private static Set<Table> findOldRoots(Collection<ChangeSet> changeSets,
                                           AkibanInformationSchema oldAIS,
                                           AkibanInformationSchema newAIS) {
        Set<Table> oldRoots = new HashSet<>();
        for(ChangeSet cs : changeSets) {
            Table oldTable = oldAIS.getTable(cs.getTableId());
            Table newTable = newAIS.getTable(cs.getTableId());
            Table oldNewTable = oldAIS.getTable(newTable.getTableId());
            oldRoots.add(oldTable.getGroup().getRoot());
            oldRoots.add(oldNewTable.getGroup().getRoot());
        }
        return oldRoots;
    }

    private static void checkOnlineError(Session session, SchemaManager sm) {
        String msg = sm.getOnlineDMLError(session);
        if(msg != null) {
            throw new ConcurrentViolationException(msg);
        }
    }

    /** Find all {@code ADD} or {@code MODIFY} group indexes referenced by {@code changeSets}. */
    public static Collection<Index> findIndexesToBuild(Collection<ChangeSet> changeSets, AkibanInformationSchema ais) {
        // There may be duplicates (e.g. every table has a GI it participates in)
        Collection<Index> newIndexes = new HashSet<>();
        for(ChangeSet cs : changeSets) {
            Table table = ais.getTable(cs.getTableId());
            for(IndexChange ic : cs.getIndexChangeList()) {
                ChangeType changeType = ChangeType.valueOf(ic.getChange().getChangeType());
                if(changeType == ChangeType.ADD || changeType == ChangeType.MODIFY) {
                    String name = ic.getChange().getNewName();
                    final Index index;
                    switch(IndexType.valueOf(ic.getIndexType())) {
                        case TABLE:
                            index = table.getIndexIncludingInternal(name);
                            break;
                        case FULL_TEXT:
                            index = table.getFullTextIndex(name);
                            break;
                        case GROUP:
                            index = table.getGroup().getIndex(name);
                            break;
                        default:
                            throw new IllegalStateException(ic.getIndexType());
                    }
                    assert index != null : ic;
                    newIndexes.add(index);
                }
            }
        }
        return newIndexes;
    }

    /** Find all {@code ADD} or {@code MODIFY} table indexes from {@code changeSet}. */
    private static Collection<TableIndex> findTableIndexesToBuild(ChangeSet changeSet, Table newTable) {
        if(changeSet == null) {
            return Collections.emptyList();
        }
        List<TableIndex> tableIndexes = new ArrayList<>();
        for(IndexChange ic : changeSet.getIndexChangeList()) {
            if(IndexType.TABLE.name().equals(ic.getIndexType())) {
                switch(ChangeType.valueOf(ic.getChange().getChangeType())) {
                    case ADD:
                    case MODIFY:
                        TableIndex index = newTable.getIndexIncludingInternal(ic.getChange().getNewName());
                        assert (index != null) : newTable.toString() + "," + ic;
                        tableIndexes.add(index);
                        break;
                }
            }
        }
        return tableIndexes;
    }

    /** Find all {@code ADD} or {@code MODIFY} group indexes from {@code changeSet}. */
    private static Collection<GroupIndex> findGroupIndexesToBuild(ChangeSet changeSet, Table newTable) {
        if(changeSet == null) {
            return Collections.emptyList();
        }
        List<GroupIndex> groupIndexes = new ArrayList<>();
        Group group = newTable.getGroup();
        for(IndexChange ic : changeSet.getIndexChangeList()) {
            if(IndexType.GROUP.name().equals(ic.getIndexType())) {
                switch(ChangeType.valueOf(ic.getChange().getChangeType())) {
                    case ADD:
                    case MODIFY:
                        GroupIndex index = group.getIndex(ic.getChange().getNewName());
                        assert index != null : ic;
                        groupIndexes.add(index);
                        break;
                }
            }
        }
        return groupIndexes;
    }

    /** Find {@code newColumn}'s position in {@code oldTable} or {@code null} if it wasn't present */
    private static Integer findOldPosition(List<Change> columnChanges, Table oldTable, Column newColumn) {
        String newName = newColumn.getName();
        for(Change change : columnChanges) {
            if(newName.equals(change.getNewName())) {
                switch(ChangeType.valueOf(change.getChangeType())) {
                    case ADD:
                        return null;
                    case MODIFY:
                        Column oldColumn = oldTable.getColumn(change.getOldName());
                        assert oldColumn != null : newColumn;
                        return oldColumn.getPosition();
                    case DROP:
                        throw new IllegalStateException("Dropped new column: " + newName);
                }
            }
        }
        Column oldColumn = oldTable.getColumn(newName);
        if((oldColumn == null) && newColumn.isAkibanPKColumn()) {
            return null;
        }
        // Not in change list, must be an original column
        assert oldColumn != null : newColumn;
        return oldColumn.getPosition();
    }

    private static ProjectedTableRowType buildProjectedRowType(ChangeSet changeSet,
                                                               Table origTable,
                                                               RowType newRowType,
                                                               boolean isGroupChange,
                                                               TypesRegistryService typesRegistry,
                                                               TypesTranslator typesTranslator,
                                                               QueryContext origContext) {
        Table newTable = newRowType.table();
        final List<Column> newColumns = newTable.getColumnsIncludingInternal();
        final List<TPreparedExpression> projections = new ArrayList<>(newColumns.size());
        for(Column newCol : newColumns) {
            Integer oldPosition = findOldPosition(changeSet.getColumnChangeList(), origTable, newCol);
            TInstance newInst = newCol.getType();
            if(oldPosition == null) {
                projections.add(buildColumnDefault(newCol, typesRegistry, typesTranslator, origContext));
            } else {
                Column oldCol = origTable.getColumnsIncludingInternal().get(oldPosition);
                TInstance oldInst = oldCol.getType();
                TPreparedExpression pExp = new TPreparedField(oldInst, oldPosition);
                if(!oldInst.equalsExcludingNullable(newInst)) {
                    TCast cast = typesRegistry.getCastsResolver().cast(oldInst.typeClass(), newInst.typeClass());
                    pExp = new TCastExpression(pExp, cast, newInst);
                }
                projections.add(pExp);
            }
        }
        return new ProjectedTableRowType(newRowType.schema(), newTable, projections, true);
    }

    // This should be quite similar to ExpressionAssembler#assembleColumnDefault()
    private static TPreparedExpression buildColumnDefault(Column newCol,
                                                          TypesRegistryService typesRegistry,
                                                          TypesTranslator typesTranslator,
                                                          QueryContext origContext) {
        return PlanGenerator.generateDefaultExpression(newCol,
                                                       null,
                                                       typesRegistry,
                                                       typesTranslator,
                                                       origContext);
    }

    private static TableTransform buildTableTransform(ChangeSet changeSet,
                                                      ChangeLevel changeLevel,
                                                      AkibanInformationSchema oldAIS,
                                                      TableRowType newRowType,
                                                      TypesRegistryService typesRegistry,
                                                      TypesTranslator typesTranslator,
                                                      Operator deleteOperator,
                                                      Operator insertOperator) {
        Table newTable = newRowType.table();
        Collection<TableIndex> tableIndexes = findTableIndexesToBuild(changeSet, newTable);
        Collection<GroupIndex> groupIndexes = findGroupIndexesToBuild(changeSet, newTable);
        ProjectedTableRowType projectedRowType = null;
        boolean checkConstraints = false;
        switch(changeLevel) {
            case METADATA_CONSTRAINT:
            case INDEX_CONSTRAINT:
                checkConstraints = true;
                assert groupIndexes.isEmpty() : groupIndexes;
            break;
            case TABLE:
                if(deleteOperator != null && insertOperator != null) break;
            case GROUP:
                Table oldTable = oldAIS.getTable(newTable.getTableId());
                if((changeSet.getColumnChangeCount() > 0) ||
                   (newRowType.nFields() != oldTable.getColumnsIncludingInternal().size())) {
                    projectedRowType = buildProjectedRowType(changeSet,
                                                             oldTable,
                                                             newRowType,
                                                             changeLevel == ChangeLevel.GROUP,
                                                             typesRegistry,
                                                             typesTranslator,
                                                             new SimpleQueryContext());
                }
            break;
        }
        return new TableTransform(changeLevel,
                                  new SchemaManagerSaver(changeSet.getTableId()),
                                  newRowType,
                                  projectedRowType,
                                  checkConstraints,
                                  tableIndexes,
                                  groupIndexes,
                                  deleteOperator,
                                  insertOperator);
    }

    /**
     * NB: Current usage is *only* with plans that have GroupScan at the bottom. Use this fact to find the bottom,
     * which can rebind(), for when periodicCommit() fails.
     */
    private static Rebindable getRebindable(Cursor cursor) {
        Cursor toRebind = cursor;
        while(toRebind instanceof ChainedCursor) {
            toRebind = ((ChainedCursor)toRebind).getInput();
        }
        if(!(toRebind instanceof Rebindable))
            return null;
        return (Rebindable)toRebind;
    }

    private static QueryContext contextIfNull(QueryContext context, StoreAdapter adapter) {
        if(context == null) {
            return new SimpleQueryContext(adapter);
        }
        assert(context.getSession() != null);
        return new DelegatingContext(adapter, context);
    }

    public static ChangeLevel commonChangeLevel(Collection<ChangeSet> changeSets) {
        ChangeLevel level = null;
        for(ChangeSet cs : changeSets) {
            if(level == null) {
                level = ChangeLevel.valueOf(cs.getChangeLevel());
            } else if(!level.name().equals(cs.getChangeLevel())) {
                throw new IllegalStateException("Mixed ChangeLevels: " + changeSets);
            }
        }
        assert (level != null);
        return level;
    }

    /** Check if {@code table} is the post-transform/online DDL state. Use to avoid skip double-handling a row. */
    private static boolean isTransformedTable(TableTransform transform, Table table) {
        return (transform.rowType.table() == table);
    }

    private static Row transformRow(QueryContext context,
                                    QueryBindings bindings,
                                    TableTransform transform,
                                    Row origRow) {
        final Row newRow;
        if(transform.projectedRowType != null) {
            List<? extends TPreparedExpression> pProjections = transform.projectedRowType.getProjections();
            newRow = new ProjectedRow(transform.projectedRowType,
                                      origRow,
                                      context,
                                      bindings,
                                      ProjectedRow.createTEvaluatableExpressions(pProjections)
            );
        } else {
            newRow = new OverlayingRow(origRow, transform.rowType);
        }
        return newRow;
    }

    //
    // Classes
    //

    private interface RowHandler {
        void handleRow(Row row);
    }

    /**
     * Helper for saving concurrently handled rows.
     * Concrete implementations *must* be thread safe.
     */
    private interface HKeySaver
    {
        void save(SchemaManager sm, Session session, Key hKey);
    }

    /**
     * Helper for checking for concurrently handled rows.
     * Must *only* be called with increasing hKeys and thrown away when the transaction closes.
     */
    private interface HKeyChecker
    {
        boolean contains(SchemaManager sm, Session session, Key hKey);
    }

    private static class SchemaManagerSaver implements HKeySaver
    {
        private final int tableID;

        private SchemaManagerSaver(int tableID) {
            this.tableID = tableID;
        }

        @Override
        public void save(SchemaManager sm, Session session, Key hKey) {
            sm.addOnlineHandledHKey(session, tableID, hKey);
        }
    }

    private static class SchemaManagerChecker implements HKeyChecker
    {
        private final int tableID;
        private Iterator<byte[]> iter;
        private KeyState last;

        private SchemaManagerChecker(int tableID) {
            this.tableID = tableID;
        }

        private void advance() {
            byte[] bytes = iter.next();
            last = (bytes != null) ? new KeyState(bytes) : null;
        }

        @Override
        public boolean contains(SchemaManager sm, Session session, Key hKey) {
            if(iter == null) {
                iter = sm.getOnlineHandledHKeyIterator(session, tableID, hKey);
                advance();
            }
            // Can scan until we reach, or go past, hKey. If past, can't skip.
            while(last != null) {
                int ret = last.compareTo(hKey);
                if(ret == 0) {
                    return true;    // Match
                }
                if(ret > 0) {
                    return false;   // last from iterator is ahead of hKey
                }
                advance();
            }
            // Iterator exhausted: no more to skip
            return false;
        }
    }

    private static class FalseChecker implements HKeyChecker
    {
        @Override
        public boolean contains(SchemaManager sm, Session session, Key hKey) {
            return false;
        }
    }

    /** Holds information about how to maintain/populate the new/modified instance of a table. */
    private static class TableTransform {
        public final ChangeLevel changeLevel;
        /** Target for concurrently handled DML. */
        public final HKeySaver hKeySaver;
        /** New row type for the table. */
        public final TableRowType rowType;
        /** Not {@code null} *iff* new rows need projected. */
        public final ProjectedTableRowType projectedRowType;
        /** Not {@code null} *iff* new rows need only be verified. */
        public final boolean checkConstraints;
        /** Contains table indexes to build (can be empty) */
        public final Collection<TableIndex> tableIndexes;
        /** Populated with group indexes to build (can be empty) */
        public final Collection<GroupIndex> groupIndexes;
        /** Used for CreateTableAs */
        public Operator deleteOperator;
        public Operator insertOperator;


        public TableTransform(ChangeLevel changeLevel,
                              HKeySaver hKeySaver,
                              TableRowType rowType,
                              ProjectedTableRowType projectedRowType,
                              boolean checkConstraints,
                              Collection<TableIndex> tableIndexes,
                              Collection<GroupIndex> groupIndexes,
                              Operator deleteOperator ,
                              Operator insertOperator) {
            this.changeLevel = changeLevel;
            this.hKeySaver = hKeySaver;
            this.rowType = rowType;
            this.projectedRowType = projectedRowType;
            this.checkConstraints = checkConstraints;
            this.tableIndexes = tableIndexes;
            this.groupIndexes = groupIndexes;
            this.deleteOperator = deleteOperator;
            this.insertOperator = insertOperator;
        }
    }

    /** Table ID -> TableTransform */
    private static class TransformCache extends HashMap<Integer,TableTransform>
    {
    }
}<|MERGE_RESOLUTION|>--- conflicted
+++ resolved
@@ -562,45 +562,28 @@
             );
             runPlan(session, contextIfNull(context, adapter), schemaManager, txnService, plan, new RowHandler() {
                 @Override
-                public void handleRow(Row row) {
-<<<<<<< HEAD
+                public void handleRow(final Row row) {
+                    TableTransform transform = transformCache.get(row.rowType().typeId());
                     simpleCheckConstraints(session, transformCache, row);
-                    TableTransform transform = transformCache.get(row.rowType().typeId());
-                    for(TableIndex index : transform.tableIndexes) {
-                        long zValue = -1;
-                        SpatialColumnHandler spatialColumnHandler = null;
-                        if (index.isSpatial()) {
-                            spatialColumnHandler = new SpatialColumnHandler(index);
-                            zValue = spatialColumnHandler.zValue(row);
-                        }
-                        Key hKey = store.createKey();
-                        row.hKey().copyTo(hKey);
-                        store.writeIndexRow(session, index, row, hKey, buffer,
-                                            spatialColumnHandler, zValue, true);
-=======
-                    final RowData rowData = ((AbstractRow)row).rowData();
-                    TableTransform transform = transformCache.get(rowData.getRowDefId());
-                    simpleCheckConstraints(session, transform, rowData);
                     for(final TableIndex index : transform.tableIndexes) {
                         final Key hKey = store.createKey();
                         row.hKey().copyTo(hKey);
                         if (index.isSpatial()) {
                             final SpatialColumnHandler spatialColumnHandler = new SpatialColumnHandler(index);
                             spatialColumnHandler.processSpatialObject(
-                                rowData,
+                                row,
                                 new SpatialColumnHandler.Operation()
                                 {
                                     @Override
                                     public void handleZValue(long z)
                                     {
-                                        store.writeIndexRow(session, index, rowData, hKey, buffer,
+                                        store.writeIndexRow(session, index, row, hKey, buffer,
                                                             spatialColumnHandler, z, true);
                                     }
                                 });
                         } else {
-                            store.writeIndexRow(session, index, rowData, hKey, buffer, null, -1L, true);
+                            store.writeIndexRow(session, index, row, hKey, buffer, null, -1L, true);
                         }
->>>>>>> ad41e7b2
                     }
                 }
             });
