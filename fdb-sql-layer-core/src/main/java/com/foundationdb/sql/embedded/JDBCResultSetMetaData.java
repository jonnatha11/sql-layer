/**
 * Copyright (C) 2009-2013 FoundationDB, LLC
 *
 * This program is free software: you can redistribute it and/or modify
 * it under the terms of the GNU Affero General Public License as published by
 * the Free Software Foundation, either version 3 of the License, or
 * (at your option) any later version.
 *
 * This program is distributed in the hope that it will be useful,
 * but WITHOUT ANY WARRANTY; without even the implied warranty of
 * MERCHANTABILITY or FITNESS FOR A PARTICULAR PURPOSE.  See the
 * GNU Affero General Public License for more details.
 *
 * You should have received a copy of the GNU Affero General Public License
 * along with this program.  If not, see <http://www.gnu.org/licenses/>.
 */

package com.foundationdb.sql.embedded;

import com.foundationdb.ais.model.Column;
import com.foundationdb.server.collation.AkCollator;
import com.foundationdb.server.types.TInstance;
import com.foundationdb.server.types.common.types.TypesTranslator;
import com.foundationdb.sql.optimizer.plan.PhysicalSelect.PhysicalResultColumn;
import com.foundationdb.sql.types.DataTypeDescriptor;

import java.sql.ResultSetMetaData;
import java.sql.SQLException;

import java.util.List;

public class JDBCResultSetMetaData implements ResultSetMetaData
{
    protected static class ResultColumn extends PhysicalResultColumn {
        private int jdbcType;
        private DataTypeDescriptor sqlType;
        private Column aisColumn;
        private TInstance type;
        private JDBCResultSetMetaData nestedResultSet;

        protected ResultColumn(String name, 
                               int jdbcType, DataTypeDescriptor sqlType, 
                               Column aisColumn, TInstance type,
                               JDBCResultSetMetaData nestedResultSet) {
            super(name);
            this.jdbcType = jdbcType;
            this.sqlType = sqlType;
            this.aisColumn = aisColumn;
            this.type = type;
            this.nestedResultSet = nestedResultSet;
        }

        public int getJDBCType() {
            return jdbcType;
        }

        public DataTypeDescriptor getSQLType() {
            return sqlType;
        }

        public Column getAISColumn() {
            return aisColumn;
        }
        
        public TInstance getType() {
            return type;
        }

        public int getScale() {
            if (sqlType != null)
                return sqlType.getScale();
            if ((aisColumn != null) && (aisColumn.getTypeParameter1() != null))
                return aisColumn.getTypeParameter1().intValue();
            return 0;
        }

        public int getPrecision() {
            if (sqlType != null)
                return sqlType.getPrecision();
            if ((aisColumn != null) && (aisColumn.getTypeParameter2() != null))
                return aisColumn.getTypeParameter2().intValue();
            return 0;
        }

        public boolean isNullable() {
            if (sqlType != null)
                return sqlType.isNullable();
            if (aisColumn != null)
                return (aisColumn.getNullable() == Boolean.TRUE);
            return false;
        }

        public String getTypeName() {
            if (sqlType != null)
                return sqlType.getTypeName();
            if (aisColumn != null)
                return aisColumn.getTypeName();
            return "";
        }

        public int getMaximumWidth() {
            if (sqlType != null)
                return sqlType.getMaximumWidth();
            return 1024;
        }

        public JDBCResultSetMetaData getNestedResultSet() {
            return nestedResultSet;
        }
    }

    private final TypesTranslator typesTranslator;
    private final List<ResultColumn> columns;

    protected JDBCResultSetMetaData(TypesTranslator typesTranslator,
                                    List<ResultColumn> columns) {
        this.typesTranslator = typesTranslator;
        this.columns = columns;
    }

    protected List<ResultColumn> getColumns() {
        return columns;
    }

    protected ResultColumn getColumn(int column) {
        return columns.get(column - 1);
    }

    /* Wrapper */

    @Override
    public <T> T unwrap(Class<T> iface) throws SQLException {
        throw new SQLException("Not supported");
    }
    
    @Override
    public boolean isWrapperFor(Class<?> iface) throws SQLException {
        return false;
    }
    
    /* ResultSetMetaData */

    @Override
    public int getColumnCount() throws SQLException {
        return columns.size();
    }

    @Override
    public boolean isAutoIncrement(int column) throws SQLException {
<<<<<<< HEAD
        return getColumn(column).getAISColumn().getIdentityGenerator() != null;
=======
        Column aisColumn = getColumn(column).getAISColumn();
        if (aisColumn == null)
            return false;
        return aisColumn.getIdentityGenerator() != null;
>>>>>>> bd912320
    }

    @Override
    public boolean isCaseSensitive(int column) throws SQLException {
        Column aisColumn = getColumn(column).getAISColumn();
        if (aisColumn == null)
            return false;
        AkCollator collator = aisColumn.getCollator();
        if (collator == null)
            return false;
        else
            return collator.isCaseSensitive();
    }

    @Override
    public boolean isSearchable(int column) throws SQLException {
        return false;
    }

    @Override
    public boolean isCurrency(int column) throws SQLException {
        return false;
    }

    @Override
    public int isNullable(int column) throws SQLException {
        return getColumn(column).isNullable() ? columnNullable : columnNoNulls;
    }

    @Override
    public boolean isSigned(int column) throws SQLException {
        return typesTranslator.isTypeSigned(getColumn(column).getType());
    }

    @Override
    public int getColumnDisplaySize(int column) throws SQLException {
        return getColumn(column).getMaximumWidth();
    }

    @Override
    public String getColumnLabel(int column) throws SQLException {
        return getColumn(column).getName();
    }

    @Override
    public String getColumnName(int column) throws SQLException {
        ResultColumn jdbcColumn = getColumn(column);
        Column aisColumn = jdbcColumn.getAISColumn();
        if (aisColumn != null)
            return aisColumn.getName();
        return jdbcColumn.getName();
    }

    @Override
    public String getSchemaName(int column) throws SQLException {
        Column aisColumn = getColumn(column).getAISColumn();
        if (aisColumn != null)
            return aisColumn.getTable().getName().getSchemaName();
        return "";
    }

    @Override
    public int getPrecision(int column) throws SQLException {
        return getColumn(column).getPrecision();
    }

    @Override
    public int getScale(int column) throws SQLException {
        return getColumn(column).getScale();
    }

    @Override
    public String getTableName(int column) throws SQLException {
        Column aisColumn = getColumn(column).getAISColumn();
        if (aisColumn != null)
            return aisColumn.getTable().getName().getTableName();
        return "";
    }

    @Override
    public String getCatalogName(int column) throws SQLException {
        return "";
    }

    @Override
    public int getColumnType(int column) throws SQLException {
        return getColumn(column).getJDBCType();
    }

    @Override
    public String getColumnTypeName(int column) throws SQLException {
        return getColumn(column).getTypeName();
    }

    @Override
    public boolean isReadOnly(int column) throws SQLException {
        return true;
    }

    @Override
    public boolean isWritable(int column) throws SQLException {
        return false;
    }

    @Override
    public boolean isDefinitelyWritable(int column) throws SQLException {
        return false;
    }

    @Override
    public String getColumnClassName(int column) throws SQLException {
        return typesTranslator.jdbcClass(getColumn(column).getType()).getName();
    }


    public JDBCResultSetMetaData getNestedResultSet(int column) {
        return getColumn(column).getNestedResultSet();
    }
}<|MERGE_RESOLUTION|>--- conflicted
+++ resolved
@@ -147,14 +147,10 @@
 
     @Override
     public boolean isAutoIncrement(int column) throws SQLException {
-<<<<<<< HEAD
-        return getColumn(column).getAISColumn().getIdentityGenerator() != null;
-=======
         Column aisColumn = getColumn(column).getAISColumn();
         if (aisColumn == null)
             return false;
         return aisColumn.getIdentityGenerator() != null;
->>>>>>> bd912320
     }
 
     @Override
