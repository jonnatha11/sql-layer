/**
 * Copyright (C) 2009-2013 FoundationDB, LLC
 *
 * This program is free software: you can redistribute it and/or modify
 * it under the terms of the GNU Affero General Public License as published by
 * the Free Software Foundation, either version 3 of the License, or
 * (at your option) any later version.
 *
 * This program is distributed in the hope that it will be useful,
 * but WITHOUT ANY WARRANTY; without even the implied warranty of
 * MERCHANTABILITY or FITNESS FOR A PARTICULAR PURPOSE.  See the
 * GNU Affero General Public License for more details.
 *
 * You should have received a copy of the GNU Affero General Public License
 * along with this program.  If not, see <http://www.gnu.org/licenses/>.
 */

package com.foundationdb.sql.server;

import java.sql.ResultSet;
import java.util.Queue;

import com.foundationdb.ais.model.Parameter;
import com.foundationdb.qp.operator.QueryBindings;
import com.foundationdb.server.error.ProtectedObjectException;
import com.foundationdb.server.explain.Explainable;
<<<<<<< HEAD
import com.foundationdb.server.service.routines.*;
=======
import com.foundationdb.server.service.security.SecurityService;
>>>>>>> 9a837574
import com.foundationdb.sql.routinefw.ShieldedInvokable;
import com.foundationdb.sql.routinefw.RoutineFirewall;

/** A Routine that uses Java native data types in its invocation API. */
public abstract class ServerJavaRoutine implements Explainable, ShieldedInvokable
{
    private ServerQueryContext context;
    private QueryBindings bindings;
    private ServerRoutineInvocation invocation;

    protected ServerJavaRoutine(ServerQueryContext context,
                                QueryBindings bindings,
                                ServerRoutineInvocation invocation) {
        this.context = context;
        this.bindings = bindings;
        this.invocation = invocation;
    }

    public ServerQueryContext getContext() {
        return context;
    }

    public ServerRoutineInvocation getInvocation() {
        return invocation;
    }

    public abstract void setInParameter(Parameter parameter, ServerJavaValues values, int index);
    public abstract void invokeShielded();
    public abstract Object getOutParameter(Parameter parameter, int index);
    public abstract Queue<ResultSet> getDynamicResultSets();

    public void push() {
        ServerCallContextStack.get().push(context, invocation);
    }

    public void pop(boolean success) {
        ServerCallContextStack.get().pop(context, invocation, success);
    }

    public void invoke() {
<<<<<<< HEAD
        if (invocation.getRoutine().isSystemRoutine()) {
            invokeShielded();
        }
        else {
            ScriptEngineManagerProvider semp = context.getServiceManager().getServiceByClass(ScriptEngineManagerProvider.class);
            ClassLoader origCl = Thread.currentThread().getContextClassLoader();
            Thread.currentThread().setContextClassLoader(semp.getSafeClassLoader());
            RoutineFirewall.callInvoke(this);
            Thread.currentThread().setContextClassLoader(origCl);
        }
=======
        SecurityService ss = context.getServiceManager().getServiceByClass(SecurityService.class);
        if (ss != null && !ss.isAccessible(context.getSession(), invocation.getRoutineName().getSchemaName()))  {
            throw new ProtectedObjectException("routine", invocation.getRoutineName().getTableName(), invocation.getRoutineName().getSchemaName());
        }
        RoutineFirewall.callInvoke(this);
>>>>>>> 9a837574
    }
    
    public void setInputs() {
        int nargs = invocation.size();
        ServerJavaValues values = invocation.asValues(context, bindings);
        for (int i = 0; i < nargs; i++) {
            Parameter parameter = invocation.getRoutineParameter(i);
            switch (parameter.getDirection()) {
            case IN:
            case INOUT:
                setInParameter(parameter, values, i);
                break;
            }
        }
    }

    public void getOutputs() {
        int nargs = invocation.size();
        ServerJavaValues values = invocation.asValues(context, bindings);
        for (int i = 0; i < nargs; i++) {
            Parameter parameter = invocation.getRoutineParameter(i);
            switch (parameter.getDirection()) {
            case INOUT:
            case OUT:
            case RETURN:
                values.setObject(i, getOutParameter(parameter, i));
                break;
            }
        }
        Parameter parameter = invocation.getRoutineParameter(ServerJavaValues.RETURN_VALUE_INDEX);
        if (parameter != null) {
            values.setObject(ServerJavaValues.RETURN_VALUE_INDEX, getOutParameter(parameter, ServerJavaValues.RETURN_VALUE_INDEX));
        }
    }
}<|MERGE_RESOLUTION|>--- conflicted
+++ resolved
@@ -24,11 +24,8 @@
 import com.foundationdb.qp.operator.QueryBindings;
 import com.foundationdb.server.error.ProtectedObjectException;
 import com.foundationdb.server.explain.Explainable;
-<<<<<<< HEAD
 import com.foundationdb.server.service.routines.*;
-=======
 import com.foundationdb.server.service.security.SecurityService;
->>>>>>> 9a837574
 import com.foundationdb.sql.routinefw.ShieldedInvokable;
 import com.foundationdb.sql.routinefw.RoutineFirewall;
 
@@ -69,7 +66,10 @@
     }
 
     public void invoke() {
-<<<<<<< HEAD
+        SecurityService ss = context.getServiceManager().getServiceByClass(SecurityService.class);
+        if (ss != null && !ss.isAccessible(context.getSession(), invocation.getRoutineName().getSchemaName()))  {
+            throw new ProtectedObjectException("routine", invocation.getRoutineName().getTableName(), invocation.getRoutineName().getSchemaName());
+        }
         if (invocation.getRoutine().isSystemRoutine()) {
             invokeShielded();
         }
@@ -80,13 +80,6 @@
             RoutineFirewall.callInvoke(this);
             Thread.currentThread().setContextClassLoader(origCl);
         }
-=======
-        SecurityService ss = context.getServiceManager().getServiceByClass(SecurityService.class);
-        if (ss != null && !ss.isAccessible(context.getSession(), invocation.getRoutineName().getSchemaName()))  {
-            throw new ProtectedObjectException("routine", invocation.getRoutineName().getTableName(), invocation.getRoutineName().getSchemaName());
-        }
-        RoutineFirewall.callInvoke(this);
->>>>>>> 9a837574
     }
     
     public void setInputs() {
