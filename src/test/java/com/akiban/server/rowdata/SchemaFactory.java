--- conflicted
+++ resolved
@@ -30,13 +30,11 @@
 import com.akiban.ais.metamodel.io.Writer;
 import com.akiban.ais.model.AISMerge;
 import com.akiban.ais.model.AkibanInformationSchema;
-import com.akiban.ais.model.Column;
 import com.akiban.ais.model.Index;
 import com.akiban.ais.model.Table;
 import com.akiban.ais.model.TableName;
 import com.akiban.ais.model.UserTable;
 import com.akiban.ais.model.View;
-import com.akiban.ais.model.validation.AISValidations;
 import com.akiban.server.MemoryOnlyTableStatusCache;
 import com.akiban.server.api.DDLFunctions;
 import com.akiban.server.error.NoSuchTableException;
@@ -186,28 +184,7 @@
 
         @Override
         public void createView(Session session, View view) {
-<<<<<<< HEAD
-            AkibanInformationSchema newAIS = AISMerge.copyAIS(ais);
-            View newView = View.create(newAIS,
-                                       view.getName().getSchemaName(),
-                                       view.getName().getTableName(),
-                                       view.getDefinition(),
-                                       view.getDefinitionProperties(),
-                                       view.getTableReferences());
-            for (Column col : view.getColumns()) {
-                Column.create(newView, col.getName(), col.getPosition(),
-                              col.getType(), col.getNullable(),
-                              col.getTypeParameter1(), col.getTypeParameter2(), 
-                              col.getInitialAutoIncrementValue(),
-                              col.getCharsetAndCollation());
-            }
-            newAIS.addView(newView);
-            newAIS.validate(AISValidations.LIVE_AIS_VALIDATIONS).throwIfNecessary();
-            newAIS.freeze();
-            ais = newAIS;
-=======
             ais = AISMerge.mergeView(ais, view);
->>>>>>> ca2206e8
         }
 
         @Override
