/**
 * END USER LICENSE AGREEMENT (“EULA”)
 *
 * READ THIS AGREEMENT CAREFULLY (date: 9/13/2011):
 * http://www.akiban.com/licensing/20110913
 *
 * BY INSTALLING OR USING ALL OR ANY PORTION OF THE SOFTWARE, YOU ARE ACCEPTING
 * ALL OF THE TERMS AND CONDITIONS OF THIS AGREEMENT. YOU AGREE THAT THIS
 * AGREEMENT IS ENFORCEABLE LIKE ANY WRITTEN AGREEMENT SIGNED BY YOU.
 *
 * IF YOU HAVE PAID A LICENSE FEE FOR USE OF THE SOFTWARE AND DO NOT AGREE TO
 * THESE TERMS, YOU MAY RETURN THE SOFTWARE FOR A FULL REFUND PROVIDED YOU (A) DO
 * NOT USE THE SOFTWARE AND (B) RETURN THE SOFTWARE WITHIN THIRTY (30) DAYS OF
 * YOUR INITIAL PURCHASE.
 *
 * IF YOU WISH TO USE THE SOFTWARE AS AN EMPLOYEE, CONTRACTOR, OR AGENT OF A
 * CORPORATION, PARTNERSHIP OR SIMILAR ENTITY, THEN YOU MUST BE AUTHORIZED TO SIGN
 * FOR AND BIND THE ENTITY IN ORDER TO ACCEPT THE TERMS OF THIS AGREEMENT. THE
 * LICENSES GRANTED UNDER THIS AGREEMENT ARE EXPRESSLY CONDITIONED UPON ACCEPTANCE
 * BY SUCH AUTHORIZED PERSONNEL.
 *
 * IF YOU HAVE ENTERED INTO A SEPARATE WRITTEN LICENSE AGREEMENT WITH AKIBAN FOR
 * USE OF THE SOFTWARE, THE TERMS AND CONDITIONS OF SUCH OTHER AGREEMENT SHALL
 * PREVAIL OVER ANY CONFLICTING TERMS OR CONDITIONS IN THIS AGREEMENT.
 */

package com.akiban.server.rowdata;

import com.akiban.ais.AISCloner;
import com.akiban.ais.model.AISMerge;
import com.akiban.ais.model.AkibanInformationSchema;
import com.akiban.ais.model.Index;
import com.akiban.ais.model.Sequence;
import com.akiban.ais.model.Table;
import com.akiban.ais.model.TableName;
import com.akiban.ais.model.UserTable;
import com.akiban.ais.model.View;
import com.akiban.server.MemoryOnlyTableStatusCache;
import com.akiban.server.api.AlterTableChange;
import com.akiban.server.api.DDLFunctions;
import com.akiban.server.api.ddl.DDLFunctionsMockBase;
import com.akiban.server.error.NoSuchTableException;
import com.akiban.server.error.NoSuchTableIdException;
import com.akiban.server.error.PersistitAdapterException;
import com.akiban.server.error.RowDefNotFoundException;
import com.akiban.server.service.dxl.IndexCheckSummary;
import com.akiban.server.service.session.Session;
import com.akiban.server.store.PersistitStoreSchemaManager;
import com.akiban.sql.StandardException;
import com.akiban.sql.aisddl.IndexDDL;
import com.akiban.sql.aisddl.SequenceDDL;
import com.akiban.sql.aisddl.TableDDL;
import com.akiban.sql.aisddl.ViewDDL;
import com.akiban.sql.optimizer.AISBinderContext;
import com.akiban.sql.parser.CreateIndexNode;
import com.akiban.sql.parser.CreateTableNode;
import com.akiban.sql.parser.CreateViewNode;
import com.akiban.sql.parser.CreateSequenceNode;
import com.akiban.sql.parser.SQLParser;
import com.akiban.sql.parser.StatementNode;
import com.akiban.util.Strings;
import com.persistit.exception.PersistitInterruptedException;

import java.io.File;
import java.io.IOException;
import java.util.Collection;
import java.util.HashMap;
import java.util.List;
import java.util.Map;

public class SchemaFactory {
    private final static String DEFAULT_DEFAULT_SCHEMA = "test";
    private final String defaultSchema;

    public SchemaFactory() {
        this(DEFAULT_DEFAULT_SCHEMA);
    }
    
    public SchemaFactory(String defaultSchema) {
        this.defaultSchema = defaultSchema;
    }

    public RowDefCache rowDefCache(String... ddl) throws Exception {
        AkibanInformationSchema ais = ais(ddl);
        return rowDefCache(ais);
    }

    public AkibanInformationSchema ais(String... ddl) {
        return ais(new AkibanInformationSchema(), ddl);
    }
    
    public static AkibanInformationSchema loadAIS(File fromFile, String defaultSchema) {
        try {
            List<String> ddl = Strings.dumpFile(fromFile);
            SchemaFactory schemaFactory = new SchemaFactory(defaultSchema);
            return schemaFactory.ais(ddl.toArray(new String[ddl.size()]));
        } catch (IOException e) {
            throw new RuntimeException(e);
        }
    }

    public AkibanInformationSchema ais(AkibanInformationSchema baseAIS, String... ddl) {
        StringBuilder buffer = new StringBuilder();
        for (String line : ddl) {
            buffer.append(line);
        }
        String fullDDL = buffer.toString();
        CreateOnlyDDLMock ddlFunctions = new CreateOnlyDDLMock(baseAIS);
        SQLParser parser = new SQLParser();
        List<StatementNode> nodes;
        try {
            nodes = parser.parseStatements(fullDDL);
        } catch(StandardException e) {
            throw new RuntimeException(e);
        }
        for(StatementNode stmt : nodes) {
            if (stmt instanceof CreateTableNode) {
                TableDDL.createTable(ddlFunctions , null, defaultSchema, (CreateTableNode) stmt, null);
            } else if (stmt instanceof CreateIndexNode) {
                IndexDDL.createIndex(ddlFunctions, null, defaultSchema, (CreateIndexNode) stmt);
            } else if (stmt instanceof CreateViewNode) {
                ViewDDL.createView(ddlFunctions, null, defaultSchema, (CreateViewNode) stmt,
                                   new AISBinderContext(ddlFunctions.getAIS(null), defaultSchema), null);
            } else if (stmt instanceof CreateSequenceNode) {
                SequenceDDL.createSequence(ddlFunctions, null, defaultSchema, (CreateSequenceNode)stmt);
            } else {
                throw new IllegalStateException("Unsupported StatementNode type: " + stmt);
            }
        }
        return ddlFunctions.getAIS(null);
    }

    public RowDefCache rowDefCache(AkibanInformationSchema ais) {
        RowDefCache rowDefCache = new FakeRowDefCache();
        try {
            rowDefCache.setAIS(ais);
        } catch(PersistitInterruptedException e) {
            throw new PersistitAdapterException(e);
        }
        return rowDefCache;
    }

    private static class FakeRowDefCache extends RowDefCache {
        public FakeRowDefCache() {
            super(new MemoryOnlyTableStatusCache());
        }

        @Override
        protected Map<Table,Integer> fixUpOrdinals() throws PersistitInterruptedException {
            Map<Table,Integer> ordinalMap = new HashMap<Table,Integer>();
            for (RowDef groupRowDef : getRowDefs()) {
                if (groupRowDef.isGroupTable()) {
                    ordinalMap.put(groupRowDef.table(), 0);
                    int userTableOrdinal = 1;
                    for (RowDef userRowDef : groupRowDef.getUserTableRowDefs()) {
                        int ordinal = userTableOrdinal++;
                        tableStatusCache.setOrdinal(userRowDef.getRowDefId(), ordinal);
                        userRowDef.setOrdinalCache(ordinal);
                        ordinalMap.put(userRowDef.table(), ordinal);
                    }
                }
            }
            return ordinalMap;
        }
    }

    private static class CreateOnlyDDLMock extends DDLFunctionsMockBase {
        AkibanInformationSchema ais = new AkibanInformationSchema();

        public CreateOnlyDDLMock(AkibanInformationSchema ais) {
            this.ais = ais;
        }

        @Override
        public void createTable(Session session, UserTable newTable) {
            AISMerge merge = new AISMerge (ais, newTable);
            merge.merge();
            ais = merge.getAIS();
        }

        @Override
        public void createView(Session session, View view) {
            ais = AISMerge.mergeView(ais, view);
        }

        @Override
        public AkibanInformationSchema getAIS(Session session) {
            return ais;
        }

        @Override
        public void createIndexes(Session session, Collection<? extends Index> indexesToAdd) {
            AkibanInformationSchema newAIS = AISCloner.clone(ais);
            PersistitStoreSchemaManager.createIndexes(newAIS, indexesToAdd);
            ais = newAIS;
        }
<<<<<<< HEAD

        @Override
        public void dropTableIndexes(Session session, TableName tableName, Collection<String> indexesToDrop) {
            throw new UnsupportedOperationException();
        }

        @Override
        public void dropGroupIndexes(Session session, String groupName, Collection<String> indexesToDrop) {
            throw new UnsupportedOperationException();
        }

        @Override
        public void updateTableStatistics(Session session, TableName tableName, Collection<String> indexesToUpdate) {
            throw new UnsupportedOperationException();
        }

        @Override
        public IndexCheckSummary checkAndFixIndexes(Session session, String schemaRegex, String tableRegex) {
            throw new UnsupportedOperationException();
        }

        @Override
        public void createSequence(Session session, Sequence sequence) {
            ais = AISMerge.mergeSequence(ais, sequence);
        }

        @Override
        public void dropSequence(Session session, TableName sequenceName) {
            throw new UnsupportedOperationException();
        }
=======
>>>>>>> 8e4d6ea9
    }
}<|MERGE_RESOLUTION|>--- conflicted
+++ resolved
@@ -194,38 +194,5 @@
             PersistitStoreSchemaManager.createIndexes(newAIS, indexesToAdd);
             ais = newAIS;
         }
-<<<<<<< HEAD
-
-        @Override
-        public void dropTableIndexes(Session session, TableName tableName, Collection<String> indexesToDrop) {
-            throw new UnsupportedOperationException();
-        }
-
-        @Override
-        public void dropGroupIndexes(Session session, String groupName, Collection<String> indexesToDrop) {
-            throw new UnsupportedOperationException();
-        }
-
-        @Override
-        public void updateTableStatistics(Session session, TableName tableName, Collection<String> indexesToUpdate) {
-            throw new UnsupportedOperationException();
-        }
-
-        @Override
-        public IndexCheckSummary checkAndFixIndexes(Session session, String schemaRegex, String tableRegex) {
-            throw new UnsupportedOperationException();
-        }
-
-        @Override
-        public void createSequence(Session session, Sequence sequence) {
-            ais = AISMerge.mergeSequence(ais, sequence);
-        }
-
-        @Override
-        public void dropSequence(Session session, TableName sequenceName) {
-            throw new UnsupportedOperationException();
-        }
-=======
->>>>>>> 8e4d6ea9
     }
 }