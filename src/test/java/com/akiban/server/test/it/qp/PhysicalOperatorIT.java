--- conflicted
+++ resolved
@@ -145,26 +145,7 @@
         adapter.commitAllTransactions();
         assertEquals("invocations of next()", db.length, nexts);
 
-<<<<<<< HEAD
         Cursor executable = cursor(groupScan, adapter);
-        RowBase[] expected = new RowBase[]{
-                row(customerRowType, 1L, "XYZXYZ"),
-                row(orderRowType, 11L, 1L, "ori"),
-                row(itemRowType, 111L, 11L),
-                row(itemRowType, 112L, 11L),
-                row(orderRowType, 12L, 1L, "david"),
-                row(itemRowType, 121L, 12L),
-                row(itemRowType, 122L, 12L),
-                row(customerRowType, 2L, "ABCABC"),
-                row(orderRowType, 21L, 2L, "tom"),
-                row(itemRowType, 211L, 21L),
-                row(itemRowType, 212L, 21L),
-                row(orderRowType, 22L, 2L, "jack"),
-                row(itemRowType, 221L, 22L),
-                row(itemRowType, 222L, 22L)
-=======
-        PhysicalOperator groupScan = groupScan_Default(coi);
-        Cursor executable = emptyBindings(adapter, groupScan);
         RowBase[] expected = new RowBase[]{row(customerRowType, 1L, "XYZXYZ"),
                                            row(orderRowType, 11L, 1L, "ori"),
                                            row(itemRowType, 111L, 11L),
@@ -179,7 +160,6 @@
                                            row(orderRowType, 22L, 2L, "jack"),
                                            row(itemRowType, 221L, 22L),
                                            row(itemRowType, 222L, 22L)
->>>>>>> 4343c72e
         };
         compareRows(expected, executable);
     }
@@ -214,23 +194,13 @@
         Expression cidEq2 = compare(field(0), EQ, literal(2L));
         PhysicalOperator select = select_HKeyOrdered(groupScan, customerRowType, cidEq2);
         RowBase[] expected = new RowBase[]{row(customerRowType, 2L, "abc"),
-<<<<<<< HEAD
-                                   row(orderRowType, 21L, 2L, "tom"),
-                                   row(itemRowType, 211L, 21L),
-                                   row(itemRowType, 212L, 21L),
-                                   row(orderRowType, 22L, 2L, "jack"),
-                                   row(itemRowType, 221L, 22L),
-                                   row(itemRowType, 222L, 22L)};
+                                           row(orderRowType, 21L, 2L, "tom"),
+                                           row(itemRowType, 211L, 21L),
+                                           row(itemRowType, 212L, 21L),
+                                           row(orderRowType, 22L, 2L, "jack"),
+                                           row(itemRowType, 221L, 22L),
+                                           row(itemRowType, 222L, 22L)};
         compareRows(expected, cursor(select, adapter));
-=======
-                                           row(orderRowType, 21L, 2L, "tom"),
-                                           row(itemRowType, 211L, 21L),
-                                           row(itemRowType, 212L, 21L),
-                                           row(orderRowType, 22L, 2L, "jack"),
-                                           row(itemRowType, 221L, 22L),
-                                           row(itemRowType, 222L, 22L)};
-        compareRows(expected, emptyBindings(adapter, select));
->>>>>>> 4343c72e
     }
 
     @Test
@@ -240,20 +210,6 @@
         PhysicalOperator flatten = flatten_HKeyOrdered(groupScan, customerRowType, orderRowType);
         RowType flattenType = flatten.rowType();
         RowBase[] expected = new RowBase[]{row(flattenType, 1L, "xyz", 11L, 1L, "ori"),
-<<<<<<< HEAD
-                                   row(itemRowType, 111L, 11L),
-                                   row(itemRowType, 112L, 11L),
-                                   row(flattenType, 1L, "xyz", 12L, 1L, "david"),
-                                   row(itemRowType, 121L, 12L),
-                                   row(itemRowType, 122L, 12L),
-                                   row(flattenType, 2L, "abc", 21L, 2L, "tom"),
-                                   row(itemRowType, 211L, 21L),
-                                   row(itemRowType, 212L, 21L),
-                                   row(flattenType, 2L, "abc", 22L, 2L, "jack"),
-                                   row(itemRowType, 221L, 22L),
-                                   row(itemRowType, 222L, 22L)};
-        compareRows(expected, cursor(flatten, adapter));
-=======
                                            row(itemRowType, 111L, 11L),
                                            row(itemRowType, 112L, 11L),
                                            row(flattenType, 1L, "xyz", 12L, 1L, "david"),
@@ -265,8 +221,7 @@
                                            row(flattenType, 2L, "abc", 22L, 2L, "jack"),
                                            row(itemRowType, 221L, 22L),
                                            row(itemRowType, 222L, 22L)};
-        compareRows(expected, emptyBindings(adapter, flatten));
->>>>>>> 4343c72e
+        compareRows(expected, cursor(flatten, adapter));
     }
 
     @Test
@@ -277,16 +232,6 @@
         PhysicalOperator flattenCOI = flatten_HKeyOrdered(flattenCO, flattenCO.rowType(), itemRowType);
         RowType flattenCOIType = flattenCOI.rowType();
         RowBase[] expected = new RowBase[]{row(flattenCOIType, 1L, "xyz", 11L, 1L, "ori", 111L, 11L),
-<<<<<<< HEAD
-                                   row(flattenCOIType, 1L, "xyz", 11L, 1L, "ori", 112L, 11L),
-                                   row(flattenCOIType, 1L, "xyz", 12L, 1L, "david", 121L, 12L),
-                                   row(flattenCOIType, 1L, "xyz", 12L, 1L, "david", 122L, 12L),
-                                   row(flattenCOIType, 2L, "abc", 21L, 2L, "tom", 211L, 21L),
-                                   row(flattenCOIType, 2L, "abc", 21L, 2L, "tom", 212L, 21L),
-                                   row(flattenCOIType, 2L, "abc", 22L, 2L, "jack", 221L, 22L),
-                                   row(flattenCOIType, 2L, "abc", 22L, 2L, "jack", 222L, 22L)};
-        compareRows(expected, cursor(flattenCOI, adapter));
-=======
                                            row(flattenCOIType, 1L, "xyz", 11L, 1L, "ori", 112L, 11L),
                                            row(flattenCOIType, 1L, "xyz", 12L, 1L, "david", 121L, 12L),
                                            row(flattenCOIType, 1L, "xyz", 12L, 1L, "david", 122L, 12L),
@@ -294,8 +239,7 @@
                                            row(flattenCOIType, 2L, "abc", 21L, 2L, "tom", 212L, 21L),
                                            row(flattenCOIType, 2L, "abc", 22L, 2L, "jack", 221L, 22L),
                                            row(flattenCOIType, 2L, "abc", 22L, 2L, "jack", 222L, 22L)};
-        compareRows(expected, emptyBindings(adapter, flattenCOI));
->>>>>>> 4343c72e
+        compareRows(expected, cursor(flattenCOI, adapter));
     }
 
     @Test
@@ -328,20 +272,6 @@
         PhysicalOperator indexScan = indexScan_Default(index(order, "salesman"));
         PhysicalOperator lookup = lookup_Default(indexScan, coi, orderSalesmanIndexRowType, orderRowType);
         RowBase[] expected = new RowBase[]{row(orderRowType, 12L, 1L, "david"),
-<<<<<<< HEAD
-                                   row(itemRowType, 121L, 12L),
-                                   row(itemRowType, 122L, 12L),
-                                   row(orderRowType, 22L, 2L, "jack"),
-                                   row(itemRowType, 221L, 22L),
-                                   row(itemRowType, 222L, 22L),
-                                   row(orderRowType, 11L, 1L, "ori"),
-                                   row(itemRowType, 111L, 11L),
-                                   row(itemRowType, 112L, 11L),
-                                   row(orderRowType, 21L, 2L, "tom"),
-                                   row(itemRowType, 211L, 21L),
-                                   row(itemRowType, 212L, 21L)};
-        compareRows(expected, cursor(indexLookup, adapter));
-=======
                                            row(itemRowType, 121L, 12L),
                                            row(itemRowType, 122L, 12L),
                                            row(orderRowType, 22L, 2L, "jack"),
@@ -353,8 +283,7 @@
                                            row(orderRowType, 21L, 2L, "tom"),
                                            row(itemRowType, 211L, 21L),
                                            row(itemRowType, 212L, 21L)};
-        compareRows(expected, emptyBindings(adapter, lookup));
->>>>>>> 4343c72e
+        compareRows(expected, cursor(lookup, adapter));
     }
 
     @Test
@@ -367,24 +296,6 @@
                                                                  orderRowType,
                                                                  Arrays.asList(customerRowType));
         RowBase[] expected = new RowBase[]{row(customerRowType, 1L, "xyz"),
-<<<<<<< HEAD
-                                   row(orderRowType, 12L, 1L, "david"),
-                                   row(itemRowType, 121L, 12L),
-                                   row(itemRowType, 122L, 12L),
-                                   row(customerRowType, 2L, "abc"),
-                                   row(orderRowType, 22L, 2L, "jack"),
-                                   row(itemRowType, 221L, 22L),
-                                   row(itemRowType, 222L, 22L),
-                                   row(customerRowType, 1L, "xyz"),
-                                   row(orderRowType, 11L, 1L, "ori"),
-                                   row(itemRowType, 111L, 11L),
-                                   row(itemRowType, 112L, 11L),
-                                   row(customerRowType, 2L, "abc"),
-                                   row(orderRowType, 21L, 2L, "tom"),
-                                   row(itemRowType, 211L, 21L),
-                                   row(itemRowType, 212L, 21L)};
-        compareRows(expected, cursor(exhume, adapter));
-=======
                                            row(orderRowType, 12L, 1L, "david"),
                                            row(itemRowType, 121L, 12L),
                                            row(itemRowType, 122L, 12L),
@@ -400,8 +311,7 @@
                                            row(orderRowType, 21L, 2L, "tom"),
                                            row(itemRowType, 211L, 21L),
                                            row(itemRowType, 212L, 21L)};
-        compareRows(expected, emptyBindings(adapter, ancestorLookup));
->>>>>>> 4343c72e
+        compareRows(expected, cursor(ancestorLookup, adapter));
     }
 
     @Test
@@ -414,32 +324,6 @@
                                                                  itemRowType,
                                                                  Arrays.asList(customerRowType, orderRowType));
         RowBase[] expected = new RowBase[]{row(customerRowType, 1L, "xyz"),
-<<<<<<< HEAD
-                                   row(orderRowType, 11L, 1L, "ori"),
-                                   row(itemRowType, 111L, 11L),
-                                   row(customerRowType, 1L, "xyz"),
-                                   row(orderRowType, 11L, 1L, "ori"),
-                                   row(itemRowType, 112L, 11L),
-                                   row(customerRowType, 1L, "xyz"),
-                                   row(orderRowType, 12L, 1L, "david"),
-                                   row(itemRowType, 121L, 12L),
-                                   row(customerRowType, 1L, "xyz"),
-                                   row(orderRowType, 12L, 1L, "david"),
-                                   row(itemRowType, 122L, 12L),
-                                   row(customerRowType, 2L, "abc"),
-                                   row(orderRowType, 21L, 2L, "tom"),
-                                   row(itemRowType, 211L, 21L),
-                                   row(customerRowType, 2L, "abc"),
-                                   row(orderRowType, 21L, 2L, "tom"),
-                                   row(itemRowType, 212L, 21L),
-                                   row(customerRowType, 2L, "abc"),
-                                   row(orderRowType, 22L, 2L, "jack"),
-                                   row(itemRowType, 221L, 22L),
-                                   row(customerRowType, 2L, "abc"),
-                                   row(orderRowType, 22L, 2L, "jack"),
-                                   row(itemRowType, 222L, 22L)};
-        compareRows(expected, cursor(exhume, adapter));
-=======
                                            row(orderRowType, 11L, 1L, "ori"),
                                            row(itemRowType, 111L, 11L),
                                            row(customerRowType, 1L, "xyz"),
@@ -463,8 +347,7 @@
                                            row(customerRowType, 2L, "abc"),
                                            row(orderRowType, 22L, 2L, "jack"),
                                            row(itemRowType, 222L, 22L)};
-        compareRows(expected, emptyBindings(adapter, ancestorLookup));
->>>>>>> 4343c72e
+        compareRows(expected, cursor(ancestorLookup, adapter));
     }
 
     @Test
@@ -487,21 +370,12 @@
         Index idxOrderSalesman = index(order, "salesman");
         IndexBound tom = indexBound(userTable(order), row(order, 2, "tom"), columnSelector(idxOrderSalesman));
         IndexKeyRange matchTom = indexKeyRange(tom, true, tom, true);
-<<<<<<< HEAD
         PhysicalOperator indexScan = indexScan_Default(idxOrderSalesman, false, matchTom);
-        PhysicalOperator indexLookup = indexLookup_Default(indexScan, coi);
-        RowBase[] expected = new RowBase[]{row(orderRowType, 21L, 2L, "tom"),
-                                   row(itemRowType, 211L, 21L),
-                                   row(itemRowType, 212L, 21L)};
-        compareRows(expected, cursor(indexLookup, adapter));
-=======
-        PhysicalOperator indexScan = indexScan_Default(idxOrderSalesman, false, ConstantValueBindable.of(matchTom));
         PhysicalOperator lookup = lookup_Default(indexScan, coi, orderSalesmanIndexRowType, orderRowType);
         RowBase[] expected = new RowBase[]{row(orderRowType, 21L, 2L, "tom"),
                                            row(itemRowType, 211L, 21L),
                                            row(itemRowType, 212L, 21L)};
-        compareRows(expected, emptyBindings(adapter, lookup));
->>>>>>> 4343c72e
+        compareRows(expected, cursor(lookup, adapter));
 
     }
 
@@ -512,13 +386,13 @@
         Index idxOrderSalesman = index(order, "salesman");
         IndexBound tom = indexBound(userTable(order), row(order, 2, "tom"), columnSelector(idxOrderSalesman));
         IndexKeyRange matchTom = indexKeyRange(tom, true, tom, true);
-        PhysicalOperator indexScan = indexScan_Default(idxOrderSalesman, false, ConstantValueBindable.of(matchTom));
+        PhysicalOperator indexScan = indexScan_Default(idxOrderSalesman, false, matchTom);
         PhysicalOperator ancestorLookup = ancestorLookup_Default(indexScan,
                                                                  coi,
                                                                  orderSalesmanIndexRowType,
                                                                  Arrays.asList(customerRowType));
         RowBase[] expected = new RowBase[]{row(customerRowType, 2L, "abc")};
-        compareRows(expected, emptyBindings(adapter, ancestorLookup));
+        compareRows(expected, cursor(ancestorLookup, adapter));
     }
 
 /*
