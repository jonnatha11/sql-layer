--- conflicted
+++ resolved
@@ -122,11 +122,7 @@
     private void runQueries() throws Exception
     {
         if (DEBUG_TRIAL >= 0) {
-<<<<<<< HEAD
-            runQuery(customerTable, itemTable, Column.I_CID, HapiPredicate.Operator.EQ, 0, false);
-=======
             runQuery(customerTable, itemTable, Column.I_CID, HapiPredicate.Operator.EQ, 1, false);
->>>>>>> 4343c72e
         } else {
             for (HapiPredicate.Operator comparison : HapiPredicate.Operator.values()) {
                 if (comparison != HapiPredicate.Operator.NE) {
