--- conflicted
+++ resolved
@@ -226,12 +226,7 @@
 
         final int[] curKey = {0};
         final String indexName = groupIndex.getIndexName().getName();
-<<<<<<< HEAD
-        txnService().beginTransaction(session());
-        try {
-=======
         try(CloseableTransaction txn = txnService().beginCloseableTransaction(session())) {
->>>>>>> 6fd49d11
             store().traverse(session(), groupIndex, new IndexKeyVisitor() {
                 @Override
                 public boolean groupIndex()
@@ -253,13 +248,7 @@
                     }
                 }
             });
-<<<<<<< HEAD
-            txnService().commitTransaction(session());
-        } finally {
-            txnService().rollbackTransactionIfOpen(session());
-=======
             txn.commit();
->>>>>>> 6fd49d11
         }
 
         if(!extraKeys.isEmpty()) {
