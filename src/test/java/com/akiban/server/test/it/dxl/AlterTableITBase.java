--- conflicted
+++ resolved
@@ -35,7 +35,6 @@
 import com.akiban.ais.model.TableName;
 import com.akiban.ais.model.UserTable;
 import com.akiban.ais.util.TableChange;
-import com.akiban.ais.util.TableChangeValidator;
 import com.akiban.qp.operator.QueryContext;
 import com.akiban.qp.row.RowBase;
 import com.akiban.qp.rowtype.RowType;
@@ -98,7 +97,6 @@
     }
 
     protected void runAlter(String sql) {
-<<<<<<< HEAD
         runAlter(getDefaultChangeLevel(), sql);
     }
 
@@ -121,9 +119,6 @@
         ChangeLevel actual = ddl().alterTable(session(), name, newDefinition, columnChanges, indexChanges, queryContext());
         assertEquals("ChangeLevel", expectedChangeLevel, actual);
         updateAISGeneration();
-=======
-        runAlter(SCHEMA, queryContext(), sql);
->>>>>>> 488c9119
     }
 
     protected void runRenameTable(TableName oldName, TableName newName) {
