--- conflicted
+++ resolved
@@ -37,6 +37,7 @@
 import java.util.TreeSet;
 
 import com.akiban.ais.model.AkibanInformationSchema;
+import com.akiban.ais.model.GroupIndex;
 import com.akiban.ais.model.TableIndex;
 import com.akiban.qp.persistitadapter.OperatorStore;
 import com.akiban.server.api.dml.scan.ScanFlag;
@@ -314,19 +315,16 @@
         for (String definition : definitions) {
             unifiedDef.append(definition).append(',');
         }
-        unifiedDef.setLength( unifiedDef.length() - 1);
+        unifiedDef.setLength(unifiedDef.length() - 1);
         return createTable(schema, table, unifiedDef.toString());
     }
 
-<<<<<<< HEAD
     protected final GroupIndex createGroupIndex(String groupName, String indexName, String tableColumnPairs)
-=======
-    protected final void createGroupIndex(String groupName, String indexName, String tableColumnPairs) {
-        createGroupIndex(groupName, indexName, false, tableColumnPairs);
-    }
-
-    protected final void createGroupIndex(String groupName, String indexName, boolean unique, String tableColumnPairs)
->>>>>>> 54acd882
+            throws InvalidOperationException {
+        return createGroupIndex(groupName, indexName, false, tableColumnPairs);
+    }
+
+    protected final GroupIndex createGroupIndex(String groupName, String indexName, boolean unique, String tableColumnPairs)
             throws InvalidOperationException {
         AkibanInformationSchema ais = ddl().getAIS(session());
         final Index index;
