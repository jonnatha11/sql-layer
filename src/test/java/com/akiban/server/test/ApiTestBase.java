--- conflicted
+++ resolved
@@ -413,11 +413,7 @@
         final boolean original = TestConfigService.getDoCleanOnUnload();
         try {
             TestConfigService.setDoCleanOnUnload(defaultDoCleanOnUnload());
-<<<<<<< HEAD
-            crashTestServices();
-=======
             stopTestServices();
->>>>>>> 7fb9aa54
         } finally {
             TestConfigService.setDoCleanOnUnload(original);
         }
