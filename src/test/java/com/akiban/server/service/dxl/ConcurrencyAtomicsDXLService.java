--- conflicted
+++ resolved
@@ -29,12 +29,8 @@
 import com.akiban.server.api.dml.scan.LegacyRowOutput;
 import com.akiban.server.api.dml.scan.RowOutput;
 import com.akiban.server.api.dml.scan.RowOutputException;
-<<<<<<< HEAD
 import com.akiban.server.test.mt.mtutil.Timing;
-=======
 import com.akiban.server.api.dml.scan.TableDefinitionChangedException;
-import com.akiban.server.mttests.mtutil.Timing;
->>>>>>> 43904a4d
 import com.akiban.server.service.session.Session;
 
 import java.util.Collection;
@@ -125,6 +121,9 @@
                 Timing.sleep(shouldDelay);
             }
             super.dropIndexes(session, tableName, indexNamesToDrop);
+            if (shouldDelay != null) {
+                Timing.sleep(shouldDelay);
+            }
         }
     }
 }