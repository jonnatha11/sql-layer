/**
 * Copyright (C) 2011 Akiban Technologies Inc.
 * This program is free software: you can redistribute it and/or modify
 * it under the terms of the GNU Affero General Public License, version 3,
 * as published by the Free Software Foundation.
 *
 * This program is distributed in the hope that it will be useful,
 * but WITHOUT ANY WARRANTY; without even the implied warranty of
 * MERCHANTABILITY or FITNESS FOR A PARTICULAR PURPOSE.  See the
 * GNU Affero General Public License for more details.
 *
 * You should have received a copy of the GNU Affero General Public License
 * along with this program.  If not, see http://www.gnu.org/licenses.
 */

package com.akiban.server.itests.hapi;

import com.akiban.ais.model.Index;
import com.akiban.ais.model.Table;
import com.akiban.server.InvalidOperationException;
import com.akiban.server.api.HapiGetRequest;
import com.akiban.server.api.HapiOutputter;
import com.akiban.server.api.HapiRequestException;
import com.akiban.server.api.dml.scan.NewRow;
import com.akiban.server.api.dml.scan.NiceRow;
import com.akiban.server.itests.ApiTestBase;
import com.akiban.server.service.memcache.HapiProcessorFactory;
import com.akiban.server.service.memcache.ParsedHapiGetRequest;
import com.akiban.server.service.memcache.outputter.jsonoutputter.JsonOutputter;
import com.akiban.server.service.session.Session;
import com.akiban.junit.NamedParameterizedRunner;
import com.akiban.junit.OnlyIf;
import com.akiban.junit.Parameterization;
import com.akiban.message.ErrorCode;
import com.akiban.util.Strings;
import org.json.JSONArray;
import org.json.JSONException;
import org.json.JSONObject;
import org.json.JSONString;
import org.json.JSONTokener;
import org.junit.Before;
import org.junit.Test;
import org.junit.runner.RunWith;

import java.io.ByteArrayOutputStream;
import java.io.IOException;
import java.io.OutputStream;
import java.util.*;

import static org.junit.Assert.*;

/**
 * <p>Generalized test that's parameterized by .json files.</p>
 *
 * <p>You can write a Hapi sql-and-memcache test by creating a .json file in this directory.
 * Any <tt>*.json</tt> file is considered a test. Files whose names start with "<tt>disabled_</tt>" will be recognized
 * as tests that expect to fail. This is analogous to JUnit's <tt>@Ignore</tt>. A disabled_ file will not even be read;
 * a single test parameterization will be created (and marked as ignored by the runner) with the name
 * "<tt>file: *</tt>". For instance, <tt>disabled_foo.json</tt> will result in an ignored test named "<tt>foo: *</tt>".
 * </>
 *
 * <h2>JSON test file overview</h2>
 *
 * <p>For non-ignored tests, each file must consist of a single JSON object. This may have the following keys (and
 * no other keys):
 * <ul>
 *  <li><b>comment</b> (optional) : value is completely ignored</li>
 *  <li><b>setup</b> : defines a setup common to all tests in this file</li>
 *  <li><b>tests</b> : defines the individual tests</li>
 *  <li><b>passing_default</b> (optional boolean) : whether tests are considered passing by default (see below)</li>
 * </ul>
 *
 * <h2>Setup section</h2>
 *
 * The "setup" key defines setup. It must have the following structure:
 * <ul>
 *  <li><b>tables</b> : a json array that defines tables' DDLs.:
 *      <ul>
 *          <li>each table is defined as an array of strings</li>
 *          <li>the first element is the table's name</li>
 *          <li>subsequent elements will be concatenated to create the table's DDL
 *          <ul>
 *              <li>omit the <tt>CREATE TABLE foo(</tt> and closing parenthesis</li>
 *              <li>do not put commas at the end of each string; they will be appended automatically</li>
 *          </ul>
 *          </li>
 *      </ul>
 *  </li>
 *  <li><b>write_rows</b> : a json object that defines rows to be written before each test (see below).
 *      <ul>
 *          <li>key is table name</li>
 *          <li>value is an array of rows, where each row is an array of column values</li>
 *      </ul>
 *  </li>
 *  <li><b>schema</b> (optional string, default "test") : the schema name to be used for all tables
 * </ul>
 *
 * <p>When defining tables, the order matters: tables will be created in the order you specify. When rows are written
 * to those tables, they'll be written one table at a time, in that same order. Within each table, rows will be written
 * in the order they appear in the json.</p>
 *
 * <p>(In case you're wondering why tables are defined in somewhat awkward array-of-arrays style (and not, say, as
 * a map of tablename-to-DDLs), it's because JSON objects' keys are unordered, and we need to preserve order so that
 * tables aren't created before their parents.)</p>
 *
 * <h2>Tests section</h2>
 *
 * The "tests" key defines individual tests. It must have the following structure:
 * <ul>
 *  <li>key is test name</li>
 *  <li>value is a json object that defines the test (see "test execution" below for more on each of the following):
 *      <ul>
 *          <li><b>passing</b> (optional boolean, default true) : whether the test should be run </li>
 *          <li><b>write_row</b> (optional boolean, default true) : whether rows should be written before the test</li>
 *          <li><b>get</b> (string) : the memcache GET request string (without "<tt>GET </tt>")</li>
 *          <li><b>expect result</b> (semi-optional any value) : the json element you expect to get back</li>
 *          <li><b>expect error</b> (semi-optional string) : the error code name you expect to be thrown</li>
 *          <li><b>comment</b> (optional) : whatever you want; this key-value pair is ignored</li>
 *      </ul>
 *  </li>
 * </ul>
 *
 * The keys <tt>expect result</tt> and <tt>expect error</tt> are semi-optional in that exactly one of them must be
 * specified per test. As you may expect, the not only sets up expected-against-actual comparisons, but also dictates
 * whether the given <tt>GET</tt> request is expected to succeed.
 *
 * <h2>Test execution</h2>
 *
 * <p>The runner will create a parameterization for each of the above tests with a name "<tt>file: test</tt>".
 * For instance, if <tt>my_test.json</tt> defines a test "<tt>hello</tt>", the JUnit test name would be
 * "<tt>my_test: hello</tt>".</p>
 *
 * <p>Tests with <tt>passing=false</tt> will be registered with JUnit, but ignored (like JUnit's <tt>@Ignore</tt>).
 * For those tests, the rest of the test's specification is ignored (so you don't need the other required fields,
 * you can have extra fields, etc).</p>
 *
 * <p>Non-ignored tests must have the fields specified above, and no others. For each test, the following will happen:
 * <ol>
 *  <li>the tables will be created</li>
 *  <li>if <tt>test.write_rows</tt> is true, the rows defined in <tt>setup.write_rows</tt> will be written</li>
 *  <li>the <tt>GET</tt> will be issued to
 *      {@link com.akiban.server.service.memcache.MemcacheService#processRequest(Session, HapiGetRequest,
 *      HapiOutputter, OutputStream)}</li>
 *  <li>the result will be compared against <tt>test.expected</tt>
 * </ol>
 * </p>
 */
@RunWith(NamedParameterizedRunner.class)
public final class JsonHapiIT extends ApiTestBase {
    private static final String SUFFIX_JSON = ".json";
    private static final String PREFIX_DISABLED = "disabled_";

    private static final String COMMENT = "comment";

    private static final String PASSING_DEFAULT = "passing_default";
    private static final String PROCESSORS_DEFAULT = "processors_default";

    private static final String SETUP = "setup";
    private static final String SETUP_SCHEMA = "schema";
    private static final String SETUP_SCHEMA_DEFAULT = "test";
    private static final String SETUP_TABLES = "tables";
    private static final String SETUP_WRITE_ROWS = "write_rows";
    private static final String[] SETUP_KEYS_REQUIRED = {SETUP_TABLES, SETUP_WRITE_ROWS};
    private static final String[] SETUP_KEYS_OPTIONAL = {SETUP_SCHEMA, PROCESSORS_DEFAULT};

    private static final String TESTS = "tests";
    private static final String TEST_WRITE_ROWS = "write_rows";
    private static final boolean TEST_WRITE_ROWS_DEFAULT = true;
    private static final String TEST_PASSING = "passing";
    private static final boolean TEST_PASSING_DEFAULT = true;
    private static final String TEST_GET = "get";
    private static final String TEST_EXPECT = "expect result";
    private static final String TEST_ERROR = "expect error";
    private static final String TEST_INDEX = "expect index";
    private static final String TEST_PROCESSORS = "processors";
    private static final String[] TEST_KEYS_REQUIRED = {TEST_GET};
    private static final String[] TEST_KEYS_OPTIONAL = {TEST_WRITE_ROWS, TEST_PASSING, TEST_EXPECT, TEST_ERROR,
                                                        COMMENT, TEST_PROCESSORS, TEST_INDEX};
    private static final String[] DEFAULT_TEST_PROCESSORS = {"FETCHROWS", "SCANROWS"};

    private static final String[] SECTIONS_REQUIRED = {SETUP, TESTS};
    private static final String[] SECTIONS_OPTIONAL = {COMMENT, PASSING_DEFAULT};

    @NamedParameterizedRunner.TestParameters
    public static List<Parameterization> params() throws IOException {
        List<Parameterization> params = new ArrayList<Parameterization>();
        List<String> testFiles = Strings.dumpResource(JsonHapiIT.class, ".");
        for(String file : testFiles) {
            if (!file.endsWith(SUFFIX_JSON)) {
                continue;
            }
            try {
                List<Parameterization> tests = processFile(file);
                for (Parameterization test : tests) {
                    params.add(test);
                }
            } catch (Throwable e) {
                String name = file.substring(0, file.length() - SUFFIX_JSON.length());
                params.add( Parameterization.create(name + ": initialization error", e, null, null));
            }
        }
        return params;
    }

    private static class TestSetupInfo {
        final List<String> defaultProcessors;
        final String schema;
        final List<String> ddls;
        final Map<String,JSONArray> writeRows;

        private TestSetupInfo(String schema, List<String> ddls, Map<String,JSONArray> writeRows, JSONArray processors)
        throws JSONException
        {
            this.schema = schema;
            this.ddls = ddls;
            this.writeRows = writeRows;
            if (processors == null) {
                this.defaultProcessors = Collections.unmodifiableList( Arrays.asList(DEFAULT_TEST_PROCESSORS));
            }
            else {
                List<String> defaultProcessors = new ArrayList<String>();
                for(int i=0, len=processors.length(); i < len; ++i) {
                    defaultProcessors.add( processors.getString(i) );
                }
                this.defaultProcessors = Collections.unmodifiableList( defaultProcessors );
            }
        }

        @Override
        public String toString() {
            return String.format("TestSetupInfo{schema=%s, ddls=%s, writeRows=%s}", schema, ddls, writeRows);
        }
    }

    private static class TestRunInfo {
        final boolean writeRows;
        final String getQuery;
        final Object expect;
        final HapiRequestException.ReasonCode errorExpect;
        final String expectIndexName;
        final boolean expectIndexOnGroup;

        private TestRunInfo(boolean writeRows, String getQuery, Object expect, String errorExpect,
                            String expectIndex, boolean expectIndexOnGroup)
        {
            this.writeRows = writeRows;
            this.getQuery = getQuery;
            this.expect = expect;
            this.errorExpect = errorExpect == null ? null : HapiRequestException.ReasonCode.valueOf(errorExpect);
            this.expectIndexName = expectIndex;
            this.expectIndexOnGroup = expectIndexOnGroup;
        }

        @Override
        public String toString() {
            return String.format("TestRunInfo{write_rows=%s, get=%s, expect=%s}", writeRows, getQuery, expect);
        }
    }

    private static class TestExtraParam {
        final String hapiProcessor;

        private TestExtraParam(String hapiProcessor) {
            this.hapiProcessor = hapiProcessor.toUpperCase();
        }

        String getName(String previousName) {
            return String.format("(%s) %s", hapiProcessor, previousName);
        }

        @Override
        public String toString() {
            return String.format("TestExtraParam{hapiProcessor=%s}", hapiProcessor);
        }
    }

    private static void validateKeys(String description, JSONObject json, String[] required, String[] optional) {
        Set<String> keys = new HashSet<String>(Arrays.asList(JSONObject.getNames(json)));
        keys.removeAll(Arrays.asList(optional));
        Set<String> requiredSet = new HashSet<String>(Arrays.asList(required));
        if (!requiredSet.equals(keys)) {
            Set<String> optionalSet = new TreeSet<String>(Arrays.asList(optional));
            throw new RuntimeException(String.format("%s: required keys %s (optional %s) but found %s",
                    description, requiredSet, optionalSet, keys
            ));
        }
    }

    private static List<Parameterization> processFile(String file) throws IOException, JSONException {
        final String name = file.substring(0, file.length() - SUFFIX_JSON.length());
        final List<Parameterization> params = new ArrayList<Parameterization>();

        if(file.startsWith(PREFIX_DISABLED)) {
            String actualName = name.substring(PREFIX_DISABLED.length());
            Parameterization disableAll = Parameterization.failing(paramName(actualName, "*"), null, null);
            params.add(disableAll);
            return params;
        }

        final JSONObject testPlan = new JSONObject(Strings.join(Strings.dumpResource(JsonHapiIT.class, file)));
        validateKeys("test plan", testPlan, SECTIONS_REQUIRED, SECTIONS_OPTIONAL);

        final boolean passingDefault = testPlan.optBoolean(PASSING_DEFAULT, TEST_PASSING_DEFAULT);
        final TestSetupInfo setupInfo = extractTestSetupInfo(testPlan.getJSONObject(SETUP));

        final JSONObject tests = testPlan.getJSONObject(TESTS);
        String[] testNames = JSONObject.getNames(tests);
        if (testNames == null) {
            throw new RuntimeException("no tests defined");
        }
        for(String testName : testNames) {
            try {
                JSONObject test = tests.getJSONObject(testName);
                final boolean passing = test.optBoolean(TEST_PASSING, passingDefault);
                final Parameterization param;
                if (passing) {
                    validateKeys("test \"" + testName +'"', test, TEST_KEYS_REQUIRED, TEST_KEYS_OPTIONAL);
                    TestRunInfo runInfo = null;
                    Exception exception = null;
                    try {
                        runInfo = extractTestRunInfo(testName, test);
                    } catch (Exception e) {
                            exception = e;
                    }
                    param = Parameterization.create(paramName(name, testName), exception, setupInfo, runInfo);
                }
                else {
                    param = Parameterization.failing(paramName(name, testName), null, null, null);
                }
                List<String> processors = extractProcessors(test, setupInfo);
                addParams(params, param, processors);
            } catch (JSONException e) {
                params.add( Parameterization.create(paramName(name, testName), e, null, null) );
            }
        }
        return params;
    }

    private static void addParams(List<Parameterization> params, Parameterization basic, List<String> processors) {
        for (String hapiProcessor : processors) {
            List<Object> paramArgs = new ArrayList<Object>(basic.getArgsAsList());
            TestExtraParam extraParam = new TestExtraParam(hapiProcessor);
            paramArgs.add(extraParam);
            Parameterization param = new Parameterization(
                    extraParam.getName(basic.getName()),
                    basic.expectedToPass()
            );
            param.getArgsAsList().addAll(paramArgs);
            params.add(param);
        }
    }

    private static List<String> extractProcessors(JSONObject test, TestSetupInfo setupInfo) throws JSONException {
        JSONArray array = test.optJSONArray(TEST_PROCESSORS);
        if (array == null) {
            return setupInfo.defaultProcessors;
        }
        List<String> ret = new ArrayList<String>();
        for(int i=0, len=array.length(); i < len; ++i) {
            ret.add(array.getString(i));
        }
        return ret;
    }

    private static TestRunInfo extractTestRunInfo(String testName, JSONObject test) throws JSONException{
        final boolean writeRows = test.optBoolean(TEST_WRITE_ROWS, TEST_WRITE_ROWS_DEFAULT);
        final String get = test.getString(TEST_GET);
        final Object expect = test.opt(TEST_EXPECT);
        final String error = test.optString(TEST_ERROR, null);
        if ( (expect == null) == (error == null) ) {
            throw new RuntimeException(String.format("test '%s': you must set one (and only one) of '%s' or '%s'",
                    testName, TEST_EXPECT, TEST_ERROR
            ));
        }
        final String expectIndex;
        final boolean expectIndexOnGroup;
        Object expectIndexObj = test.opt(TEST_INDEX);
        if (expectIndexObj == null) {
            expectIndex = null;
            expectIndexOnGroup = false;
        }
        else if (expectIndexObj instanceof String) {
            expectIndex = (String)expectIndexObj;
            expectIndexOnGroup = false;
        }
        else if (expectIndexObj instanceof JSONObject) {
            JSONObject jsonObject = (JSONObject)expectIndexObj;
            if (jsonObject.length() != 1) {
                throw new JSONException(TEST_INDEX + " json object may only have one key, 'group' or 'utable'");
            }
            String key = (String)jsonObject.keys().next();
            if (key.equalsIgnoreCase("group")) {
                expectIndex = jsonObject.getString(key);
                expectIndexOnGroup = true;
            }
            else if (key.equalsIgnoreCase("utable")) {
                expectIndex = jsonObject.getString(key);
                expectIndexOnGroup = false;
            }
            else {
                throw new JSONException(TEST_INDEX + " json object may only have one key, 'group' or 'utable'");
            }

        }
        else {
            throw new JSONException(TEST_INDEX + " must be a String or JSON object");
        }

        return new TestRunInfo(writeRows, get, expect, error, expectIndex, expectIndexOnGroup);
    }

    private static TestSetupInfo extractTestSetupInfo(JSONObject setupJSON) throws JSONException {
        validateKeys("setup", setupJSON, SETUP_KEYS_REQUIRED, SETUP_KEYS_OPTIONAL);
        final String schema;
        final Map<String,JSONArray> writeRows;
        final List<String> ddls = new ArrayList<String>();

        schema = setupJSON.optString(SETUP_SCHEMA, SETUP_SCHEMA_DEFAULT);

        final JSONArray ddlArrays = setupJSON.getJSONArray(SETUP_TABLES);

        LinkedHashSet<String> tableNames = new LinkedHashSet<String>();
        List<String> ddlComponents = new ArrayList<String>();
        for(int i=0, MAX = ddlArrays.length(); i < MAX; ++i) {
            JSONArray tableDefinition = ddlArrays.getJSONArray(i);
            String tableName = tableDefinition.getString(0);
            tableNames.add(tableName);
            if (tableDefinition.length() < 2) {
                throw new RuntimeException("table " + tableName + " has no DDLs");
            }
            ddlComponents.clear();
            for(int j=1, MAX2 = tableDefinition.length(); j < MAX2; ++j) {
                ddlComponents.add(tableDefinition.getString(j));
            }
            ddls.add(String.format("CREATE TABLE `%s` (%s)", tableName, Strings.join(ddlComponents, ", ")));
        }

        final JSONObject writeRowsJSON = setupJSON.optJSONObject(SETUP_WRITE_ROWS);
        if (writeRowsJSON == null) {
            writeRows = Collections.emptyMap();
        }
        else {
            Map<String,JSONArray> writeRowsTmp = new LinkedHashMap<String,JSONArray>();
            Set<String> writeRowTables = new TreeSet<String>(Arrays.asList(JSONObject.getNames(writeRowsJSON)));
            if (!tableNames.equals(writeRowTables)) {
                throw new RuntimeException(String.format("write_row tables expected %s but was %s",
                        tableNames, writeRowTables
                ));
            }
            // We iterate over tableNames rather than the writeRowsJSON names so that we can ensure
            // correct ordering of child rows after parent rows.
            for (String tableName : tableNames) {
                // rows is an array of arrays, each sub-array being a row's columns
                JSONArray rows = writeRowsJSON.getJSONArray(tableName);
                writeRowsTmp.put(tableName, rows);
            }
            writeRows = Collections.unmodifiableMap(writeRowsTmp);
        }
        return new TestSetupInfo(
                schema,
                Collections.unmodifiableList(ddls),
                writeRows,
                setupJSON.optJSONArray(PROCESSORS_DEFAULT)
        );
    }

    private static String paramName(String file, String test) {
        return String.format("%s: %s", file, test);
    }

    private final TestSetupInfo setupInfo;
    private final TestRunInfo runInfo;
    private final HapiProcessorFactory hapiProcessor;

    public JsonHapiIT(Exception testSetupErr, TestSetupInfo setupInfo, TestRunInfo runInfo, TestExtraParam extraParams)
            throws Exception
    {
        if (testSetupErr != null) {
            throw testSetupErr;
        }
        this.setupInfo = setupInfo;
        this.runInfo = runInfo;
        this.hapiProcessor = HapiProcessorFactory.valueOf(extraParams.hapiProcessor);
    }

    @Before
    public void setUp() throws InvalidOperationException, JSONException {
        for(String ddl : setupInfo.ddls) {
            ddl().createTable(session(), setupInfo.schema, ddl);
        }
        if (runInfo.writeRows) {
            for(Map.Entry<String,JSONArray> entry : setupInfo.writeRows.entrySet()) {
                int tableId = tableId(setupInfo.schema, entry.getKey());
                JSONArray rows = entry.getValue();
                for(int rowNum=0, ROWS=rows.length(); rowNum < ROWS; ++rowNum) {
                    JSONArray columns = rows.getJSONArray(rowNum);
                    NewRow row = new NiceRow(tableId);
                    for(int col=0, COLS=columns.length(); col < COLS; ++col) {
                        Object value = columns.get(col);
                        if (JSONObject.NULL.equals(value)) {
                            value = null;
                        }
                        row.put(col, value);
                    }
                    try {
                        dml().writeRow(session(), row);
                    } catch (InvalidOperationException e) {
                        throw new InvalidOperationException(ErrorCode.UNKNOWN, "while writing " + row, e);
                    }
                }
            }
        }
    }

    @Test @OnlyIf("shouldCheckIndex")
    public void correctIndex() throws HapiRequestException {
        HapiGetRequest request = ParsedHapiGetRequest.parse(runInfo.getQuery);
<<<<<<< HEAD
        Index expectedIndex;
        if (runInfo.expectIndexOnGroup) {
            Table gTable = ddl().getAIS(session).getUserTable(request.getUsingTable()).getGroup().getGroupTable();
            expectedIndex = gTable.getIndex(runInfo.expectIndexName);
        } else {
            expectedIndex = ddl().getAIS(session).getTable(request.getUsingTable()).getIndex(runInfo.expectIndexName);
=======
        Index expectedIndex = ddl().getAIS(session()).getTable(request.getUsingTable()).getIndex(runInfo.expectIndexName);
        if (runInfo.expectIndexOnGroup) {
            Table gTable = ddl().getAIS(session()).getUserTable(request.getUsingTable()).getGroup().getGroupTable();
            List<Index> matchingIndexes = new ArrayList<Index>();
            int indexId = expectedIndex.getIndexId();
            for (Index gTableIndex : gTable.getIndexes()) {
                if (gTableIndex.getIndexId() == indexId) {
                    matchingIndexes.add(gTableIndex);
                }
            }
            assertEquals("too many matching indexes: " + matchingIndexes.toString(), 1, matchingIndexes.size());
            expectedIndex = matchingIndexes.get(0);
>>>>>>> 0fd9390b
        }
        assertNotNull(
                String.format("no index %s on %s", runInfo.expectIndexName, request.getUsingTable()),
                expectedIndex);
        Index actualIndex = hapi(hapiProcessor).findHapiRequestIndex(session(), request);
        assertNotNull("HapiProcessor couldn't resolve index", actualIndex);
        assertSame("index", expectedIndex, actualIndex);
        assertEquals("index (expected " + runInfo.expectIndexName + ')',
                expectedIndex.getIndexId(),
                actualIndex.getIndexId());
    }

    public boolean shouldCheckIndex() {
        return runInfo.expectIndexName != null;
    }

    @Test
    public void get() throws JSONException, HapiRequestException, IOException {
        try {
            HapiGetRequest request = ParsedHapiGetRequest.parse(runInfo.getQuery);
            ByteArrayOutputStream outputStream = new ByteArrayOutputStream(1024);
            hapi(hapiProcessor).processRequest(session(), request, JsonOutputter.instance(), outputStream);
            outputStream.flush();
            String result = new String(outputStream.toByteArray());
            assertNull("got result but expected error " + runInfo.errorExpect + ": " + result, runInfo.errorExpect);
            assertNotNull("null result", result);
            assertTrue("empty result: >" + result + "< ", result.trim().length() > 1);
            final Object actual;
            try {
                actual = new JSONTokener(result).nextValue();
            } catch (JSONException e) {
                throw new RuntimeException(result, e);
            }
            assertEquals("GET response", jsonString(runInfo.expect), jsonString(actual));
        } catch (HapiRequestException e) {
            if(runInfo.expect != null) {
                throw e;
            }

            if(!runInfo.errorExpect.equals(e.getReasonCode())) {
                String message = String.format("Error reason code expected <%s> but was <%s>",
                        runInfo.errorExpect, e.getReasonCode()
                );
                System.err.println(message);
                e.printStackTrace();
                fail(message);
            }
        }


    }

    private static String jsonString(Object object) throws JSONException {
        if (object == null) {
            return null;
        }
        if (object instanceof JSONObject) {
            return ((JSONObject)object).toString(4);
        }
        if (object instanceof JSONArray) {
            return ((JSONArray)object).toString(4);
        }
        if (object instanceof JSONString) {
            return ((JSONString)object).toJSONString();
        }
        return object.toString();
    }
}<|MERGE_RESOLUTION|>--- conflicted
+++ resolved
@@ -515,27 +515,12 @@
     @Test @OnlyIf("shouldCheckIndex")
     public void correctIndex() throws HapiRequestException {
         HapiGetRequest request = ParsedHapiGetRequest.parse(runInfo.getQuery);
-<<<<<<< HEAD
         Index expectedIndex;
         if (runInfo.expectIndexOnGroup) {
-            Table gTable = ddl().getAIS(session).getUserTable(request.getUsingTable()).getGroup().getGroupTable();
+            Table gTable = ddl().getAIS(session()).getUserTable(request.getUsingTable()).getGroup().getGroupTable();
             expectedIndex = gTable.getIndex(runInfo.expectIndexName);
         } else {
-            expectedIndex = ddl().getAIS(session).getTable(request.getUsingTable()).getIndex(runInfo.expectIndexName);
-=======
-        Index expectedIndex = ddl().getAIS(session()).getTable(request.getUsingTable()).getIndex(runInfo.expectIndexName);
-        if (runInfo.expectIndexOnGroup) {
-            Table gTable = ddl().getAIS(session()).getUserTable(request.getUsingTable()).getGroup().getGroupTable();
-            List<Index> matchingIndexes = new ArrayList<Index>();
-            int indexId = expectedIndex.getIndexId();
-            for (Index gTableIndex : gTable.getIndexes()) {
-                if (gTableIndex.getIndexId() == indexId) {
-                    matchingIndexes.add(gTableIndex);
-                }
-            }
-            assertEquals("too many matching indexes: " + matchingIndexes.toString(), 1, matchingIndexes.size());
-            expectedIndex = matchingIndexes.get(0);
->>>>>>> 0fd9390b
+            expectedIndex = ddl().getAIS(session()).getTable(request.getUsingTable()).getIndex(runInfo.expectIndexName);
         }
         assertNotNull(
                 String.format("no index %s on %s", runInfo.expectIndexName, request.getUsingTable()),
