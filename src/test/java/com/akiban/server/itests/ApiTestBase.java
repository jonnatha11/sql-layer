/**
 * Copyright (C) 2011 Akiban Technologies Inc.
 * This program is free software: you can redistribute it and/or modify
 * it under the terms of the GNU Affero General Public License, version 3,
 * as published by the Free Software Foundation.
 *
 * This program is distributed in the hope that it will be useful,
 * but WITHOUT ANY WARRANTY; without even the implied warranty of
 * MERCHANTABILITY or FITNESS FOR A PARTICULAR PURPOSE.  See the
 * GNU Affero General Public License for more details.
 *
 * You should have received a copy of the GNU Affero General Public License
 * along with this program.  If not, see http://www.gnu.org/licenses.
 */

package com.akiban.server.itests;

import static junit.framework.Assert.assertEquals;
import static junit.framework.Assert.assertNotNull;
import static junit.framework.Assert.assertTrue;
import static org.junit.Assert.*;

import java.lang.reflect.InvocationHandler;
import java.lang.reflect.Method;
import java.lang.reflect.Proxy;
import java.util.*;

import com.akiban.ais.model.GroupTable;
import com.akiban.ais.model.Index;
import com.akiban.ais.model.IndexColumn;
import com.akiban.server.RowData;
import com.akiban.server.RowDefCache;
import com.akiban.server.api.dml.ColumnSelector;
import com.akiban.server.api.dml.scan.RowDataOutput;
import com.akiban.server.service.config.Property;
import com.akiban.server.service.memcache.HapiProcessorFactory;
import com.akiban.server.store.PersistitStore;
import com.akiban.server.service.memcache.MemcacheService;
import com.akiban.server.store.Store;
import com.akiban.util.ListUtils;
import junit.framework.Assert;
import org.junit.After;
import org.junit.Before;

import com.akiban.ais.model.Table;
import com.akiban.ais.model.TableName;
import com.akiban.ais.model.UserTable;
import com.akiban.server.InvalidOperationException;
import com.akiban.server.TableStatistics;
import com.akiban.server.api.DDLFunctions;
import com.akiban.server.api.DDLFunctionsImpl;
import com.akiban.server.api.DMLFunctions;
import com.akiban.server.api.DMLFunctionsImpl;
import com.akiban.server.api.HapiProcessor;
import com.akiban.server.api.common.NoSuchTableException;
import com.akiban.server.api.dml.scan.CursorId;
import com.akiban.server.api.dml.scan.NewRow;
import com.akiban.server.api.dml.scan.NiceRow;
import com.akiban.server.api.dml.scan.RowOutput;
import com.akiban.server.api.dml.scan.ScanAllRequest;
import com.akiban.server.api.dml.scan.ScanRequest;
import com.akiban.server.service.Service;
import com.akiban.server.service.ServiceManager;
import com.akiban.server.service.ServiceManagerImpl;
import com.akiban.server.service.UnitTestServiceFactory;
import com.akiban.server.service.network.NetworkService;
import com.akiban.server.service.session.Session;
import com.akiban.server.service.session.SessionImpl;

/**
 * <p>Base class for all API tests. Contains a @SetUp that gives you a fresh DDLFunctions and DMLFunctions, plus
 * various convenience testing methods.</p>
 */
public class ApiTestBase {
<<<<<<< HEAD
    public static class ListRowOutput implements RowOutput {
        private final List<NewRow> rows = new ArrayList<NewRow>();
        private int mark = 0;
=======

    protected final static Object UNDEF = new Object();

    public static class ListRowOutput implements RowOutput {
        private final List<NewRow> rows = new ArrayList<NewRow>();
        private final List<NewRow> rowsUnmodifiable = Collections.unmodifiableList(rows);
>>>>>>> e4891a73

        @Override
        public void output(NewRow row) {
            rows.add(row);
        }

        public List<NewRow> getRows() {
            return rowsUnmodifiable;
        }

        public void clear() {
            rows.clear();
        }

        @Override
        public void mark() {
            mark = rows.size();
        }

        @Override
        public void rewind() {
            ListUtils.truncate(rows, mark);
        }
    }

    public final static ColumnSelector ALL_COLUMNS = new ColumnSelector() {
        @Override
        public boolean includesColumn(int columnPosition) {
            return true;
        }
    };

    private static class TestServiceServiceFactory extends UnitTestServiceFactory {

        private TestServiceServiceFactory(Collection<Property> startupConfigProperties) {
            super(false, startupConfigProperties);
        }

        @Override
        public Service<NetworkService> networkService() {
            return new Service<NetworkService>() {
                @Override
                public NetworkService cast() {
                    return (NetworkService) Proxy.newProxyInstance(NetworkService.class.getClassLoader(),
                            new Class<?>[]{NetworkService.class},
                            new InvocationHandler() {
                                @Override
                                public Object invoke(Object proxy, Method method, Object[] args) throws Throwable {
                                    return null;
                                }
                            }
                    );
                }

                @Override
                public Class<NetworkService> castClass() {
                    return NetworkService.class;
                }

                @Override
                public void start() throws Exception {
                }

                @Override
                public void stop() throws Exception {
                }
            };
        }
    }

    private static class TestServiceManager extends ServiceManagerImpl {
        private TestServiceManager(Collection<Property> startupConfigProperties) {
            super(new TestServiceServiceFactory(startupConfigProperties));
        }
    }

    protected ApiTestBase()
    {
        final String name = this.getClass().getSimpleName();
        assertTrue("Please name integration tests FooIT or FooMT instead of FooTest or something else",
                name.endsWith("IT") || name.endsWith("MT")
        );
    }

    private DMLFunctions dml;
    private DDLFunctions ddl;
    private ServiceManager sm;
    private Session session;

    @Before
    public final void startTestServices() throws Exception {
        session = new SessionImpl();
        sm = new TestServiceManager(startupConfigProperties());
        sm.startServices();
        ddl = new DDLFunctionsImpl();
        dml = new DMLFunctionsImpl(ddl);
    }

    @After
    public final void stopTestServices() throws Exception {
        sm.stopServices();
        ddl = null;
        dml = null;
        sm = null;
        session = null;
    }

    protected final HapiProcessor hapi(HapiProcessorFactory whichHapi) {
        memcache().setHapiProcessor(whichHapi);
        return hapi();
    }

    protected final HapiProcessor hapi() {
        return sm.getMemcacheService();
    }
    
    protected final DMLFunctions dml() {
        return dml;
    }

    protected final DDLFunctions ddl() {
        return ddl;
    }

    protected final Store store() {
        return sm.getStore();
    }

    protected final Session session() {
        return session;
    }

    protected final PersistitStore persistitStore() {
        return (PersistitStore) sm.getStore();
    }

    protected final MemcacheService memcache() {
        return sm.getMemcacheService();
    }

    protected final RowDefCache rowDefCache() {
        Store store = sm.getStore();
        return store.getRowDefCache();
    }

    protected Collection<Property> startupConfigProperties() {
        return null;
    }

    protected final int createTable(String schema, String table, String definition) throws InvalidOperationException {
        ddl().createTable(session(), schema, String.format("CREATE TABLE %s (%s)", table, definition));
        return ddl().getTableId(session(), new TableName(schema, table));
    }

    protected final int createTable(String schema, String table, String... definitions) throws InvalidOperationException {
        assertTrue("must have at least one definition element", definitions.length >= 1);
        StringBuilder unifiedDef = new StringBuilder();
        for (String definition : definitions) {
            unifiedDef.append(definition).append(',');
        }
        unifiedDef.setLength( unifiedDef.length() - 1);
        return createTable(schema, table, unifiedDef.toString());
    }

    /**
     * Expects an exact number of rows. This checks both the countRowExactly and countRowsApproximately
     * methods on DMLFunctions.
     * @param tableId the table to count
     * @param rowsExpected how many rows we expect
     * @throws InvalidOperationException for various reasons :)
     */
    protected final void expectRowCount(int tableId, long rowsExpected) throws InvalidOperationException {
        TableStatistics tableStats = dml().getTableStatistics(session(), tableId, true);
        assertEquals("table ID", tableId, tableStats.getRowDefId());
        assertEquals("rows by TableStatistics", rowsExpected, tableStats.getRowCount());
    }

    protected static RuntimeException unexpectedException(Throwable cause) {
        return new RuntimeException("unexpected exception", cause);
    }

    protected final List<RowData> scanFull(ScanRequest request) {
        try {
            return RowDataOutput.scanFull(session(), dml(), request);
        } catch (InvalidOperationException e) {
            throw new TestException(e);
        }
    }

    protected final List<NewRow> scanAll(ScanRequest request) throws InvalidOperationException {
        Session session = new SessionImpl();
        ListRowOutput output = new ListRowOutput();
        CursorId cursorId = dml().openCursor(session, request);

        while(dml().scanSome(session, cursorId, output))
        {}
        dml().closeCursor(session, cursorId);

        return output.getRows();
    }

    protected final void writeRows(NewRow... rows) throws InvalidOperationException {
        for (NewRow row : rows) {
            dml().writeRow(session(), row);
        }
    }

    protected final void expectRows(ScanRequest request, NewRow... expectedRows) throws InvalidOperationException {
        assertEquals("rows scanned", Arrays.asList(expectedRows), scanAll(request));
    }

    protected final ScanAllRequest scanAllRequest(int tableId) throws NoSuchTableException {
        Table uTable = ddl().getTable(session(), tableId);
        Set<Integer> allCols = new HashSet<Integer>();
        for (int i=0, MAX=uTable.getColumns().size(); i < MAX; ++i) {
            allCols.add(i);
        }
        return new ScanAllRequest(tableId, allCols);
    }

    protected static <T> Set<T> set(T... items) {
        return new HashSet<T>(Arrays.asList(items));
    }

    protected static <T> T get(NewRow row, int field, Class<T> castAs) {
        Object obj = row.get(field);
        return castAs.cast(obj);
    }

    protected final void expectFullRows(int tableId, NewRow... expectedRows) throws InvalidOperationException {
        ScanRequest all = scanAllRequest(tableId);
        expectRows(all, expectedRows);
//        expectRowCount(tableId, expectedRows.length); TODO broken pending fix to bug 703136
    }

    protected final List<NewRow> convertRowDatas(List<RowData> rowDatas) throws NoSuchTableException {
        List<NewRow> ret = new ArrayList<NewRow>(rowDatas.size());
        for(RowData rowData : rowDatas) {
            NewRow newRow = NiceRow.fromRowData(rowData, ddl().getRowDef(rowData.getRowDefId()));
            ret.add(newRow);
        }
        return ret;
    }

    protected static Set<CursorId> cursorSet(CursorId... cursorIds) {
        Set<CursorId> set = new HashSet<CursorId>();
        for (CursorId id : cursorIds) {
            if(!set.add(id)) {
                fail(String.format("while adding %s to %s", id, set));
            }
        }
        return set;
    }

    public static NewRow createNewRow(int tableId, Object... columns) {
        NewRow row = new NiceRow(tableId);
        for (int i=0; i < columns.length; ++i) {
            if (columns[i] != UNDEF) {
                row.put(i, columns[i] );
            }
        }
        return row;
    }

    protected final void dropAllTables() throws InvalidOperationException {
        // Can't drop a parent before child. Get all to drop and sort children first (they always have higher id).
        List<Integer> allIds = new ArrayList<Integer>();
        for (Map.Entry<TableName, UserTable> entry : ddl().getAIS(session()).getUserTables().entrySet()) {
            if (!"akiban_information_schema".equals(entry.getKey().getSchemaName())) {
                allIds.add(entry.getValue().getTableId());
            }
        }
        Collections.sort(allIds, Collections.reverseOrder());
        for (Integer id : allIds) {
            ddl().dropTable(session(), tableName(id));
        }
        Set<TableName> uTables = new HashSet<TableName>(ddl().getAIS(session()).getUserTables().keySet());
        for (Iterator<TableName> iter = uTables.iterator(); iter.hasNext();) {
            if ("akiban_information_schema".equals(iter.next().getSchemaName())) {
                iter.remove();
            }
        }
        Assert.assertEquals("user tables", Collections.<TableName>emptySet(), uTables);
    }

    protected static class TestException extends RuntimeException {
        private final InvalidOperationException cause;

        public TestException(String message, InvalidOperationException cause) {
            super(message, cause);
            this.cause = cause;
        }

        public TestException(InvalidOperationException cause) {
            super(cause);
            this.cause = cause;
        }

        @Override
        public InvalidOperationException getCause() {
            assert super.getCause() == cause;
            return cause;
        }
    }

    protected final int tableId(String schema, String table) {
        return tableId(new TableName(schema, table));
    }

    protected final int tableId(TableName tableName) {
        try {
            return ddl().getTableId(session(), tableName);
        } catch (NoSuchTableException e) {
            throw new TestException(e);
        }
    }

    protected final TableName tableName(int tableId) {
        try {
            return ddl().getTableName(session(), tableId);
        } catch (NoSuchTableException e) {
            throw new TestException(e);
        }
    }

    protected final TableName tableName(String schema, String table) {
        return new TableName(schema, table);
    }

    protected final UserTable getUserTable(int tableId) {
        final Table table;
        try {
            table = ddl().getTable(session(), tableId);
        } catch (NoSuchTableException e) {
            throw new TestException(e);
        }
        if (table.isUserTable()) {
            return (UserTable) table;
        }
        throw new RuntimeException("not a user table: " + table);
    }

    protected final Map<TableName,UserTable> getUserTables() {
        return stripAISTables(ddl().getAIS(session()).getUserTables());
    }

    protected final Map<TableName,GroupTable> getGroupTables() {
        return stripAISTables(ddl().getAIS(session()).getGroupTables());
    }

    private static <T extends Table> Map<TableName,T> stripAISTables(Map<TableName,T> map) {
        final Map<TableName,T> ret = new HashMap<TableName, T>(map);
        for(Iterator<TableName> iter=ret.keySet().iterator(); iter.hasNext(); ) {
            if("akiban_information_schema".equals(iter.next().getSchemaName())) {
                iter.remove();
            }
        }
        return ret;
    }

    protected void expectIndexes(int tableId, String... expectedIndexNames) {
        UserTable table = getUserTable(tableId);
        Set<String> expectedIndexesSet = new TreeSet<String>(Arrays.asList(expectedIndexNames));
        Set<String> actualIndexes = new TreeSet<String>();
        for (Index index : table.getIndexes()) {
            String indexName = index.getIndexName().getName();
            boolean added = actualIndexes.add(indexName);
            assertTrue("duplicate index name: " + indexName, added);
        }
        assertEquals("indexes in " + table.getName(), expectedIndexesSet, actualIndexes);
    }

    protected void expectIndexColumns(int tableId, String indexName, String... expectedColumns) {
        UserTable table = getUserTable(tableId);
        List<String> expectedColumnsList = Arrays.asList(expectedColumns);
        Index index = table.getIndex(indexName);
        assertNotNull(indexName + " was null", index);
        List<String> actualColumns = new ArrayList<String>();
        for (IndexColumn indexColumn : index.getColumns()) {
            actualColumns.add(indexColumn.getColumn().getName());
        }
        assertEquals(indexName + " columns", actualColumns, expectedColumnsList);
    }
}<|MERGE_RESOLUTION|>--- conflicted
+++ resolved
@@ -72,18 +72,12 @@
  * various convenience testing methods.</p>
  */
 public class ApiTestBase {
-<<<<<<< HEAD
-    public static class ListRowOutput implements RowOutput {
-        private final List<NewRow> rows = new ArrayList<NewRow>();
-        private int mark = 0;
-=======
-
     protected final static Object UNDEF = new Object();
 
     public static class ListRowOutput implements RowOutput {
         private final List<NewRow> rows = new ArrayList<NewRow>();
         private final List<NewRow> rowsUnmodifiable = Collections.unmodifiableList(rows);
->>>>>>> e4891a73
+        private int mark = 0;
 
         @Override
         public void output(NewRow row) {
