--- conflicted
+++ resolved
@@ -123,7 +123,6 @@
         private final AkType type;
 
         @Override
-<<<<<<< HEAD
         public String name()
         {
             throw new UnsupportedOperationException("Not supported yet.");
@@ -131,9 +130,11 @@
 
         @Override
         public Explainer getExplainer()
-=======
+        {
+            throw new UnsupportedOperationException("Not supported yet.");
+        }
+
         public boolean nullIsContaminating()
->>>>>>> f38af40b
         {
             throw new UnsupportedOperationException("Not supported yet.");
         }
@@ -211,7 +212,6 @@
         };
 
         @Override
-<<<<<<< HEAD
         public String name()
         {
             throw new UnsupportedOperationException("Not supported yet.");
@@ -221,11 +221,11 @@
         public Explainer getExplainer()
         {
             throw new UnsupportedOperationException("Not supported yet.");
-=======
+        }
+
         public boolean nullIsContaminating()
         {
             return true;
->>>>>>> f38af40b
         }
     }
 
@@ -268,7 +268,6 @@
         private final Expression delegate;
 
         @Override
-<<<<<<< HEAD
         public String name()
         {
             throw new UnsupportedOperationException("Not supported yet.");
@@ -278,11 +277,11 @@
         public Explainer getExplainer()
         {
             throw new UnsupportedOperationException("Not supported yet.");
-=======
+        }
+        
         public boolean nullIsContaminating()
         {
             return true;
->>>>>>> f38af40b
         }
     }
 }