/**
 * Copyright (C) 2011 Akiban Technologies Inc.
 * This program is free software: you can redistribute it and/or modify
 * it under the terms of the GNU Affero General Public License, version 3,
 * as published by the Free Software Foundation.
 *
 * This program is distributed in the hope that it will be useful,
 * but WITHOUT ANY WARRANTY; without even the implied warranty of
 * MERCHANTABILITY or FITNESS FOR A PARTICULAR PURPOSE.  See the
 * GNU Affero General Public License for more details.
 *
 * You should have received a copy of the GNU Affero General Public License
 * along with this program.  If not, see http://www.gnu.org/licenses.
 */

package com.akiban.server.expression.std;

import com.akiban.server.expression.Expression;
import com.akiban.server.expression.ExpressionComposer;
import com.akiban.server.expression.ExpressionType;
import com.akiban.server.types.AkType;
import com.akiban.server.types.ValueSource;
import org.junit.Test;

import java.util.Arrays;
import java.util.List;

import static com.akiban.server.expression.std.ExprUtil.*;
import static org.junit.Assert.assertEquals;
import static org.junit.Assert.assertFalse;
import static org.junit.Assert.assertTrue;

public final class ConcatExpressionTest  extends ComposedExpressionTestBase {

    @Test
    public void smoke() {
        concatAndCheck("foo 3 bar", lit("foo "), lit(3), lit(" bar"));
    }

    @Test
    public void contaminatingNull() {
        Expression concat = concat(lit("foo"), nonConstNull(AkType.VARCHAR), exploding(AkType.LONG));
        assertFalse("expression should be non-const", concat.isConstant());
        check(null, concat);
    }


    @Test
    public void allNumbers() {
        Expression concat = concat(lit(1), lit(2), lit(3.0));
        assertTrue("concat should be const", concat.isConstant());
        check("123.0", concat);
    }
  

    @Test
    public void nonConstNullStillConstConcat() {
        Expression concat = concat(lit(3), nonConst(3), LiteralExpression.forNull());
        assertTrue("concat should be const", concat.isConstant());
        check(null, concat);
    }

    @Test
    public void noChildren() {
        concatAndCheck("");
    }
<<<<<<< HEAD
 
=======

    @Test
    public void typeLength() {
        ExpressionType concatType = 
            getComposer().composeType(Arrays.asList(ExpressionTypes.varchar(6),
                                                    ExpressionTypes.varchar(10),
                                                    ExpressionTypes.varchar(4)));
        assertEquals(AkType.VARCHAR, concatType.getType());
        assertEquals(20, concatType.getPrecision());
    }

>>>>>>> cec1ce45
    // ComposedExpressionTestBase

    @Override
    protected CompositionTestInfo getTestInfo() {
        return testInfo;
    }

    @Override
    protected ExpressionComposer getComposer() {
        return new ConcatExpression.ConcatComposer() {
            @Override
            public Expression compose(List<? extends Expression> arguments) {
                return new ConcatExpression(arguments);
            }
        };
    }

    // use in this class
    private static void concatAndCheck(String expected, Expression... inputs) {
        check(expected, concat(inputs));
    }

    private static void check(String expected, Expression concatExpression) {
        ValueSource concatValue = concatExpression.evaluation().eval();
        if (expected == null) {
            AkType concatType = concatValue.getConversionType();
            assertTrue(
                    "type should have been null or VARCHAR, was " + concatType,
                    concatType == AkType.VARCHAR || concatType == AkType.NULL
            );
            assertTrue("result should have been null: " + concatValue, concatValue.isNull());
        }
        else {
            assertEquals("actual type", AkType.VARCHAR, concatValue.getConversionType());
            assertEquals("result", expected, concatValue.getString());
        }
    }

    private static Expression concat(Expression... inputs) {
        return new ConcatExpression(Arrays.asList(inputs));
    }

    private final CompositionTestInfo testInfo = new CompositionTestInfo(3, AkType.VARCHAR, true);
}<|MERGE_RESOLUTION|>--- conflicted
+++ resolved
@@ -64,9 +64,6 @@
     public void noChildren() {
         concatAndCheck("");
     }
-<<<<<<< HEAD
- 
-=======
 
     @Test
     public void typeLength() {
@@ -78,7 +75,6 @@
         assertEquals(20, concatType.getPrecision());
     }
 
->>>>>>> cec1ce45
     // ComposedExpressionTestBase
 
     @Override
