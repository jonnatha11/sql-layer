--- conflicted
+++ resolved
@@ -22,14 +22,9 @@
 public class HapiValidationError extends AssertionError {
 
     private volatile JSONObject jsonObject;
-<<<<<<< HEAD
-
-    enum Reason {
-=======
     private volatile HapiGetRequest getRequest;
 
     public enum Reason {
->>>>>>> 1a3c6e4f
         RESPONSE_IS_NULL,
         ROOT_TABLES_COUNT,
         ROOT_ELEMENTS_COUNT,
@@ -57,11 +52,6 @@
         this.jsonObject = jsonObject;
     }
 
-<<<<<<< HEAD
-    @Override
-    public String toString() {
-        return String.format("%s: %s", super.toString(), jsonObject);
-=======
     public void setGetRequest(HapiGetRequest request) {
         this.getRequest = request;
     }
@@ -69,7 +59,6 @@
     @Override
     public String toString() {
         return String.format("%s: %s => %s", super.toString(), getRequest, jsonObject);
->>>>>>> 1a3c6e4f
     }
 
     static Void launder(String message, Reason reason) {
