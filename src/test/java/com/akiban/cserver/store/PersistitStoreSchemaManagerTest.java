--- conflicted
+++ resolved
@@ -117,14 +117,6 @@
     }
 
     @Test
-<<<<<<< HEAD
-    public void tableWithoutPK() throws Exception {
-        createTable(ErrorCode.NO_PRIMARY_KEY, SCHEMA, "create table one (id int) engine=akibandb;");
-    }
-
-    @Test
-=======
->>>>>>> 196a956a
     public void testSelfReferencingTable() throws Exception {
         createTable(ErrorCode.JOIN_TO_UNKNOWN_TABLE, SCHEMA, "create table one (id int, self_id int, PRIMARY KEY (id), " +
                 "CONSTRAINT `__akiban_fk_0` FOREIGN KEY `__akiban_fk_a` (`one_id`) REFERENCES one (id) ) engine=akibandb;");
