/**
 * Copyright (C) 2011 Akiban Technologies Inc.
 * This program is free software: you can redistribute it and/or modify
 * it under the terms of the GNU Affero General Public License, version 3,
 * as published by the Free Software Foundation.
 *
 * This program is distributed in the hope that it will be useful,
 * but WITHOUT ANY WARRANTY; without even the implied warranty of
 * MERCHANTABILITY or FITNESS FOR A PARTICULAR PURPOSE.  See the
 * GNU Affero General Public License for more details.
 *
 * You should have received a copy of the GNU Affero General Public License
 * along with this program.  If not, see http://www.gnu.org/licenses.
 */

package com.akiban.cserver.itests;

import static junit.framework.Assert.assertEquals;
import static junit.framework.Assert.assertNotNull;
import static junit.framework.Assert.assertTrue;
import static org.junit.Assert.*;

import java.lang.reflect.InvocationHandler;
import java.lang.reflect.Method;
import java.lang.reflect.Proxy;
import java.util.ArrayList;
import java.util.Arrays;
import java.util.Collections;
import java.util.HashMap;
import java.util.HashSet;
import java.util.Iterator;
import java.util.List;
import java.util.Map;
import java.util.Set;
import java.util.TreeSet;

import com.akiban.ais.model.GroupTable;
import com.akiban.ais.model.Index;
import com.akiban.ais.model.IndexColumn;
import com.akiban.cserver.RowData;
import com.akiban.cserver.RowDefCache;
<<<<<<< HEAD
import com.akiban.cserver.store.PersistitStore;
=======
import com.akiban.cserver.service.memcache.MemcacheService;
>>>>>>> 9fbf021e
import com.akiban.cserver.store.Store;
import junit.framework.Assert;
import org.junit.After;
import org.junit.Before;

import com.akiban.ais.model.Table;
import com.akiban.ais.model.TableName;
import com.akiban.ais.model.UserTable;
import com.akiban.cserver.CServerTestCase;
import com.akiban.cserver.InvalidOperationException;
import com.akiban.cserver.TableStatistics;
import com.akiban.cserver.api.DDLFunctions;
import com.akiban.cserver.api.DDLFunctionsImpl;
import com.akiban.cserver.api.DMLFunctions;
import com.akiban.cserver.api.DMLFunctionsImpl;
import com.akiban.cserver.api.HapiProcessor;
import com.akiban.cserver.api.common.NoSuchTableException;
import com.akiban.cserver.api.dml.scan.CursorId;
import com.akiban.cserver.api.dml.scan.NewRow;
import com.akiban.cserver.api.dml.scan.NiceRow;
import com.akiban.cserver.api.dml.scan.RowOutput;
import com.akiban.cserver.api.dml.scan.ScanAllRequest;
import com.akiban.cserver.api.dml.scan.ScanRequest;
import com.akiban.cserver.service.Service;
import com.akiban.cserver.service.ServiceManager;
import com.akiban.cserver.service.ServiceManagerImpl;
import com.akiban.cserver.service.UnitTestServiceFactory;
import com.akiban.cserver.service.network.NetworkService;
import com.akiban.cserver.service.session.Session;
import com.akiban.cserver.service.session.SessionImpl;

/**
 * <p>Base class for all API tests. Contains a @SetUp that gives you a fresh DDLFunctions and DMLFunctions, plus
 * various convenience testing methods.</p>
 */
public class ApiTestBase {

    public static class ListRowOutput implements RowOutput {
        private final List<NewRow> rows = new ArrayList<NewRow>();

        @Override
        public void output(NewRow row) {
            rows.add(row);
        }

        public List<NewRow> getRows() {
            return rows;
        }
    }

    private static class TestServiceServiceFactory extends UnitTestServiceFactory {

        private TestServiceServiceFactory() {
            super(false, null);
        }

        @Override
        public Service<NetworkService> networkService() {
            return new Service<NetworkService>() {
                @Override
                public NetworkService cast() {
                    return (NetworkService) Proxy.newProxyInstance(NetworkService.class.getClassLoader(),
                            new Class<?>[]{NetworkService.class},
                            new InvocationHandler() {
                                @Override
                                public Object invoke(Object proxy, Method method, Object[] args) throws Throwable {
                                    return null;
                                }
                            }
                    );
                }

                @Override
                public Class<NetworkService> castClass() {
                    return NetworkService.class;
                }

                @Override
                public void start() throws Exception {
                }

                @Override
                public void stop() throws Exception {
                }
            };
        }
    }

    private static class TestServiceManager extends ServiceManagerImpl {
        private TestServiceManager() {
            super(new TestServiceServiceFactory());
        }
    }

    protected ApiTestBase()
    {}

    private DMLFunctions dml;
    private DDLFunctions ddl;
    private ServiceManager sm;
    protected Session session;

    @Before
    public final void startTestServices() throws Exception {
        session = new SessionImpl();
        sm = new TestServiceManager( );
        sm.startServices();
        ddl = new DDLFunctionsImpl();
        dml = new DMLFunctionsImpl(ddl);
    }

    @After
    public final void stopTestServices() throws Exception {
        sm.stopServices();
        ddl = null;
        dml = null;
        sm = null;
        session = null;
    }

    protected final HapiProcessor hapi() {
        return sm.getMemcacheService();
    }
    
    protected final DMLFunctions dml() {
        return dml;
    }

    protected final DDLFunctions ddl() {
        return ddl;
    }

<<<<<<< HEAD
    protected final Store store() {
        return sm.getStore();
    }

    protected final PersistitStore persistitStore() {
        return (PersistitStore) sm.getStore();
=======
    protected final MemcacheService memcache() {
        return sm.getMemcacheService();
>>>>>>> 9fbf021e
    }

    protected final RowDefCache rowDefCache() {
        Store store = sm.getStore();
        return store.getRowDefCache();
    }

    protected final int createTable(String schema, String table, String definition) throws InvalidOperationException {
        ddl().createTable(session, schema, String.format("CREATE TABLE %s (%s)", table, definition));
        return ddl().getTableId(session, new TableName(schema, table));
    }

    protected final int createTable(String schema, String table, String... definitions) throws InvalidOperationException {
        assertTrue("must have at least one definition element", definitions.length >= 1);
        StringBuilder unifiedDef = new StringBuilder();
        for (String definition : definitions) {
            unifiedDef.append(definition).append(',');
        }
        unifiedDef.setLength( unifiedDef.length() - 1);
        return createTable(schema, table, unifiedDef.toString());
    }

    /**
     * Expects an exact number of rows. This checks both the countRowExactly and countRowsApproximately
     * methods on DMLFunctions.
     * @param tableId the table to count
     * @param rowsExpected how many rows we expect
     * @throws InvalidOperationException for various reasons :)
     */
    protected final void expectRowCount(int tableId, long rowsExpected) throws InvalidOperationException {
        TableStatistics tableStats = dml().getTableStatistics(session, tableId, true);
        assertEquals("table ID", tableId, tableStats.getRowDefId());
        assertEquals("rows by TableStatistics", rowsExpected, tableStats.getRowCount());
    }

    protected static RuntimeException unexpectedException(Throwable cause) {
        return new RuntimeException("unexpected exception", cause);
    }

    protected final List<NewRow> scanAll(ScanRequest request) throws InvalidOperationException {
        Session session = new SessionImpl();
        ListRowOutput output = new ListRowOutput();
        CursorId cursorId = dml().openCursor(session, request);

        while(dml().scanSome(session, cursorId, output, -1))
        {}
        dml().closeCursor(session, cursorId);

        return output.getRows();
    }

    protected final void writeRows(NewRow... rows) throws InvalidOperationException {
        for (NewRow row : rows) {
            dml().writeRow(session, row);
        }
    }

    protected final void expectRows(ScanRequest request, NewRow... expectedRows) throws InvalidOperationException {
        assertEquals("rows scanned", Arrays.asList(expectedRows), scanAll(request));
    }

    protected final ScanAllRequest scanAllRequest(int tableId) throws NoSuchTableException {
        Table uTable = ddl().getTable(session, tableId);
        Set<Integer> allCols = new HashSet<Integer>();
        for (int i=0, MAX=uTable.getColumns().size(); i < MAX; ++i) {
            allCols.add(i);
        }
        return new ScanAllRequest(tableId, allCols);
    }

    protected final void expectFullRows(int tableId, NewRow... expectedRows) throws InvalidOperationException {
        ScanRequest all = scanAllRequest(tableId);
        expectRows(all, expectedRows);
//        expectRowCount(tableId, expectedRows.length); TODO broken pending fix to bug 703136
    }

    protected final List<NewRow> convertRowDatas(List<RowData> rowDatas) throws NoSuchTableException {
        List<NewRow> ret = new ArrayList<NewRow>(rowDatas.size());
        for(RowData rowData : rowDatas) {
            NewRow newRow = NiceRow.fromRowData(rowData, ddl().getRowDef(rowData.getRowDefId()));
            ret.add(newRow);
        }
        return ret;
    }

    protected static Set<CursorId> cursorSet(CursorId... cursorIds) {
        Set<CursorId> set = new HashSet<CursorId>();
        for (CursorId id : cursorIds) {
            if(!set.add(id)) {
                fail(String.format("while adding %s to %s", id, set));
            }
        }
        return set;
    }

    protected static NewRow createNewRow(int tableId, Object... columns) {
        NewRow row = new NiceRow(tableId);
        for (int i=0; i < columns.length; ++i) {
            row.put(i, columns[i] );
        }
        return row;
    }

    protected final void dropAllTables() throws InvalidOperationException {
        for (TableName tableName : ddl().getAIS(session).getUserTables().keySet()) {
            if (!"akiba_information_schema".equals(tableName.getSchemaName())) {
                ddl().dropTable(session, tableName);
            }
        }
        Set<TableName> uTables = new HashSet<TableName>(ddl().getAIS(session).getUserTables().keySet());
        for (Iterator<TableName> iter = uTables.iterator(); iter.hasNext();) {
            if ("akiba_information_schema".equals(iter.next().getSchemaName())) {
                iter.remove();
            }
        }
        Assert.assertEquals("user tables", Collections.<TableName>emptySet(), uTables);
    }

    protected static class TestException extends RuntimeException {
        private final InvalidOperationException cause;

        public TestException(String message, InvalidOperationException cause) {
            super(message, cause);
            this.cause = cause;
        }

        public TestException(InvalidOperationException cause) {
            super(cause);
            this.cause = cause;
        }

        @Override
        public InvalidOperationException getCause() {
            assert super.getCause() == cause;
            return cause;
        }
    }

    protected final int tableId(String schema, String table) {
        return tableId(new TableName(schema, table));
    }

    protected final int tableId(TableName tableName) {
        try {
            return ddl().getTableId(session, tableName);
        } catch (NoSuchTableException e) {
            throw new TestException(e);
        }
    }

    protected final TableName tableName(int tableId) {
        try {
            return ddl().getTableName(session, tableId);
        } catch (NoSuchTableException e) {
            throw new TestException(e);
        }
    }

    protected final TableName tableName(String schema, String table) {
        return new TableName(schema, table);
    }

    protected final UserTable getUserTable(int tableId) {
        final Table table;
        try {
            table = ddl().getTable(session, tableId);
        } catch (NoSuchTableException e) {
            throw new TestException(e);
        }
        if (table.isUserTable()) {
            return (UserTable) table;
        }
        throw new RuntimeException("not a user table: " + table);
    }

    protected final Map<TableName,UserTable> getUserTables() {
        return stripAISTables(ddl().getAIS(session).getUserTables());
    }

    protected final Map<TableName,GroupTable> getGroupTables() {
        return stripAISTables(ddl().getAIS(session).getGroupTables());
    }

    private static <T extends Table> Map<TableName,T> stripAISTables(Map<TableName,T> map) {
        final Map<TableName,T> ret = new HashMap<TableName, T>(map);
        for(Iterator<TableName> iter=ret.keySet().iterator(); iter.hasNext(); ) {
            if("akiba_information_schema".equals(iter.next().getSchemaName())) {
                iter.remove();
            }
        }
        return ret;
    }

    protected void expectIndexes(int tableId, String... expectedIndexNames) {
        UserTable table = getUserTable(tableId);
        Set<String> expectedIndexesSet = new TreeSet<String>(Arrays.asList(expectedIndexNames));
        Set<String> actualIndexes = new TreeSet<String>();
        for (Index index : table.getIndexes()) {
            String indexName = index.getIndexName().getName();
            boolean added = actualIndexes.add(indexName);
            assertTrue("duplicate index name: " + indexName, added);
        }
        assertEquals("indexes in " + table.getName(), expectedIndexesSet, actualIndexes);
    }

    protected void expectIndexColumns(int tableId, String indexName, String... expectedColumns) {
        UserTable table = getUserTable(tableId);
        List<String> expectedColumnsList = Arrays.asList(expectedColumns);
        Index index = table.getIndex(indexName);
        assertNotNull(indexName + " was null", index);
        List<String> actualColumns = new ArrayList<String>();
        for (IndexColumn indexColumn : index.getColumns()) {
            actualColumns.add(indexColumn.getColumn().getName());
        }
        assertEquals(indexName + " columns", actualColumns, expectedColumnsList);
    }
}<|MERGE_RESOLUTION|>--- conflicted
+++ resolved
@@ -39,11 +39,8 @@
 import com.akiban.ais.model.IndexColumn;
 import com.akiban.cserver.RowData;
 import com.akiban.cserver.RowDefCache;
-<<<<<<< HEAD
 import com.akiban.cserver.store.PersistitStore;
-=======
 import com.akiban.cserver.service.memcache.MemcacheService;
->>>>>>> 9fbf021e
 import com.akiban.cserver.store.Store;
 import junit.framework.Assert;
 import org.junit.After;
@@ -176,17 +173,16 @@
         return ddl;
     }
 
-<<<<<<< HEAD
     protected final Store store() {
         return sm.getStore();
     }
 
     protected final PersistitStore persistitStore() {
         return (PersistitStore) sm.getStore();
-=======
+    }
+
     protected final MemcacheService memcache() {
         return sm.getMemcacheService();
->>>>>>> 9fbf021e
     }
 
     protected final RowDefCache rowDefCache() {
