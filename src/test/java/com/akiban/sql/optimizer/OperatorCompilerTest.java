/**
 * Copyright (C) 2011 Akiban Technologies Inc.
 * This program is free software: you can redistribute it and/or modify
 * it under the terms of the GNU Affero General Public License, version 3,
 * as published by the Free Software Foundation.
 *
 * This program is distributed in the hope that it will be useful,
 * but WITHOUT ANY WARRANTY; without even the implied warranty of
 * MERCHANTABILITY or FITNESS FOR A PARTICULAR PURPOSE.  See the
 * GNU Affero General Public License for more details.
 *
 * You should have received a copy of the GNU Affero General Public License
 * along with this program.  If not, see http://www.gnu.org/licenses.
 */

package com.akiban.sql.optimizer;

import com.akiban.server.service.functions.FunctionsRegistry;
import com.akiban.server.service.functions.FunctionsRegistryImpl;
import com.akiban.sql.NamedParamsTestBase;
import com.akiban.sql.TestBase;

import com.akiban.sql.parser.DMLStatementNode;
import com.akiban.sql.parser.StatementNode;
import com.akiban.sql.parser.SQLParser;

import com.akiban.sql.optimizer.plan.BasePlannable;
import com.akiban.sql.optimizer.plan.PhysicalSelect.PhysicalResultColumn;
import com.akiban.sql.optimizer.plan.ResultSet.ResultField;
import com.akiban.sql.optimizer.rule.CostEstimator;
import com.akiban.sql.optimizer.rule.RulesTestHelper;
import com.akiban.sql.optimizer.rule.TestCostEstimator;

import com.akiban.junit.NamedParameterizedRunner;
import com.akiban.junit.NamedParameterizedRunner.TestParameters;
import com.akiban.junit.Parameterization;
import org.junit.Assert;
import org.junit.Test;
import org.junit.runner.RunWith;

import com.akiban.ais.model.AkibanInformationSchema;
import com.akiban.ais.model.Column;

import org.junit.Before;

import java.util.ArrayList;
import java.util.Collection;
import java.util.Properties;
import java.io.File;
import java.io.FileFilter;
import java.io.FileInputStream;
import java.io.IOException;

@RunWith(NamedParameterizedRunner.class)
public class OperatorCompilerTest extends NamedParamsTestBase 
                                  implements TestBase.GenerateAndCheckResult
{
    public static final File RESOURCE_DIR = 
        new File(OptimizerTestBase.RESOURCE_DIR, "operator");

    protected File schemaFile, indexFile, statsFile, propertiesFile;
    protected SQLParser parser;
    protected OperatorCompiler compiler;

    @Before
    public void makeCompiler() throws Exception {
        parser = new SQLParser();
        AkibanInformationSchema ais = OptimizerTestBase.parseSchema(schemaFile);
        if (indexFile != null)
            OptimizerTestBase.loadGroupIndexes(ais, indexFile);
        Properties properties = new Properties();
        if (propertiesFile != null) {
            FileInputStream fstr = new FileInputStream(propertiesFile);
            try {
                properties.load(fstr);
            }
            finally {
                fstr.close();
            }
        }
        compiler = TestOperatorCompiler.create(parser, properties, ais, 
                                               OptimizerTestBase.DEFAULT_SCHEMA,
                                               new FunctionsRegistryImpl(),
                                               new TestCostEstimator(ais, OptimizerTestBase.DEFAULT_SCHEMA, statsFile));
    }

    static class TestResultColumn extends PhysicalResultColumn {
        private String type;

        public TestResultColumn(String name, String type) {
            super(name);
            this.type = type;
        }

        public String getType() {
            return type;
        }

        @Override
        public String toString() {
            return getName() + ":" + getType();
        }
    }
    
    public static class TestOperatorCompiler extends OperatorCompiler {
        public static OperatorCompiler create(SQLParser parser, Properties properties,
                                              AkibanInformationSchema ais, 
                                              String defaultSchemaName,
                                              FunctionsRegistry functionsRegistry,
                                              CostEstimator costEstimator) {
            RulesTestHelper.ensureRowDefs(ais);
<<<<<<< HEAD
            return new TestOperatorCompiler(parser, ais, defaultSchemaName, functionsRegistry, costEstimator);
=======
            return new TestOperatorCompiler(parser, properties, ais, defaultSchemaName, functionsRegistry, indexEstimator);
>>>>>>> 629bad05
        }

        private TestOperatorCompiler(SQLParser parser, Properties properties,
                                     AkibanInformationSchema ais, 
                                     String defaultSchemaName,
                                     FunctionsRegistry functionsRegistry,
<<<<<<< HEAD
                                     CostEstimator costEstimator) {
            super(parser, ais, defaultSchemaName, functionsRegistry, costEstimator);
=======
                                     IndexEstimator indexEstimator) {
            super(parser, properties, ais, defaultSchemaName, functionsRegistry, indexEstimator);
>>>>>>> 629bad05
        }

        @Override
        public PhysicalResultColumn getResultColumn(ResultField field) {
            String type = String.valueOf(field.getSQLtype());
            Column column = field.getAIScolumn();
            if (column != null) {
                type = column.getTypeDescription() +
                    "[" + column.getType().encoding() + "]";
            }
            return new TestResultColumn(field.getName(), type);
        }
    }

    @TestParameters
    public static Collection<Parameterization> statements() throws Exception {
        Collection<Object[]> result = new ArrayList<Object[]>();
        for (File subdir : RESOURCE_DIR.listFiles(new FileFilter() {
                public boolean accept(File file) {
                    return file.isDirectory();
                }
            })) {
            File schemaFile = new File(subdir, "schema.ddl");
            if (schemaFile.exists()) {
                File indexFile = new File(subdir, "group.idx");
                if (!indexFile.exists())
                    indexFile = null;
                File statsFile = new File(subdir, "stats.yaml");
                if (!statsFile.exists())
                    statsFile = null;
                File propertiesFile = new File(subdir, "compiler.properties");
                if (!propertiesFile.exists())
                    propertiesFile = null;
                for (Object[] args : sqlAndExpected(subdir)) {
                    Object[] nargs = new Object[args.length+4];
                    nargs[0] = subdir.getName() + "/" + args[0];
                    nargs[1] = schemaFile;
                    nargs[2] = indexFile;
                    nargs[3] = statsFile;
                    nargs[4] = propertiesFile;
                    System.arraycopy(args, 1, nargs, 5, args.length-1);
                    result.add(nargs);
                }
            }
        }
        return namedCases(result);
    }

    public OperatorCompilerTest(String caseName, 
                                File schemaFile, File indexFile, File statsFile, File propertiesFile,
                                String sql, String expected, String error) {
        super(caseName, sql, expected, error);
        this.schemaFile = schemaFile;
        this.indexFile = indexFile;
        this.statsFile = statsFile;
        this.propertiesFile = propertiesFile;
    }

    @Test
    public void testOperator() throws Exception {
        generateAndCheckResult();
    }

    @Override
    public String generateResult() throws Exception {
        StatementNode stmt = parser.parseStatement(sql);
        BasePlannable result = compiler.compile((DMLStatementNode)stmt, 
                                                parser.getParameterList());
        return result.toString();
    }

    @Override
    public void checkResult(String result) throws IOException{
        assertEqualsWithoutHashes(caseName, expected, result);
    }

}<|MERGE_RESOLUTION|>--- conflicted
+++ resolved
@@ -109,24 +109,15 @@
                                               FunctionsRegistry functionsRegistry,
                                               CostEstimator costEstimator) {
             RulesTestHelper.ensureRowDefs(ais);
-<<<<<<< HEAD
-            return new TestOperatorCompiler(parser, ais, defaultSchemaName, functionsRegistry, costEstimator);
-=======
-            return new TestOperatorCompiler(parser, properties, ais, defaultSchemaName, functionsRegistry, indexEstimator);
->>>>>>> 629bad05
+            return new TestOperatorCompiler(parser, properties, ais, defaultSchemaName, functionsRegistry, costEstimator);
         }
 
         private TestOperatorCompiler(SQLParser parser, Properties properties,
                                      AkibanInformationSchema ais, 
                                      String defaultSchemaName,
                                      FunctionsRegistry functionsRegistry,
-<<<<<<< HEAD
                                      CostEstimator costEstimator) {
-            super(parser, ais, defaultSchemaName, functionsRegistry, costEstimator);
-=======
-                                     IndexEstimator indexEstimator) {
-            super(parser, properties, ais, defaultSchemaName, functionsRegistry, indexEstimator);
->>>>>>> 629bad05
+            super(parser, properties, ais, defaultSchemaName, functionsRegistry, costEstimator);
         }
 
         @Override
