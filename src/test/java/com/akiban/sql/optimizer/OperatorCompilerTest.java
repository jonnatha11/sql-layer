/**
 * Copyright (C) 2011 Akiban Technologies Inc.
 * This program is free software: you can redistribute it and/or modify
 * it under the terms of the GNU Affero General Public License, version 3,
 * as published by the Free Software Foundation.
 *
 * This program is distributed in the hope that it will be useful,
 * but WITHOUT ANY WARRANTY; without even the implied warranty of
 * MERCHANTABILITY or FITNESS FOR A PARTICULAR PURPOSE.  See the
 * GNU Affero General Public License for more details.
 *
 * You should have received a copy of the GNU Affero General Public License
 * along with this program.  If not, see http://www.gnu.org/licenses.
 */

package com.akiban.sql.optimizer;

<<<<<<< HEAD
import com.akiban.sql.optimizer.simplified.SimplifiedQuery;

=======
>>>>>>> d660ca24
import com.akiban.sql.TestBase;

import com.akiban.server.rowdata.RowDef;
import com.akiban.sql.parser.DMLStatementNode;
import com.akiban.sql.parser.StatementNode;
import com.akiban.sql.parser.SQLParser;
import com.akiban.sql.pg.PostgresSessionTracer;

import org.junit.Test;
import org.junit.runners.Parameterized;
import org.junit.runners.Parameterized.Parameters;
import org.junit.runner.RunWith;
import static junit.framework.Assert.*;

import com.akiban.ais.ddl.SchemaDef;
import com.akiban.ais.ddl.SchemaDefToAis;
import com.akiban.ais.model.AkibanInformationSchema;
import com.akiban.ais.model.Column;
import com.akiban.ais.model.GroupIndex;
import com.akiban.ais.model.UserTable;
import com.akiban.server.TableStatus;
import com.akiban.server.rowdata.RowDef;
import com.akiban.server.util.GroupIndexCreator;

import org.junit.Before;

import java.util.ArrayList;
import java.util.Collection;
import java.io.BufferedReader;
import java.io.File;
import java.io.FileFilter;
import java.io.FileReader;
import java.io.IOException;
import java.io.Reader;

@RunWith(Parameterized.class)
public class OperatorCompilerTest extends TestBase implements TestBase.GenerateAndCheckResult
{
    public static final File RESOURCE_DIR = 
        new File(OptimizerTestBase.RESOURCE_DIR, "operator");
    
    protected File schemaFile, indexFile;
    protected SQLParser parser;
    protected OperatorCompiler compiler;

    @Before
    public void makeCompiler() throws Exception {
        parser = new SQLParser();
        AkibanInformationSchema ais = loadSchema(schemaFile);
        if (indexFile != null)
            loadGroupIndexes(ais, indexFile);
        compiler = TestOperatorCompiler.create(parser, ais, "user");
    }

    protected static AkibanInformationSchema loadSchema(File schema) throws Exception {
        String sql = fileContents(schema);
        SchemaDef schemaDef = SchemaDef.parseSchema("use user; " + sql);
        SchemaDefToAis toAis = new SchemaDefToAis(schemaDef, false);
        return toAis.getAis();
    }

    protected void loadGroupIndexes(AkibanInformationSchema ais, File file) 
            throws Exception {
        Reader rdr = null;
        try {
            rdr = new FileReader(file);
            BufferedReader brdr = new BufferedReader(rdr);
            while (true) {
                String line = brdr.readLine();
                if (line == null) break;
                String defn[] = line.split("\t");
                GroupIndex index = GroupIndexCreator.createIndex(ais,
                                                                 defn[0], 
                                                                 defn[1],
                                                                 defn[2]);
                index.getGroup().addIndex(index);
            }
        }
        finally {
            if (rdr != null) {
                try {
                    rdr.close();
                }
                catch (IOException ex) {
                }
            }
        }
    }

    static class TestResultColumn extends OperatorCompiler.ResultColumnBase {
        private String type;

        public TestResultColumn(String name, String type) {
            super(name);
            this.type = type;
        }

        public String getType() {
            return type;
        }

        @Override
        public String toString() {
            return getName() + ":" + getType();
        }
    }
    
    public static class TestOperatorCompiler extends OperatorCompiler {
        public static OperatorCompiler create(SQLParser parser, 
                                              AkibanInformationSchema ais, 
                                              String defaultSchemaName) {
            // This just needs to be enough to keep from UserTableRowType
            // constructor from getting NPE.
            for (UserTable userTable : ais.getUserTables().values()) {
                int tableId = userTable.getTableId();
                TableStatus ts = new TableStatus(tableId);
                ts.setOrdinal(tableId);
                new RowDef(userTable, ts);
            }
            return new TestOperatorCompiler(parser, ais, "user");
        }

        private TestOperatorCompiler(SQLParser parser, 
                                     AkibanInformationSchema ais, 
                                     String defaultSchemaName) {
            super(parser, ais, defaultSchemaName);
        }

        @Override
        public ResultColumnBase getResultColumn(SimplifiedQuery.SimpleSelectColumn selectColumn) {
            String name = selectColumn.getName();
            String type = String.valueOf(selectColumn.getType());
            if (selectColumn.getExpression().isColumn()) {
                Column column = ((SimplifiedQuery.ColumnExpression)
                                 selectColumn.getExpression()).getColumn();
                if (selectColumn.isNameDefaulted())
                    // Prefer the case stored in AIS to parser's standardized form.
                    name = column.getName();
                type = column.getTypeDescription() + 
                    "[" + column.getType().encoding() + "]";
            }
            return new TestResultColumn(name, type);
        }
    }

    @Parameters
    public static Collection<Object[]> statements() throws Exception {
        Collection<Object[]> result = new ArrayList<Object[]>();
        for (File subdir : RESOURCE_DIR.listFiles(new FileFilter() {
                public boolean accept(File file) {
                    return file.isDirectory();
                }
            })) {
            File schemaFile = new File(subdir, "schema.ddl");
            if (schemaFile.exists()) {
                File indexFile = new File(subdir, "group.idx");
                if (!indexFile.exists())
                    indexFile = null;
                for (Object[] args : sqlAndExpected(subdir)) {
                    Object[] nargs = new Object[args.length+2];
                    nargs[0] = subdir.getName() + "/" + args[0];
                    nargs[1] = schemaFile;
                    nargs[2] = indexFile;
                    System.arraycopy(args, 1, nargs, 3, args.length-1);
                    result.add(nargs);
                }
            }
        }
        return result;
    }

    public OperatorCompilerTest(String caseName, File schemaFile, File indexFile,
                                String sql, String expected, String error) {
        super(caseName, sql, expected, error);
        this.schemaFile = schemaFile;
        this.indexFile = indexFile;
    }

    @Test
    public void testOperator() throws Exception {
<<<<<<< HEAD
        String stringResult = null;
        Exception errorResult = null;
        try {
            StatementNode stmt = parser.parseStatement(sql);
            OperatorCompiler.Result result = 
                compiler.compile(new PostgresSessionTracer(1, false),
                                 (DMLStatementNode)stmt,
                                 parser.getParameterList());
            stringResult = result.toString();
        }
        catch (Exception ex) {
            errorResult = ex;
        }
        if (error != null) {
            if (errorResult == null)
                fail(caseName + ": error expected but none thrown");
            else
                assertEquals(caseName, error, errorResult.toString());
        }
        else if (errorResult != null) {
            throw errorResult;
        }
        else if (expected == null) {
            fail(caseName + ": actual='" + stringResult + "'");
        }
        else {
            assertEqualsWithoutHashes(caseName, expected, stringResult);
        }
=======
        generateAndCheckResult();
    }

    @Override
    public String generateResult() throws Exception {
        StatementNode stmt = parser.parseStatement(sql);
        OperatorCompiler.Result result = 
            compiler.compile(new PostgresSessionTracer(1, false),
                             (DMLStatementNode)stmt,
                             parser.getParameterList());
        return result.toString();
    }

    @Override
    public void checkResult(String result) throws IOException {
        assertEqualsWithoutHashes(caseName, expected, result);
>>>>>>> d660ca24
    }

}<|MERGE_RESOLUTION|>--- conflicted
+++ resolved
@@ -15,14 +15,12 @@
 
 package com.akiban.sql.optimizer;
 
-<<<<<<< HEAD
+import com.akiban.sql.TestBase;
+
 import com.akiban.sql.optimizer.simplified.SimplifiedQuery;
 
-=======
->>>>>>> d660ca24
-import com.akiban.sql.TestBase;
-
 import com.akiban.server.rowdata.RowDef;
+
 import com.akiban.sql.parser.DMLStatementNode;
 import com.akiban.sql.parser.StatementNode;
 import com.akiban.sql.parser.SQLParser;
@@ -200,36 +198,6 @@
 
     @Test
     public void testOperator() throws Exception {
-<<<<<<< HEAD
-        String stringResult = null;
-        Exception errorResult = null;
-        try {
-            StatementNode stmt = parser.parseStatement(sql);
-            OperatorCompiler.Result result = 
-                compiler.compile(new PostgresSessionTracer(1, false),
-                                 (DMLStatementNode)stmt,
-                                 parser.getParameterList());
-            stringResult = result.toString();
-        }
-        catch (Exception ex) {
-            errorResult = ex;
-        }
-        if (error != null) {
-            if (errorResult == null)
-                fail(caseName + ": error expected but none thrown");
-            else
-                assertEquals(caseName, error, errorResult.toString());
-        }
-        else if (errorResult != null) {
-            throw errorResult;
-        }
-        else if (expected == null) {
-            fail(caseName + ": actual='" + stringResult + "'");
-        }
-        else {
-            assertEqualsWithoutHashes(caseName, expected, stringResult);
-        }
-=======
         generateAndCheckResult();
     }
 
@@ -246,7 +214,6 @@
     @Override
     public void checkResult(String result) throws IOException {
         assertEqualsWithoutHashes(caseName, expected, result);
->>>>>>> d660ca24
     }
 
 }