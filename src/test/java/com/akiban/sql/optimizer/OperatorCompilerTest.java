--- conflicted
+++ resolved
@@ -198,13 +198,9 @@
     @Test
     public void testOperator() throws Exception {
         StatementNode stmt = parser.parseStatement(sql);
-<<<<<<< HEAD
         OperatorCompiler.Result result = compiler.compile(new PostgresSessionTracer(1, false),
-                                                          (DMLStatementNode)stmt);
-=======
-        OperatorCompiler.Result result = compiler.compile((DMLStatementNode)stmt, 
+                                                          (DMLStatementNode)stmt,
                                                           parser.getParameterList());
->>>>>>> b37b7597
         assertEqualsWithoutHashes(caseName, expected, result.toString());
     }
 
