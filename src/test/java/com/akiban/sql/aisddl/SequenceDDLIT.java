--- conflicted
+++ resolved
@@ -108,11 +108,7 @@
         txnService().rollbackTransactionIfOpen(session());
 
         txnService().beginTransaction(session());
-<<<<<<< HEAD
-        assertEquals("cur val c", 2, adapter.sequenceCurrentValue(seqName));
-=======
         assertEquals("cur val c", 1, adapter.sequenceCurrentValue(seqName));
->>>>>>> 194c92e8
         // Expected gap, see nextValue() impl
         assertEquals("next val c", 3, adapter.sequenceNextValue(seqName));
         txnService().commitTransaction(session());
@@ -131,11 +127,6 @@
     @Test
     public void freshValueAfterDropAndRecreate() throws Exception {
         StoreAdapter adapter = newStoreAdapter(SchemaCache.globalSchema(ddl().getAIS(session())));
-<<<<<<< HEAD
-        
-=======
-
->>>>>>> 194c92e8
         final TableName seqName = new TableName("test", "s2");
         final String create = "CREATE SEQUENCE "+seqName+" START WITH 1 INCREMENT BY 1";
         final String drop = "DROP SEQUENCE "+seqName+" RESTRICT";
