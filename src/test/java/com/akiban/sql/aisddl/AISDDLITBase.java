/**
 * END USER LICENSE AGREEMENT (“EULA”)
 *
 * READ THIS AGREEMENT CAREFULLY (date: 9/13/2011):
 * http://www.akiban.com/licensing/20110913
 *
 * BY INSTALLING OR USING ALL OR ANY PORTION OF THE SOFTWARE, YOU ARE ACCEPTING
 * ALL OF THE TERMS AND CONDITIONS OF THIS AGREEMENT. YOU AGREE THAT THIS
 * AGREEMENT IS ENFORCEABLE LIKE ANY WRITTEN AGREEMENT SIGNED BY YOU.
 *
 * IF YOU HAVE PAID A LICENSE FEE FOR USE OF THE SOFTWARE AND DO NOT AGREE TO
 * THESE TERMS, YOU MAY RETURN THE SOFTWARE FOR A FULL REFUND PROVIDED YOU (A) DO
 * NOT USE THE SOFTWARE AND (B) RETURN THE SOFTWARE WITHIN THIRTY (30) DAYS OF
 * YOUR INITIAL PURCHASE.
 *
 * IF YOU WISH TO USE THE SOFTWARE AS AN EMPLOYEE, CONTRACTOR, OR AGENT OF A
 * CORPORATION, PARTNERSHIP OR SIMILAR ENTITY, THEN YOU MUST BE AUTHORIZED TO SIGN
 * FOR AND BIND THE ENTITY IN ORDER TO ACCEPT THE TERMS OF THIS AGREEMENT. THE
 * LICENSES GRANTED UNDER THIS AGREEMENT ARE EXPRESSLY CONDITIONED UPON ACCEPTANCE
 * BY SUCH AUTHORIZED PERSONNEL.
 *
 * IF YOU HAVE ENTERED INTO A SEPARATE WRITTEN LICENSE AGREEMENT WITH AKIBAN FOR
 * USE OF THE SOFTWARE, THE TERMS AND CONDITIONS OF SUCH OTHER AGREEMENT SHALL
 * PREVAIL OVER ANY CONFLICTING TERMS OR CONDITIONS IN THIS AGREEMENT.
 */

package com.akiban.sql.aisddl;

import com.akiban.sql.ServerSessionITBase;
import com.akiban.sql.parser.DDLStatementNode;
import com.akiban.sql.parser.StatementNode;

public class AISDDLITBase extends ServerSessionITBase {
    protected void executeDDL(String sql) throws Exception {
        // Most of the state in this depends on the current AIS, which changes
        // as a result of this, so it's simplest to just make a new session
        // every time. Only views need all of the binder state, but
        // it's just as easy to make the parser this way.
        TestSession session = new TestSession();
        StatementNode stmt = session.getParser().parseStatement(sql);
        assert (stmt instanceof DDLStatementNode) : stmt;
<<<<<<< HEAD
        AISDDL.execute((DDLStatementNode)stmt, new TestQueryContext(session));
=======
        AISDDL.execute((DDLStatementNode)stmt, sql, new TestQueryContext(session));
>>>>>>> ee3abfac
    }

}<|MERGE_RESOLUTION|>--- conflicted
+++ resolved
@@ -39,11 +39,7 @@
         TestSession session = new TestSession();
         StatementNode stmt = session.getParser().parseStatement(sql);
         assert (stmt instanceof DDLStatementNode) : stmt;
-<<<<<<< HEAD
-        AISDDL.execute((DDLStatementNode)stmt, new TestQueryContext(session));
-=======
         AISDDL.execute((DDLStatementNode)stmt, sql, new TestQueryContext(session));
->>>>>>> ee3abfac
     }
 
 }