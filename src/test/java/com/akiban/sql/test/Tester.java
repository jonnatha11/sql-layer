/**
 * Copyright (C) 2011 Akiban Technologies Inc.
 * This program is free software: you can redistribute it and/or modify
 * it under the terms of the GNU Affero General Public License, version 3,
 * as published by the Free Software Foundation.
 *
 * This program is distributed in the hope that it will be useful,
 * but WITHOUT ANY WARRANTY; without even the implied warranty of
 * MERCHANTABILITY or FITNESS FOR A PARTICULAR PURPOSE.  See the
 * GNU Affero General Public License for more details.
 *
 * You should have received a copy of the GNU Affero General Public License
 * along with this program.  If not, see http://www.gnu.org/licenses.
 */

package com.akiban.sql.test;

import com.akiban.sql.StandardException;
import com.akiban.sql.compiler.BooleanNormalizer;
import com.akiban.sql.optimizer.AISBinder;
import com.akiban.sql.optimizer.AISTypeComputer;
import com.akiban.sql.optimizer.BindingNodeFactory;
import com.akiban.sql.optimizer.BoundNodeToString;
import com.akiban.sql.optimizer.Grouper;
import com.akiban.sql.optimizer.OperatorCompiler;
import com.akiban.sql.optimizer.OperatorCompilerTest;
import com.akiban.sql.optimizer.SimplifiedDeleteStatement;
import com.akiban.sql.optimizer.SimplifiedInsertStatement;
import com.akiban.sql.optimizer.SimplifiedQuery;
import com.akiban.sql.optimizer.SimplifiedSelectQuery;
import com.akiban.sql.optimizer.SimplifiedUpdateStatement;
import com.akiban.sql.optimizer.SubqueryFlattener;
import com.akiban.sql.parser.CursorNode;
import com.akiban.sql.parser.DMLStatementNode;
import com.akiban.sql.parser.DMLStatementNode;
import com.akiban.sql.parser.DeleteNode;
import com.akiban.sql.parser.InsertNode;
import com.akiban.sql.parser.NodeTypes;
import com.akiban.sql.parser.SQLParser;
import com.akiban.sql.parser.StatementNode;
import com.akiban.sql.parser.UpdateNode;
import com.akiban.sql.parser.ValueNode;
import com.akiban.sql.pg.PostgresSessionTracer;
import com.akiban.sql.views.ViewDefinition;

import com.akiban.ais.ddl.SchemaDef;
import com.akiban.ais.ddl.SchemaDefToAis;
import com.akiban.ais.model.AkibanInformationSchema;

import java.util.*;

/** Standalone testing. */
public class Tester
{
    enum Action { 
        ECHO, PARSE, CLONE,
        PRINT_TREE, PRINT_SQL, PRINT_BOUND_SQL,
        BIND, COMPUTE_TYPES,
        BOOLEAN_NORMALIZE, FLATTEN_SUBQUERIES,
        GROUP, GROUP_REWRITE, 
        SIMPLIFY, SIMPLIFY_REORDER, OPERATORS
    }

    List<Action> actions;
    SQLParser parser;
    BoundNodeToString unparser;
    AISBinder binder;
    AISTypeComputer typeComputer;
    BooleanNormalizer booleanNormalizer;
    SubqueryFlattener subqueryFlattener;
    Grouper grouper;
    OperatorCompiler operatorCompiler;
    int repeat;

    public Tester() {
        actions = new ArrayList<Action>();
        parser = new SQLParser();
        parser.setNodeFactory(new BindingNodeFactory(parser.getNodeFactory()));
        unparser = new BoundNodeToString();
        typeComputer = new AISTypeComputer();
        booleanNormalizer = new BooleanNormalizer(parser);
        subqueryFlattener = new SubqueryFlattener(parser);
        grouper = new Grouper(parser);
    }

    public void addAction(Action action) {
        actions.add(action);
    }

    public int getRepeat() {
        return repeat;
    }
    public void setRepeat(int repeat) {
        this.repeat = repeat;
    }

    public void process(String sql) throws Exception {
        process(sql, false);
        if (repeat > 0) {
            long start = System.currentTimeMillis();
            for (int i = 0; i < repeat; i++) {
                process(sql, true);
            }
            long end =  System.currentTimeMillis();
            System.out.println((end - start) + " ms.");
        }
    }

    public void process(String sql, boolean silent) throws Exception {
        StatementNode stmt = null;
        for (Action action : actions) {
            switch (action) {
            case ECHO:
                if (!silent) {
                    System.out.println("=====");
                    System.out.println(sql);
                }
                break;
            case PARSE:
                stmt = parser.parseStatement(sql);
                break;
            case CLONE:
                stmt = (StatementNode)parser.getNodeFactory().copyNode(stmt, parser);
                break;
            case PRINT_TREE:
                stmt.treePrint();
                break;
            case PRINT_SQL:
            case PRINT_BOUND_SQL:
                {
                    unparser.setUseBindings(action == Action.PRINT_BOUND_SQL);
                    String usql = unparser.toString(stmt);
                    if (!silent)
                        System.out.println(usql);
                }
                break;
            case BIND:
                binder.bind(stmt);
                break;
            case COMPUTE_TYPES:
                typeComputer.compute(stmt);
                break;
            case BOOLEAN_NORMALIZE:
                stmt = booleanNormalizer.normalize(stmt);
                break;
            case FLATTEN_SUBQUERIES:
                stmt = subqueryFlattener.flatten((DMLStatementNode)stmt);
                break;
            case GROUP:
                grouper.group(stmt);
                break;
            case GROUP_REWRITE:
                grouper.group(stmt);
                grouper.rewrite(stmt);
                break;
            case SIMPLIFY:
            case SIMPLIFY_REORDER:
                {
                    SimplifiedQuery query = simplify((DMLStatementNode)stmt,
                                                     grouper.getJoinConditions());
                    if (action == Action.SIMPLIFY_REORDER)
                        query.reorderJoins();
                    if (!silent)
                        System.out.println(query);
                }
                break;
            case OPERATORS:
                {
<<<<<<< HEAD
                    Object compiled = operatorCompiler.compile(new PostgresSessionTracer(1, false),
                                                               (DMLStatementNode)stmt);
=======
                    Object compiled = operatorCompiler.compile((DMLStatementNode)stmt,
                                                               parser.getParameterList());
>>>>>>> b37b7597
                    if (!silent)
                        System.out.println(compiled);
                }
                break;
            }
        }
    }

    private static SimplifiedQuery simplify(DMLStatementNode stmt,
                                            Set<ValueNode> joinConditions) 
            throws Exception {
        switch (stmt.getNodeType()) {
        case NodeTypes.CURSOR_NODE:
            return new SimplifiedSelectQuery((CursorNode)stmt, joinConditions);
        case NodeTypes.DELETE_NODE:
            return new SimplifiedDeleteStatement((DeleteNode)stmt, joinConditions);
        case NodeTypes.UPDATE_NODE:
            return new SimplifiedUpdateStatement((UpdateNode)stmt, joinConditions);
        case NodeTypes.INSERT_NODE:
            return new SimplifiedInsertStatement((InsertNode)stmt, joinConditions);
        default:
            throw new StandardException("Unsupported statement type: " +
                                        stmt.statementToString());
        }
    }

    public void setSchema(String sql) throws Exception {
        SchemaDef schemaDef = SchemaDef.parseSchema("use user; " + sql);
        SchemaDefToAis toAis = new SchemaDefToAis(schemaDef, false);
        AkibanInformationSchema ais = toAis.getAis();
        if (actions.indexOf(Action.BIND) >= 0)
            binder = new AISBinder(ais, "user");
        if (actions.indexOf(Action.OPERATORS) >= 0)
            operatorCompiler = OperatorCompilerTest.TestOperatorCompiler.create(parser, ais, "user");
    }

    public void addView(String sql) throws Exception {
        ViewDefinition view = new ViewDefinition(sql, parser);
        if (binder != null)
            binder.addView(view);
        if (operatorCompiler != null)
            operatorCompiler.addView(view);
    }

    public static void main(String[] args) throws Exception {
        if (args.length == 0) {
            System.out.println("Usage: Tester " +
                               "[-clone] [-bind] [-types] [-boolean] [-flatten] [-group] [-group-rewrite] [-simplify] [-simplify-reorder] [-operators]" +
                               "[-tree] [-print] [-print-bound]" +
                               "[-schema ddl] [-view ddl]..." +
                               "sql...");
            System.out.println("Examples:");
            System.out.println("-tree 'SELECT t1.x+2 FROM t1'");
            System.out.println("-bind -print -tree -schema 'CREATE TABLE t1(x INT NOT NULL, y VARCHAR(7), z DECIMAL); CREATE table t2(w CHAR(1) NOT NULL);' -view 'CREATE VIEW v1(x,y) AS SELECT y,z FROM t1 WHERE y IS NOT NULL' \"SELECT x FROM v1 WHERE y > 'foo'\"");
            System.out.println("-operators -schema 'CREATE TABLE parent(id INT, PRIMARY KEY(id), name VARCHAR(256) NOT NULL, UNIQUE(name), state CHAR(2)); CREATE TABLE child(id INT, PRIMARY KEY(id), pid INT, CONSTRAINT `__akiban_fk0` FOREIGN KEY akibanfk(pid) REFERENCES parent(id), name VARCHAR(256) NOT NULL);' \"SELECT parent.name,child.name FROM parent,child WHERE child.pid = parent.id AND parent.state = 'MA'\"");

        }
        Tester tester = new Tester();
        tester.addAction(Action.ECHO);
        tester.addAction(Action.PARSE);
        int i = 0;
        while (i < args.length) {
            String arg = args[i++];
            if (arg.startsWith("-")) {
                if ("-tree".equals(arg))
                    tester.addAction(Action.PRINT_TREE);
                else if ("-print".equals(arg))
                    tester.addAction(Action.PRINT_SQL);
                else if ("-print-bound".equals(arg))
                    tester.addAction(Action.PRINT_BOUND_SQL);
                else if ("-clone".equals(arg))
                    tester.addAction(Action.CLONE);
                else if ("-bind".equals(arg))
                    tester.addAction(Action.BIND);
                else if ("-schema".equals(arg))
                    tester.setSchema(args[i++]);
                else if ("-view".equals(arg))
                    tester.addView(args[i++]);
                else if ("-types".equals(arg))
                    tester.addAction(Action.COMPUTE_TYPES);
                else if ("-boolean".equals(arg))
                    tester.addAction(Action.BOOLEAN_NORMALIZE);
                else if ("-flatten".equals(arg))
                    tester.addAction(Action.FLATTEN_SUBQUERIES);
                else if ("-group".equals(arg))
                    tester.addAction(Action.GROUP);
                else if ("-group-rewrite".equals(arg))
                    tester.addAction(Action.GROUP_REWRITE);
                else if ("-simplify".equals(arg))
                    tester.addAction(Action.SIMPLIFY);
                else if ("-simplify-reorder".equals(arg))
                    tester.addAction(Action.SIMPLIFY_REORDER);
                else if ("-operators".equals(arg))
                    tester.addAction(Action.OPERATORS);
                else if ("-repeat".equals(arg))
                    tester.setRepeat(Integer.parseInt(args[i++]));
                else
                    throw new Exception("Unknown switch: " + arg);
            }
            else {
                try {
                    tester.process(arg);
                }
                catch (StandardException ex) {
                    System.out.flush();
                    ex.printStackTrace();
                }
            }
        }
    }
}<|MERGE_RESOLUTION|>--- conflicted
+++ resolved
@@ -166,13 +166,9 @@
                 break;
             case OPERATORS:
                 {
-<<<<<<< HEAD
                     Object compiled = operatorCompiler.compile(new PostgresSessionTracer(1, false),
-                                                               (DMLStatementNode)stmt);
-=======
-                    Object compiled = operatorCompiler.compile((DMLStatementNode)stmt,
+                                                               (DMLStatementNode)stmt,
                                                                parser.getParameterList());
->>>>>>> b37b7597
                     if (!silent)
                         System.out.println(compiled);
                 }
