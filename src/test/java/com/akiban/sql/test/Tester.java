/**
 * Copyright (C) 2011 Akiban Technologies Inc.
 * This program is free software: you can redistribute it and/or modify
 * it under the terms of the GNU Affero General Public License, version 3,
 * as published by the Free Software Foundation.
 *
 * This program is distributed in the hope that it will be useful,
 * but WITHOUT ANY WARRANTY; without even the implied warranty of
 * MERCHANTABILITY or FITNESS FOR A PARTICULAR PURPOSE.  See the
 * GNU Affero General Public License for more details.
 *
 * You should have received a copy of the GNU Affero General Public License
 * along with this program.  If not, see http://www.gnu.org/licenses.
 */

package com.akiban.sql.test;

import com.akiban.server.service.instrumentation.PostgresSessionTracer;
import com.akiban.sql.StandardException;
import com.akiban.sql.compiler.BooleanNormalizer;
import com.akiban.sql.optimizer.AISBinder;
import com.akiban.sql.optimizer.AISTypeComputer;
import com.akiban.sql.optimizer.BindingNodeFactory;
import com.akiban.sql.optimizer.BoundNodeToString;
import com.akiban.sql.optimizer.Grouper;
import com.akiban.sql.optimizer.OperatorCompiler;
import com.akiban.sql.optimizer.OperatorCompilerTest;
import com.akiban.sql.optimizer.SimplifiedDeleteStatement;
import com.akiban.sql.optimizer.SimplifiedInsertStatement;
import com.akiban.sql.optimizer.SimplifiedQuery;
import com.akiban.sql.optimizer.SimplifiedSelectQuery;
import com.akiban.sql.optimizer.SimplifiedUpdateStatement;
import com.akiban.sql.optimizer.SubqueryFlattener;
import com.akiban.sql.parser.CursorNode;
import com.akiban.sql.parser.DMLStatementNode;
import com.akiban.sql.parser.DMLStatementNode;
import com.akiban.sql.parser.DeleteNode;
import com.akiban.sql.parser.InsertNode;
import com.akiban.sql.parser.NodeTypes;
import com.akiban.sql.parser.SQLParser;
import com.akiban.sql.parser.StatementNode;
import com.akiban.sql.parser.UpdateNode;
import com.akiban.sql.parser.ValueNode;
import com.akiban.sql.views.ViewDefinition;

import com.akiban.ais.ddl.SchemaDef;
import com.akiban.ais.ddl.SchemaDefToAis;
import com.akiban.ais.model.AkibanInformationSchema;

import java.util.*;

/** Standalone testing. */
public class Tester
{
    enum Action { 
        ECHO, PARSE, CLONE,
        PRINT_TREE, PRINT_SQL, PRINT_BOUND_SQL,
        BIND, COMPUTE_TYPES,
        BOOLEAN_NORMALIZE, FLATTEN_SUBQUERIES,
        GROUP, GROUP_REWRITE, 
        SIMPLIFY, SIMPLIFY_REORDER, OPERATORS
    }

    List<Action> actions;
    SQLParser parser;
    BoundNodeToString unparser;
    AISBinder binder;
    AISTypeComputer typeComputer;
    BooleanNormalizer booleanNormalizer;
    SubqueryFlattener subqueryFlattener;
    Grouper grouper;
    OperatorCompiler operatorCompiler;
    int repeat;

    public Tester() {
        actions = new ArrayList<Action>();
        parser = new SQLParser();
        parser.setNodeFactory(new BindingNodeFactory(parser.getNodeFactory()));
        unparser = new BoundNodeToString();
        typeComputer = new AISTypeComputer();
        booleanNormalizer = new BooleanNormalizer(parser);
        subqueryFlattener = new SubqueryFlattener(parser);
        grouper = new Grouper(parser);
    }

    public void addAction(Action action) {
        actions.add(action);
    }

    public int getRepeat() {
        return repeat;
    }
    public void setRepeat(int repeat) {
        this.repeat = repeat;
    }

    public void process(String sql) throws Exception {
        process(sql, false);
        if (repeat > 0) {
            long start = System.currentTimeMillis();
            for (int i = 0; i < repeat; i++) {
                process(sql, true);
            }
            long end =  System.currentTimeMillis();
            System.out.println((end - start) + " ms.");
        }
    }

    public void process(String sql, boolean silent) throws Exception {
        StatementNode stmt = null;
        for (Action action : actions) {
            switch (action) {
            case ECHO:
                if (!silent) {
                    System.out.println("=====");
                    System.out.println(sql);
                }
                break;
            case PARSE:
                stmt = parser.parseStatement(sql);
                break;
            case CLONE:
                stmt = (StatementNode)parser.getNodeFactory().copyNode(stmt, parser);
                break;
            case PRINT_TREE:
                stmt.treePrint();
                break;
            case PRINT_SQL:
            case PRINT_BOUND_SQL:
                {
                    unparser.setUseBindings(action == Action.PRINT_BOUND_SQL);
                    String usql = unparser.toString(stmt);
                    if (!silent)
                        System.out.println(usql);
                }
                break;
            case BIND:
                binder.bind(stmt);
                break;
            case COMPUTE_TYPES:
                typeComputer.compute(stmt);
                break;
            case BOOLEAN_NORMALIZE:
                stmt = booleanNormalizer.normalize(stmt);
                break;
            case FLATTEN_SUBQUERIES:
                stmt = subqueryFlattener.flatten((DMLStatementNode)stmt);
                break;
            case GROUP:
                grouper.group(stmt);
                break;
            case GROUP_REWRITE:
                grouper.group(stmt);
                grouper.rewrite(stmt);
                break;
            case SIMPLIFY:
            case SIMPLIFY_REORDER:
                {
                    SimplifiedQuery query = simplify((DMLStatementNode)stmt,
                                                     grouper.getJoinConditions());
                    if (action == Action.SIMPLIFY_REORDER)
                        query.reorderJoins();
                    if (!silent)
                        System.out.println(query);
                }
                break;
            case OPERATORS:
                {
<<<<<<< HEAD
                    Object compiled = operatorCompiler.compile(new PostgresSessionTracer(1),
                                                               (CursorNode)stmt);
=======
                    Object compiled = operatorCompiler.compile((DMLStatementNode)stmt);
>>>>>>> 5161deb6
                    if (!silent)
                        System.out.println(compiled);
                }
                break;
            }
        }
    }

    private static SimplifiedQuery simplify(DMLStatementNode stmt,
                                            Set<ValueNode> joinConditions) 
            throws Exception {
        switch (stmt.getNodeType()) {
        case NodeTypes.CURSOR_NODE:
            return new SimplifiedSelectQuery((CursorNode)stmt, joinConditions);
        case NodeTypes.DELETE_NODE:
            return new SimplifiedDeleteStatement((DeleteNode)stmt, joinConditions);
        case NodeTypes.UPDATE_NODE:
            return new SimplifiedUpdateStatement((UpdateNode)stmt, joinConditions);
        case NodeTypes.INSERT_NODE:
            return new SimplifiedInsertStatement((InsertNode)stmt, joinConditions);
        default:
            throw new StandardException("Unsupported statement type: " +
                                        stmt.statementToString());
        }
    }

    public void setSchema(String sql) throws Exception {
        SchemaDef schemaDef = SchemaDef.parseSchema("use user; " + sql);
        SchemaDefToAis toAis = new SchemaDefToAis(schemaDef, false);
        AkibanInformationSchema ais = toAis.getAis();
        if (actions.indexOf(Action.BIND) >= 0)
            binder = new AISBinder(ais, "user");
        if (actions.indexOf(Action.OPERATORS) >= 0)
            operatorCompiler = OperatorCompilerTest.TestOperatorCompiler.create(parser, ais, "user");
    }

    public void addView(String sql) throws Exception {
        ViewDefinition view = new ViewDefinition(sql, parser);
        if (binder != null)
            binder.addView(view);
        if (operatorCompiler != null)
            operatorCompiler.addView(view);
    }

    public static void main(String[] args) throws Exception {
        if (args.length == 0) {
            System.out.println("Usage: Tester " +
                               "[-clone] [-bind] [-types] [-boolean] [-flatten] [-group] [-group-rewrite] [-simplify] [-simplify-reorder] [-operators]" +
                               "[-tree] [-print] [-print-bound]" +
                               "[-schema ddl] [-view ddl]..." +
                               "sql...");
            System.out.println("Examples:");
            System.out.println("-tree 'SELECT t1.x+2 FROM t1'");
            System.out.println("-bind -print -tree -schema 'CREATE TABLE t1(x INT NOT NULL, y VARCHAR(7), z DECIMAL); CREATE table t2(w CHAR(1) NOT NULL);' -view 'CREATE VIEW v1(x,y) AS SELECT y,z FROM t1 WHERE y IS NOT NULL' \"SELECT x FROM v1 WHERE y > 'foo'\"");
            System.out.println("-operators -schema 'CREATE TABLE parent(id INT, PRIMARY KEY(id), name VARCHAR(256) NOT NULL, UNIQUE(name), state CHAR(2)); CREATE TABLE child(id INT, PRIMARY KEY(id), pid INT, CONSTRAINT `__akiban_fk0` FOREIGN KEY akibanfk(pid) REFERENCES parent(id), name VARCHAR(256) NOT NULL);' \"SELECT parent.name,child.name FROM parent,child WHERE child.pid = parent.id AND parent.state = 'MA'\"");

        }
        Tester tester = new Tester();
        tester.addAction(Action.ECHO);
        tester.addAction(Action.PARSE);
        int i = 0;
        while (i < args.length) {
            String arg = args[i++];
            if (arg.startsWith("-")) {
                if ("-tree".equals(arg))
                    tester.addAction(Action.PRINT_TREE);
                else if ("-print".equals(arg))
                    tester.addAction(Action.PRINT_SQL);
                else if ("-print-bound".equals(arg))
                    tester.addAction(Action.PRINT_BOUND_SQL);
                else if ("-clone".equals(arg))
                    tester.addAction(Action.CLONE);
                else if ("-bind".equals(arg))
                    tester.addAction(Action.BIND);
                else if ("-schema".equals(arg))
                    tester.setSchema(args[i++]);
                else if ("-view".equals(arg))
                    tester.addView(args[i++]);
                else if ("-types".equals(arg))
                    tester.addAction(Action.COMPUTE_TYPES);
                else if ("-boolean".equals(arg))
                    tester.addAction(Action.BOOLEAN_NORMALIZE);
                else if ("-flatten".equals(arg))
                    tester.addAction(Action.FLATTEN_SUBQUERIES);
                else if ("-group".equals(arg))
                    tester.addAction(Action.GROUP);
                else if ("-group-rewrite".equals(arg))
                    tester.addAction(Action.GROUP_REWRITE);
                else if ("-simplify".equals(arg))
                    tester.addAction(Action.SIMPLIFY);
                else if ("-simplify-reorder".equals(arg))
                    tester.addAction(Action.SIMPLIFY_REORDER);
                else if ("-operators".equals(arg))
                    tester.addAction(Action.OPERATORS);
                else if ("-repeat".equals(arg))
                    tester.setRepeat(Integer.parseInt(args[i++]));
                else
                    throw new Exception("Unknown switch: " + arg);
            }
            else {
                try {
                    tester.process(arg);
                }
                catch (StandardException ex) {
                    System.out.flush();
                    ex.printStackTrace();
                }
            }
        }
    }
}<|MERGE_RESOLUTION|>--- conflicted
+++ resolved
@@ -166,12 +166,8 @@
                 break;
             case OPERATORS:
                 {
-<<<<<<< HEAD
                     Object compiled = operatorCompiler.compile(new PostgresSessionTracer(1),
-                                                               (CursorNode)stmt);
-=======
-                    Object compiled = operatorCompiler.compile((DMLStatementNode)stmt);
->>>>>>> 5161deb6
+                                                               (DMLStatementNode)stmt);
                     if (!silent)
                         System.out.println(compiled);
                 }
