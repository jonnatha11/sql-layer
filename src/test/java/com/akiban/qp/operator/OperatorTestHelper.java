--- conflicted
+++ resolved
@@ -114,11 +114,7 @@
         }
 
         @Override
-<<<<<<< HEAD
-        public Cursor newIndexCursor(Index index, IndexKeyRange keyRange, API.Ordering ordering, UserTable innerJoinUntil)
-=======
-        public Cursor newIndexCursor(Index index, boolean reverse, IndexKeyRange keyRange, IndexScanSelector selector)
->>>>>>> c8b38470
+        public Cursor newIndexCursor(Index index, IndexKeyRange keyRange, API.Ordering ordering, IndexScanSelector selector)
         {
             throw new UnsupportedOperationException();
         }
