/**
 * Copyright (C) 2009-2013 FoundationDB, LLC
 *
 * This program is free software: you can redistribute it and/or modify
 * it under the terms of the GNU Affero General Public License as published by
 * the Free Software Foundation, either version 3 of the License, or
 * (at your option) any later version.
 *
 * This program is distributed in the hope that it will be useful,
 * but WITHOUT ANY WARRANTY; without even the implied warranty of
 * MERCHANTABILITY or FITNESS FOR A PARTICULAR PURPOSE.  See the
 * GNU Affero General Public License for more details.
 *
 * You should have received a copy of the GNU Affero General Public License
 * along with this program.  If not, see <http://www.gnu.org/licenses/>.
 */

package com.foundationdb.server.service.is;

import com.foundationdb.ais.AISCloner;
import com.foundationdb.ais.model.AISBuilder;
import com.foundationdb.ais.model.AkibanInformationSchema;
import com.foundationdb.ais.model.Column;
import com.foundationdb.ais.model.DefaultNameGenerator;
import com.foundationdb.ais.model.Group;
import com.foundationdb.ais.model.Index;
import com.foundationdb.ais.model.Join;
import com.foundationdb.ais.model.NameGenerator;
import com.foundationdb.ais.model.Parameter;
import com.foundationdb.ais.model.Routine;
import com.foundationdb.ais.model.SQLJJar;
import com.foundationdb.ais.model.Sequence;
import com.foundationdb.ais.model.Table;
import com.foundationdb.ais.model.TableName;
import com.foundationdb.ais.model.View;
import com.foundationdb.ais.util.ChangedTableDescription;
import com.foundationdb.qp.memoryadapter.MemoryAdapter;
import com.foundationdb.qp.memoryadapter.MemoryTableFactory;
import com.foundationdb.qp.row.Row;
import com.foundationdb.qp.rowtype.Schema;
import com.foundationdb.server.service.security.SecurityService;
import com.foundationdb.server.service.session.Session;
import com.foundationdb.server.store.SchemaManager;
import com.foundationdb.server.store.TableChanges.ChangeSet;
import com.foundationdb.server.store.format.DummyStorageFormatRegistry;
import com.foundationdb.server.store.format.StorageFormatRegistry;
import com.foundationdb.server.types.TInstance;
import com.foundationdb.server.types.mcompat.mtypes.MNumeric;
import com.foundationdb.server.types.mcompat.mtypes.MString;
import com.foundationdb.server.types.value.ValueSource;
import com.persistit.Key;
import org.junit.Before;
import org.junit.Test;

import java.net.URL;
import java.util.ArrayList;
import java.util.Arrays;
import java.util.Collection;
import java.util.HashMap;
import java.util.Iterator;
import java.util.List;
import java.util.Map;
import java.util.Properties;
import java.util.Set;

import static com.foundationdb.qp.memoryadapter.MemoryGroupCursor.GroupScan;
import static org.junit.Assert.assertEquals;
import static org.junit.Assert.assertNotNull;
import static org.junit.Assert.fail;

public class BasicInfoSchemaTablesServiceImplTest {
    private static final String I_S = TableName.INFORMATION_SCHEMA;

    private AkibanInformationSchema ais;
    private SchemaManager schemaManager;
    private NameGenerator nameGenerator;
    private BasicInfoSchemaTablesServiceImpl bist;
    private MemoryAdapter adapter;

    @Before
    public void setUp() throws Exception {
        ais = BasicInfoSchemaTablesServiceImpl.createTablesToRegister();
        schemaManager = new MockSchemaManager(ais);
        nameGenerator = new DefaultNameGenerator();
        createTables();
        bist = new BasicInfoSchemaTablesServiceImpl(schemaManager, null, null);
        bist.attachFactories(ais);
        adapter = new MemoryAdapter(new Schema(ais), null, null);
    }

    private static void simpleTable(AISBuilder builder, String group, String schema, String table, String parentName, boolean withPk) {
        builder.table(schema, table);
        builder.column(schema, table, "id", 0, "INT", null, null, false, false, null, null);
        if(parentName != null) {
            builder.column(schema, table, "pid", 1, "INT", null, null, false, false, null, null);
        }
        if(withPk) {
            builder.index(schema, table, Index.PRIMARY_KEY_CONSTRAINT, true, Index.PRIMARY_KEY_CONSTRAINT);
            builder.indexColumn(schema, table, Index.PRIMARY_KEY_CONSTRAINT, "id", 0, true, null);
        }

        if(parentName == null) {
            builder.createGroup(group, schema);
        } else {
            String joinName = table + "/" + parentName;
            builder.joinTables(joinName, schema, parentName, schema, table);
            builder.joinColumns(joinName, schema, parentName, "id", schema, table, "pid");
            builder.addJoinToGroup(group, joinName, 0);
        }
    }

    private void createTables() throws Exception {
        AISBuilder builder = new AISBuilder(ais, nameGenerator, schemaManager.getStorageFormatRegistry());

        {
        String schema = "test";
        String table = "foo";
        builder.table(schema, table);
        builder.column(schema, table, "c1", 0, "INT", null, null, false, false, null, null);
        builder.column(schema, table, "c2", 1, "DOUBLE", null, null, true, false, null, null);
        builder.createGroup(table, schema);
        builder.addTableToGroup(table, schema, table);
        // no defined pk or indexes
        }

        {
        String schema = "test";
        String table = "bar";
        builder.table(schema, table);
        builder.column(schema, table, "col", 0, "BIGINT", null, null, false, false, null, null);
        builder.column(schema, table, "name", 1, "INT", null, null, false, false, null, null);
        builder.index(schema, table, Index.PRIMARY_KEY_CONSTRAINT, true, Index.PRIMARY_KEY_CONSTRAINT);
        builder.indexColumn(schema, table, Index.PRIMARY_KEY_CONSTRAINT, "col", 0, true, null);
        builder.createGroup(table, schema);

        schema = "test";
        String childTable = table + "2";
        String indexName = "foo_name";
        builder.table(schema, childTable);
        builder.column(schema, childTable, "foo", 0, "INT", null, null, true, false, null, null);
        builder.column(schema, childTable, "pid", 1, "INT", null, null, true, false, null, null);

        String joinName = childTable + "/" + table;
        builder.joinTables(joinName, schema, table, schema, childTable);
        builder.joinColumns(joinName, schema, table, "col", schema, childTable, "pid");
        builder.addJoinToGroup(table, joinName, 0);

        builder.groupIndex(table, indexName, false, Index.JoinType.RIGHT);
        builder.groupIndexColumn(table, indexName, schema, childTable, "foo", 0);
        builder.groupIndexColumn(table, indexName, schema, table, "name", 1);
        }

        {
        String schema = "zap";
        String table = "pow";
        String indexName = "name_value";
        builder.table(schema, table);
        builder.column(schema, table, "name", 0, "VARCHAR", 32L, null, true, false, null, null);
        builder.column(schema, table, "value", 1, "DECIMAL", 10L, 2L, true, false, null, null);
        builder.index(schema, table, indexName, true, Index.UNIQUE_KEY_CONSTRAINT);
        builder.indexColumn(schema, table, indexName, "name", 0, true, null);
        builder.indexColumn(schema, table, indexName, "value", 1, true, null);
        builder.createGroup(table, schema);
        builder.addTableToGroup(table, schema, table);
        // no defined pk
        }

        {
        // Added for bug1019905: Last table only had GFK show up in constraints/key_column_usage if it had a GFK
        String schema = "zzz";
        String table = schema + "1";
        builder.table(schema, table);
        builder.column(schema, table, "id", 0, "INT", null, null, false, false, null, null);
        builder.index(schema, table, Index.PRIMARY_KEY_CONSTRAINT, true, Index.PRIMARY_KEY_CONSTRAINT);
        builder.indexColumn(schema, table, Index.PRIMARY_KEY_CONSTRAINT, "id", 0, true, null);
        builder.createGroup(table, schema);

        String childTable = schema + "2";
        builder.table(schema, childTable);
        builder.column(schema, childTable, "id", 0, "INT", null, null, false, false, null, null);
        builder.column(schema, childTable, "one_id", 1, "INT", null, null, true, false, null, null);
        builder.index(schema, childTable, Index.PRIMARY_KEY_CONSTRAINT, true, Index.PRIMARY_KEY_CONSTRAINT);
        builder.indexColumn(schema, childTable, Index.PRIMARY_KEY_CONSTRAINT, "id", 0, true, null);

        String joinName = childTable + "/" + table;
        builder.joinTables(joinName, schema, table, schema, childTable);
        builder.joinColumns(joinName, schema, table, "id", schema, childTable, "one_id");
        builder.addJoinToGroup(table, joinName, 0);
        }

        {
        // bug1024965: Grouping constraints not in depth order
        /*
        * r
        * |-m
        * | |-b
        * |   |-x
        * |-a
        *   |-w
        */
        String schema = "gco";
        String group = "r";
        simpleTable(builder, group, schema,  "r", null, true);
        simpleTable(builder, group, schema, "m", "r", true);
        simpleTable(builder, group, schema, "b", "m", true);
        simpleTable(builder, group, schema, "x", "b", false);
        simpleTable(builder, group, schema, "a", "r", true);
        simpleTable(builder, group, schema, "w", "a", false);
        }
        {
        /* Sequence testing */
        String schema = "test";
        String sequence = "sequence";
        builder.sequence(schema, sequence, 1, 1, 0, 1000, false);
        sequence = sequence + "1";
        builder.sequence(schema, sequence, 1000, -1, 0, 1000, false);
        
        String table = "seq-table";
        sequence = "_col_sequence";
        builder.table(schema, table);
        builder.column(schema, table, "col", 0, "BIGINT", null, null, false, false, null, null);
        builder.index(schema, table, Index.PRIMARY_KEY_CONSTRAINT, true, Index.PRIMARY_KEY_CONSTRAINT);
        builder.indexColumn(schema, table, Index.PRIMARY_KEY_CONSTRAINT, "col", 0, true, null);
        builder.sequence(schema, sequence, 1, 1, 0, 1000, false);
        builder.columnAsIdentity(schema, table, "col", sequence, true);
        builder.createGroup(table, schema);
        builder.addTableToGroup(table, schema, table);
        }
        
        {
        String schema = "test";
        String table = "defaults";
        builder.table(schema, table);
        builder.column(schema, table, "col1", 0, "VARCHAR", 10L, null, false, false, null, null, "fred", null);
        builder.column(schema, table, "col2", 1, "VARCHAR", 10L, null, false, false, null, null, "", null);
        builder.column(schema, table, "col3", 2, "BIGINT", null, null, false, false, null, null, "0", null);
        builder.column(schema, table, "col4", 3, "DATE",   null, null, false, false, null, null, null, "current_date");
<<<<<<< HEAD
        builder.column(schema, table, "col5", 4, "DECIMAL", 10L, 2L,  false, false, null, null, "5.5", null);
=======
        builder.column(schema, table, "col5", 4, "DECIMAL", 11L, 2L,  false, false, null, null, "5.5", null);
        builder.column(schema, table, "col6", 5, "VARBINARY", 15L, null, false, false, null, null, null, null);
>>>>>>> 5ce157f2
        builder.createGroup(table, schema);
        builder.addTableToGroup(table, schema, table);
        }

        builder.basicSchemaIsComplete();
        builder.groupingIsComplete();

        Map<Table, Integer> ordinalMap = new HashMap<>();
        List<Table> remainingTables = new ArrayList<>();
        // Add all roots
        for(Table table : ais.getTables().values()) {
            if(table.isRoot()) {
                remainingTables.add(table);
            }
        }
        while(!remainingTables.isEmpty()) {
            Table table = remainingTables.remove(remainingTables.size()-1);
            ordinalMap.put(table, 0);
            for(Index index : table.getIndexesIncludingInternal()) {
                index.computeFieldAssociations(ordinalMap);
            }
            // Add all immediate children
            for(Join join : table.getChildJoins()) {
                remainingTables.add(join.getChild());
            }
        }
        for(Group group : ais.getGroups().values()) {
            for(Index index : group.getIndexes()) {
                index.computeFieldAssociations(ordinalMap);
            }
        }

        {
        String schema = "test";
        String view = "voo";
        Map<TableName,Collection<String>> refs = new HashMap<>();
        refs.put(TableName.create(schema, "foo"), Arrays.asList("c1", "c2"));
        builder.view(schema, view,
                     "CREATE VIEW voo(c1,c2) AS SELECT c2,c1 FROM foo", new Properties(),
                     refs);
        builder.column(schema, view, "c1", 0, "DOUBLE", null, null, true, false, null, null);
        builder.column(schema, view, "c2", 1, "INT", null, null, false, false, null, null);
        }

        builder.sqljJar("test", "ajar", 
                        new URL("https://example.com/procs/ajar.jar"));

        builder.routine("test", "proc1", "java", Routine.CallingConvention.JAVA);
        builder.parameter("test", "proc1", "n1", Parameter.Direction.IN,
                          "bigint", null, null);
        builder.parameter("test", "proc1", "s1", Parameter.Direction.IN,
                          "varchar", 16L, null);
        builder.parameter("test", "proc1", "n2", Parameter.Direction.IN,
                          "decimal", 10L, 5L);
        builder.parameter("test", "proc1", null, Parameter.Direction.OUT,
                          "varchar", 100L, null);
        builder.routineExternalName("test", "proc1", "test", "ajar",
                                    "com.foundationdb.procs.Proc1", "call");
    }

    private MemoryTableFactory getFactory(TableName name) {
        Table table = ais.getTable(name);
        assertNotNull("No such table: " + name, table);
        MemoryTableFactory factory = MemoryAdapter.getMemoryTableFactory(table);
        assertNotNull("No factory for table " + name, factory);
        return factory;
    }

    /**
     * Performing a full scan and compare against expected rows. This skips all I_S
     * rows and returns that as a value, as double checking all those in this test
     * excessive.
     *
     * @param expectedRows Expected, non-I_S rows.
     * @param scan Scan providing actual rows.
     *
     * @return The number of I_S rows seen.
     */
    private static int scanAndCompare(Object[][] expectedRows, GroupScan scan) {
        int skippedRows = 0;

        Row row;
        int rowIndex = 0;
        while((row = scan.next()) != null) {
            if(rowIndex == expectedRows.length) {
                fail("More actual rows than expected");
            }
            assertEquals("Expected column count, row " + rowIndex,
                         expectedRows[rowIndex].length, row.rowType().nFields());

            for(int colIndex = 0; colIndex < expectedRows[rowIndex].length; ++colIndex) {
                final String msg = "row " + rowIndex + ", col " + colIndex;
                final Object expected = expectedRows[rowIndex][colIndex];
                final ValueSource actual = row.value(colIndex);
                
                if(expected == null || actual.isNull()) {
                    Column column = row.rowType().table().getColumn(colIndex);
                    if(!Boolean.TRUE.equals(column.getNullable())) {
                        fail(String.format("Expected (%s) or actual (%s) NULL for column (%s) declared NOT NULL",
                                           expected, actual, column));
                    }
                }

                if(expected == null) {
                    assertEquals(msg + " isNull", true, actual.isNull());
                } else if(expected instanceof TInstance) {
                    assertEquals(msg + " (type only)", expected, actual.tInstance());
                } else if(expected instanceof String) {
                    if(colIndex == 1 && actual.getString().equals(I_S)) {
                        --rowIndex;
                        ++skippedRows;
                        break;
                    }
                    assertEquals(msg, expected, actual.getString());
   
                } else if(expected instanceof Integer) {
                    assertEquals(msg, expected, actual.getInt32());
                } else if(expected instanceof Long) {
                    assertEquals(msg, expected, actual.getInt64());
                } else if(expected instanceof Boolean) {
                    assertEquals(msg, (Boolean)expected ? "YES" : "NO", actual.getString());
                } else if(expected instanceof Text) {
                    assertEquals(msg, ((Text)expected).getText(), actual.getString());
                } else {
                    fail("Unsupported type: " + expected.getClass());
                }
            }
            ++rowIndex;
        }
        if(rowIndex < expectedRows.length) {
            fail("More expected rows than actual");
        }
        scan.close();

        return skippedRows;
    }

    static class Text {
        private String text;
        public Text(String text) {
            this.text = text;
        }
        public String getText() {
            return text;
        }
    }

    private static final TInstance LONG = MNumeric.BIGINT.instance(false);
    private static final TInstance LONG_NULL = MNumeric.BIGINT.instance(true);
    private static final TInstance VARCHAR = MString.VARCHAR.instance(128,true);
 
    @Test
    public void schemataScan() {
        final Object[][] expected = {
                { null, "gco",  null, null, null, null, null, null, null, null, LONG },
                { null, "test", null, null, null, null, null, null, null, null, LONG },
                { null, "zap",  null, null, null, null, null, null, null, null, LONG },
                { null, "zzz",  null, null, null, null, null, null, null, null, LONG },
        };
        GroupScan scan = getFactory(BasicInfoSchemaTablesServiceImpl.SCHEMATA).getGroupScan(adapter);
        int skipped = scanAndCompare(expected, scan);
        assertEquals("Skipped I_S schemas", 1, skipped);
    }

    @Test
    public void tablesScan() {
        final Object[][] expected = {
                { null, "gco", "a", "TABLE", null, null, "YES", "NO", null, null, null, VARCHAR, null, null, VARCHAR, LONG_NULL, null, "gco.r", LONG },
                { null, "gco", "b", "TABLE", null, null, "YES", "NO", null, null, null, VARCHAR, null, null, VARCHAR, LONG_NULL, null, "gco.r", LONG },
                { null, "gco", "m", "TABLE", null, null, "YES", "NO", null, null, null, VARCHAR, null, null, VARCHAR, LONG_NULL, null, "gco.r", LONG },
                { null, "gco", "r", "TABLE", null, null, "YES", "NO", null, null, null, VARCHAR, null, null, VARCHAR, LONG_NULL, null, "gco.r", LONG },
                { null, "gco", "w", "TABLE", null, null, "YES", "NO", null, null, null, VARCHAR, null, null, VARCHAR, LONG_NULL, null, "gco.r", LONG },
                { null, "gco", "x", "TABLE", null, null, "YES", "NO", null, null, null, VARCHAR, null, null, VARCHAR, LONG_NULL, null, "gco.r", LONG },
                { null, "test", "bar", "TABLE", null, null, "YES", "NO", null, null,  null, VARCHAR, null, null, VARCHAR,LONG_NULL, null, "test.bar", LONG },
                { null, "test", "bar2", "TABLE", null, null, "YES", "NO", null, null, null, VARCHAR, null, null, VARCHAR, LONG_NULL, null, "test.bar", LONG },
                { null, "test", "defaults", "TABLE", null, null, "YES", "NO", null, null,  null, VARCHAR, null, null, VARCHAR, LONG_NULL, null, "test.defaults", LONG},
                { null, "test", "foo", "TABLE",  null, null, "YES", "NO", null, null, null, VARCHAR, null, null, VARCHAR, LONG_NULL, null, "test.foo", LONG },
                { null, "test", "seq-table", "TABLE",  null, null, "YES", "NO", null, null, null, VARCHAR, null, null, VARCHAR, LONG_NULL, null, "test.seq-table", LONG},
                { null, "zap", "pow", "TABLE",  null, null, "YES", "NO", null, null, null, VARCHAR, null, null, VARCHAR, LONG_NULL, null, "zap.pow", LONG },
                { null, "zzz", "zzz1", "TABLE", null, null, "YES", "NO", null, null, null, VARCHAR, null, null, VARCHAR, LONG_NULL, null, "zzz.zzz1", LONG },
                { null, "zzz", "zzz2", "TABLE", null, null, "YES", "NO", null, null, null, VARCHAR, null, null, VARCHAR, LONG_NULL, null, "zzz.zzz1", LONG },
                { null, "test", "voo", "VIEW",  null, null, "NO", "NO", null, null, null, null, null, null, null,   null,null,null,  LONG },
        };
        GroupScan scan = getFactory(BasicInfoSchemaTablesServiceImpl.TABLES).getGroupScan(adapter);
        int skipped = scanAndCompare(expected, scan);
        assertEquals("Skip I_S tables", 22, skipped);
    }

    @Test
    public void columnsScan() {
        final Object[][] expected = {
                { null, "gco", "a", "id", 0L,  null, false, "int", null, null, null, null, null,   null, null, null, null, null, null,   
                         null, null, null, null, null, null, null, null, null,  null, "NO",  "NO", null, null, null, null, null, null,  "NO", null, "YES",  null, null, null, LONG},
                { null, "gco", "a", "pid", 1L, null, false, "int", null, null, null, null, null,   null, null, null, null, null, null,   
                         null, null, null, null, null, null, null, null, null,  null, "NO",  "NO", null, null, null, null, null, null,  "NO", null, "YES", null, null, null, LONG},
                { null, "gco", "b", "id", 0L,  null, false, "int", null, null, null, null, null,   null, null, null, null, null, null,   
                         null, null, null, null, null, null, null, null, null,  null, "NO",  "NO", null, null, null, null, null, null,  "NO", null, "YES", null, null, null, LONG},
                { null, "gco", "b", "pid", 1L, null, false, "int", null, null, null, null, null,   null, null, null, null, null, null,   
                         null, null, null, null, null, null, null, null, null,  null, "NO",  "NO", null, null, null, null, null, null,  "NO", null, "YES", null, null, null, LONG},
                { null, "gco", "m", "id", 0L,  null, false, "int", null, null, null, null, null,   null, null, null, null, null, null,   
                         null, null, null, null, null, null, null, null, null,  null, "NO",  "NO", null, null, null, null, null, null,  "NO", null, "YES", null, null, null, LONG},
                { null, "gco", "m", "pid", 1L, null, false, "int", null, null, null, null, null,   null, null, null, null, null, null,   
                         null, null, null, null, null, null, null, null, null,  null, "NO",  "NO", null, null, null, null, null, null,  "NO", null, "YES", null, null, null, LONG},
                { null, "gco", "r", "id", 0L,  null, false, "int", null, null, null, null, null,   null, null, null, null, null, null,   
                         null, null, null, null, null, null, null, null, null,  null, "NO",  "NO", null, null, null, null, null, null,  "NO", null, "YES", null, null, null, LONG},
                { null, "gco", "w", "id", 0L,  null, false, "int",       null, null, null, null, null,   null, null, null, null, null, null,   
                         null, null, null, null, null, null, null, null, null,  null, "NO",  "NO", null, null, null, null, null, null,  "NO", null, "YES", null, null, null, LONG},
                { null, "gco", "w", "pid", 1L, null, false, "int",       null, null, null, null, null,   null, null, null, null, null, null,   
                         null, null, null, null, null, null, null, null, null,  null, "NO",  "NO", null, null, null, null, null, null,  "NO", null, "YES", null, null, null, LONG},
                { null, "gco", "x", "id", 0L,  null, false, "int",       null, null, null, null, null,   null, null, null, null, null, null,  
                         null, null, null, null, null, null, null, null, null,  null, "NO",  "NO", null, null, null, null, null, null,  "NO", null, "YES", null, null, null, LONG},
          /*10*/{ null, "gco", "x", "pid", 1L, null, false, "int",       null, null, null, null, null,   null, null, null, null, null, null,   
                         null, null, null, null, null, null, null, null, null,  null, "NO",  "NO", null, null, null, null, null, null,  "NO", null, "YES", null, null, null, LONG},
                { null, "test", "bar", "col", 0L, null, false, "bigint", null, null, null, null, null,   null, null, null, null, null, null,   
                         null, null, null, null, null, null, null, null, null,  null, "NO",  "NO", null, null, null, null, null, null,  "NO", null, "YES", null, null, null, LONG},
                { null, "test", "bar", "name", 1L, null, false, "int",   null, null, null, null, null,   null, null, null, null, null, null,   
                         null, null, null, null, null, null, null, null, null,  null, "NO",   "NO", null, null, null, null, null, null,  "NO", null, "YES", null, null, null, LONG},
                { null, "test", "bar2", "foo", 0L, null, true, "int",   null, null, null, null, null,   null, null, null, null, null, null,   
                         null, null, null, null, null, null, null, null, null,  null, "NO",   "NO", null, null, null, null, null, null,  "NO", null, "YES", null, null, null, LONG},
                { null, "test", "bar2", "pid", 1L, null, true, "int",   null, null, null, null, null,   null, null, null, null, null, null,   
                         null, null, null, null, null, null, null, null, null,   null, "NO",  "NO", null, null, null, null, null, null,  "NO", null, "YES", null, null, null, LONG},
<<<<<<< HEAD
                { null, "test", "defaults", "col1", 0L, "fred", false, "varchar", 10L, 11L, null, null, null,     null, null, VARCHAR, null, null, VARCHAR,   
                         null, null, null, null, null, null, null, null, null,   null, "NO",  "NO", null, null, null, null, null, null,  "NO", null, "YES", null, null, null, LONG},
                { null, "test", "defaults", "col2", 1L, "",  false, "varchar",    10L, 11L, null, null, null,     null, null, VARCHAR, null, null, VARCHAR,   
=======
                { null, "test", "defaults", "col1", 0L, "fred", false, "varchar", 10L, 10L, null, null, null,     null, null, VARCHAR, null, null, VARCHAR,
                         null, null, null, null, null, null, null, null, null,   null, "NO",  "NO", null, null, null, null, null, null,  "NO", null, "YES", null, null, null, LONG},
                { null, "test", "defaults", "col2", 1L, "",  false, "varchar",    10L, 10L, null, null, null,     null, null, VARCHAR, null, null, VARCHAR,
>>>>>>> 5ce157f2
                         null, null, null, null, null, null, null, null, null,   null, "NO",  "NO", null, null, null, null, null, null,  "NO", null, "YES", null, null, null, LONG},
                { null, "test", "defaults", "col3", 2L, "0", false, "bigint",     null, null, null, null, null,   null, null, null, null, null, null,           
                         null, null, null, null, null, null, null, null, null,   null, "NO", "NO", null, null, null, null, null, null,  "NO", null, "YES", null, null, null, LONG},
                { null, "test", "defaults", "col4", 3L, "current_date()", false, "date",  null, null, null, null, null,   null, null, null, null, null, null,  
                         null, null, null, null, null, null, null, null, null,   null, "NO", "NO", null, null, null, null, null, null,  "NO", null, "YES", null, null, null, LONG},
<<<<<<< HEAD
                { null, "test", "defaults", "col5", 4L, "5.5", false, "decimal",          null, null, 10L, 10L, 2L,       null, null, null, null, null, null,  
=======
                { null, "test", "defaults", "col5", 4L, "5.5", false, "decimal",          null, null, 11L, 10L, 2L,       null, null, null, null, null, null,
                         null, null, null, null, null, null, null, null, null,   null, "NO", "NO", null, null, null, null, null, null,  "NO", null, "YES", null, null, null, LONG},
                { null, "test", "defaults", "col6", 5L, null, false, "varbinary",         15L, 15L, null, null, null,       null, null, null, null, null, null,
>>>>>>> 5ce157f2
                         null, null, null, null, null, null, null, null, null,   null, "NO", "NO", null, null, null, null, null, null,  "NO", null, "YES", null, null, null, LONG},
        /*20*/  { null, "test", "foo", "c1", 0L, null, false, "int",                      null, null, null, null, null,   null, null, null, null, null, null, 
                         null, null, null, null, null, null, null, null, null,  null, "NO",  "NO", null, null, null, null, null, null,  "NO", null, "YES",  null, null, null, LONG},
                { null, "test", "foo", "c2", 1L, null, true, "double",                   null, null, null, null, null,   null, null, null, null, null, null,  
                         null, null, null, null, null, null, null, null, null,  null,  "NO",  "NO", null, null, null, null, null, null,  "NO", null, "YES", null, null, null, LONG},
                { null, "test", "seq-table", "col", 0L, null, false, "bigint",            null, null, null, null, null,   null, null, null, null, null, null,  
                         null, null, null, null, null, null, null, null, null,  null, "NO", "YES", "BY DEFAULT", 1L, 1L, 0L, 1000L, "NO",  "NO", null, "YES", null, "test", "_col_sequence",LONG}, 
<<<<<<< HEAD
                { null, "zap", "pow", "name",  0L, null, true,   "varchar",              32L, 33L, null, null, null,     null, null, VARCHAR, null, null, VARCHAR,   
=======
                { null, "zap", "pow", "name",  0L, null, true,   "varchar",              32L, 32L, null, null, null,     null, null, VARCHAR, null, null, VARCHAR,
>>>>>>> 5ce157f2
                         null, null, null, null, null, null, null, null, null,  null, "NO",  "NO", null, null, null, null, null, null,  "NO", null, "YES",  null, null, null, LONG},
                { null, "zap", "pow", "value", 1L, null, true,    "decimal",  null, null, 10L, 10L, 2L,       null, null, null, null, null, null,   
                         null, null, null, null, null, null, null, null, null,  null, "NO",  "NO", null, null, null, null, null, null,  "NO", null, "YES", null, null, null, LONG},
                { null, "zzz", "zzz1", "id", 0L,   null, false,   "int",      null, null, null, null, null,   null, null, null, null, null, null,   
                         null, null, null, null, null, null, null, null, null,  null, "NO",  "NO", null, null, null, null, null, null,  "NO", null, "YES", null, null, null, LONG},
                { null, "zzz", "zzz2", "id", 0L,   null, false,  "int",       null, null, null, null, null,   null, null, null, null, null, null,   
                         null, null, null, null, null, null, null, null, null,  null, "NO",  "NO", null, null, null, null, null, null,  "NO", null, "YES", null, null, null, LONG},
                { null, "zzz", "zzz2", "one_id", 1L, null, true, "int",      null, null, null, null, null,   null, null, null, null, null, null,   
                         null, null, null, null, null, null, null, null, null,  null, "NO",  "NO", null, null, null, null, null, null,  "NO", null, "YES", null, null, null, LONG},
                { null, "test", "voo", "c1", 0L,   null, true,   "double",   null, null, null, null, null,   null, null, null, null, null, null,   
                         null, null, null, null, null, null, null, null, null,  null, "NO",  "NO", null, null, null, null, null, null,  "NO", null, "YES", null, null, null, LONG},
                { null, "test", "voo", "c2", 1L,   null, false,  "int",       null, null, null, null, null,   null, null, null, null, null, null,   
                         null, null, null, null, null, null, null, null, null,  null, "NO",  "NO", null, null, null, null, null, null,  "NO", null, "YES", null, null, null, LONG},
        };
        GroupScan scan = getFactory(BasicInfoSchemaTablesServiceImpl.COLUMNS).getGroupScan(adapter);
        int skipped = scanAndCompare(expected, scan);
        assertEquals("Skipped I_S columns", 243, skipped);
    }

    @Test
    public void tableConstraintsScan() {
        final Object[][] expected = {
                { null, "gco", "a/r",       null, "gco", "a", "GROUPING","NO", "NO", "YES", LONG },
                { null, "gco", "a.PRIMARY", null, "gco", "a", "PRIMARY KEY", "NO", "NO", "YES",LONG },
                { null, "gco", "b/m",       null, "gco", "b", "GROUPING", "NO", "NO", "YES",LONG },
                { null, "gco", "b.PRIMARY", null, "gco", "b", "PRIMARY KEY", "NO", "NO", "YES", LONG },
                { null, "gco", "m/r",       null, "gco", "m", "GROUPING", "NO", "NO", "YES", LONG },
                { null, "gco", "m.PRIMARY", null, "gco", "m", "PRIMARY KEY", "NO", "NO", "YES", LONG },
                { null, "gco", "r.PRIMARY", null, "gco", "r", "PRIMARY KEY", "NO", "NO", "YES", LONG },
                { null, "gco", "w/a",       null, "gco", "w", "GROUPING", "NO", "NO", "YES", LONG },
                { null, "gco", "x/b",       null, "gco", "x", "GROUPING", "NO", "NO", "YES", LONG },
                { null, "test", "bar.PRIMARY",null, "test", "bar", "PRIMARY KEY", "NO", "NO", "YES", LONG },
                { null, "test", "bar2/bar",   null, "test", "bar2","GROUPING", "NO", "NO", "YES", LONG },
                { null, "test", "seq-table.PRIMARY", null, "test", "seq-table", "PRIMARY KEY", "NO", "NO", "YES", LONG},
                { null, "zap", "pow.name_value", null, "zap", "pow", "UNIQUE", "NO", "NO", "YES", LONG },
                { null, "zzz", "zzz1.PRIMARY",   null, "zzz", "zzz1", "PRIMARY KEY", "NO", "NO", "YES", LONG },
                { null, "zzz", "zzz2/zzz1",      null, "zzz", "zzz2", "GROUPING", "NO", "NO", "YES", LONG },
                { null, "zzz", "zzz2.PRIMARY",   null, "zzz", "zzz2", "PRIMARY KEY", "NO", "NO", "YES", LONG },
        };
        GroupScan scan = getFactory(BasicInfoSchemaTablesServiceImpl.TABLE_CONSTRAINTS).getGroupScan(adapter);
        int skipped = scanAndCompare(expected, scan);
        assertEquals("Skipped I_S constraints", 0, skipped);
    }

    @Test
    public void referentialConstraintsScan() {
        final Object[][] expected = {
        };
        GroupScan scan = getFactory(BasicInfoSchemaTablesServiceImpl.REFERENTIAL_CONSTRAINTS).getGroupScan(adapter);
        int skipped = scanAndCompare(expected, scan);
        assertEquals("Skipped I_S referential_constraints", 0, skipped);
    }

    @Test
    public void groupingConstraintsScan() {
        final Object[][] expected = {
                { null, "gco", "r", null, "gco", "r", "gco.r", 0L, null, null, null, null, LONG },
                { null, "gco", "r", null, "gco", "m", "gco.r/gco.m", 1L, "m/r", null, "gco", "r.PRIMARY", LONG },
                { null, "gco", "r", null, "gco", "b", "gco.r/gco.m/gco.b", 2L, "b/m", null, "gco", "m.PRIMARY", LONG },
                { null, "gco", "r", null, "gco", "x", "gco.r/gco.m/gco.b/gco.x", 3L, "x/b", null, "gco", "b.PRIMARY", LONG },
                { null, "gco", "r", null, "gco", "a", "gco.r/gco.a", 1L, "a/r", null, "gco", "r.PRIMARY", LONG },
                { null, "gco", "r", null, "gco", "w", "gco.r/gco.a/gco.w", 2L, "w/a", null, "gco", "a.PRIMARY", LONG },
                { null, "test", "bar", null, "test", "bar", "test.bar", 0L, null, null, null,null,  LONG },
                { null, "test", "bar", null, "test", "bar2", "test.bar/test.bar2", 1L, "bar2/bar", null, "test", "bar.PRIMARY", LONG },
                { null, "test", "defaults", null, "test", "defaults", "test.defaults", 0L, null, null, null, null, LONG},
                { null, "test", "foo", null, "test", "foo", "test.foo", 0L, null, null, null, null, LONG },
                { null, "test", "seq-table", null, "test", "seq-table", "test.seq-table", 0L, null, null, null, null, LONG},
                { null, "zap", "pow",  null, "zap", "pow", "zap.pow", 0L, null, null, null, null, LONG },
                { null, "zzz", "zzz1", null, "zzz", "zzz1", "zzz.zzz1", 0L, null, null, null, null, LONG },
                { null, "zzz", "zzz1", null, "zzz", "zzz2", "zzz.zzz1/zzz.zzz2", 1L, "zzz2/zzz1", null, "zzz", "zzz1.PRIMARY", LONG },
        };

        GroupScan scan = getFactory(BasicInfoSchemaTablesServiceImpl.GROUPING_CONSTRAINTS).getGroupScan(adapter);
        int skipped = scanAndCompare(expected, scan);
        assertEquals("Skipped I_S grouping_constraints", 22, skipped);
    }

    @Test
    public void keyColumnUsageScan() {    
        final Object[][] expected = {
                {null, "gco", "a/r", null, "gco","a", "pid", 0L, 0L, LONG },
                {null, "gco", "a.PRIMARY", null, "gco", "a", "id", 0L, null, LONG },
                {null, "gco", "b/m", null, "gco", "b", "pid", 0L, 0L, LONG },
                {null, "gco", "b.PRIMARY", null, "gco", "b",  "id", 0L, null, LONG },
                {null, "gco", "m/r", null, "gco", "m", "pid", 0L, 0L, LONG },
                {null, "gco", "m.PRIMARY", null, "gco", "m", "id", 0L, null, LONG },
                {null, "gco", "r.PRIMARY", null, "gco", "r","id", 0L, null, LONG },
                {null, "gco", "w/a", null, "gco", "w",  "pid", 0L, 0L, LONG },
                {null, "gco",  "x/b", null, "gco", "x", "pid", 0L, 0L, LONG },
                {null, "test", "bar.PRIMARY",   null, "test", "bar", "col", 0L, null, LONG },
                {null, "test", "bar2/bar",  null, "test", "bar2", "pid", 0L, 0L, LONG },
                {null, "test", "seq-table.PRIMARY",   null, "test", "seq-table", "col", 0L, null, LONG}, 
                {null, "zap", "pow.name_value", null, "zap", "pow", "name", 0L, null, LONG },
                {null, "zap", "pow.name_value",null, "zap", "pow", "value", 1L, null, LONG },
                {null, "zzz", "zzz1.PRIMARY",   null, "zzz", "zzz1", "id", 0L, null, LONG },
                {null, "zzz", "zzz2/zzz1", null, "zzz", "zzz2", "one_id", 0L, 0L, LONG },
                {null, "zzz",  "zzz2.PRIMARY",  null, "zzz", "zzz2","id", 0L, null, LONG },
        };
        GroupScan scan = getFactory(BasicInfoSchemaTablesServiceImpl.KEY_COLUMN_USAGE).getGroupScan(adapter);
        int skipped = scanAndCompare(expected, scan);
        assertEquals("Skipped I_S key_column_usage", 0, skipped);
    }

    @Test
    public void indexesScan() {
        final Object[][] expected = {
                { null, "gco", "a", "PRIMARY", null, "gco", "PRIMARY", LONG, "gco.a.PRIMARY", "PRIMARY", true, null, null, LONG },
                { null, "gco", "b", "PRIMARY", null, "gco", "PRIMARY", LONG, "gco.b.PRIMARY", "PRIMARY", true, null, null, LONG },
                { null, "gco", "m", "PRIMARY", null, "gco", "PRIMARY", LONG, "gco.m.PRIMARY", "PRIMARY", true, null, null, LONG },
                { null, "gco", "r", "PRIMARY", null, "gco", "PRIMARY", LONG, "gco.r.PRIMARY", "PRIMARY", true, null, null, LONG },
                { null, "test", "bar", "PRIMARY", null, "test", "PRIMARY", LONG, "test.bar.PRIMARY", "PRIMARY", true, null, null, LONG },
                { null, "test", "bar2", "foo_name", null, null, null, LONG, "test.bar.foo_name", "INDEX", false, "RIGHT", null, LONG },
                { null, "test", "seq-table", "PRIMARY", null, "test", "PRIMARY", LONG, "test.seq-table.PRIMARY", "PRIMARY", true, null, null, LONG},
                { null, "zap", "pow", "name_value", null, "zap", "name_value", LONG, "zap.pow.name_value", "UNIQUE", true, null, null, LONG },
                { null, "zzz", "zzz1", "PRIMARY", null, "zzz", "PRIMARY", LONG, "zzz.zzz1.PRIMARY", "PRIMARY", true, null, null, LONG },
                { null, "zzz", "zzz2", "PRIMARY", null, "zzz", "PRIMARY", LONG, "zzz.zzz2.PRIMARY", "PRIMARY", true, null, null, LONG },
        };
        GroupScan scan = getFactory(BasicInfoSchemaTablesServiceImpl.INDEXES).getGroupScan(adapter);
        int skipped = scanAndCompare(expected, scan);
        assertEquals("Skipped I_S indexes", 0, skipped);
    }

    @Test
    public void indexColumnsScan() {
        final Object[][] expected = {
                { null, "gco", "a", "PRIMARY", null, "gco", "a", "id", 0L, true, LONG },
                { null, "gco", "b", "PRIMARY", null, "gco", "b", "id", 0L, true, LONG },
                { null, "gco", "m", "PRIMARY", null, "gco", "m", "id", 0L, true, LONG },
                { null, "gco", "r", "PRIMARY", null, "gco", "r", "id", 0L, true, LONG },
                { null, "test", "bar", "PRIMARY", null, "test", "bar", "col", 0L, true, LONG },
                { null, "test", "bar2", "foo_name", null, "test", "bar2", "foo", 0L, true, LONG },
                { null, "test", "bar2", "foo_name", null, "test", "bar", "name", 1L, true, LONG },
                { null, "test", "seq-table", "PRIMARY", null, "test", "seq-table", "col", 0L, true, LONG}, 
                { null, "zap",  "pow", "name_value",  null, "zap", "pow", "name", 0L, true, LONG },
                { null, "zap",  "pow", "name_value", null, "zap", "pow", "value", 1L, true, LONG },
                { null, "zzz", "zzz1", "PRIMARY",  null, "zzz", "zzz1", "id", 0L, true, LONG },
                { null, "zzz", "zzz2", "PRIMARY",  null, "zzz", "zzz2", "id", 0L, true, LONG },
        };
        GroupScan scan = getFactory(BasicInfoSchemaTablesServiceImpl.INDEX_COLUMNS).getGroupScan(adapter);
        int skipped = scanAndCompare(expected, scan);
        assertEquals("Skipped I_S index_columns", 0, skipped);
    }

    @Test
    public void sequencesScan() {
        final Object[][] expected = {
                {null, "test", "_col_sequence", "bigint",  1L, 0L, 1000L, 1L, false, "test._col_sequence", LONG},
                {null, "test", "sequence",  "bigint",      1L, 0L, 1000L, 1L, false, "test.sequence", LONG },
                {null, "test", "sequence1", "bigint",   1000L, 0L, 1000L, -1L,false, "test.sequence1", LONG},
        };
        GroupScan scan = getFactory (BasicInfoSchemaTablesServiceImpl.SEQUENCES).getGroupScan(adapter);
        int skipped = scanAndCompare(expected, scan);
        assertEquals("Skip I_S sequences", 0, skipped);
    }

    @Test
    public void viewsScan() {
        final Object[][] expected = {
                { null, "test", "voo", new Text("CREATE VIEW voo(c1,c2) AS SELECT c2,c1 FROM foo"), "NONE", false, "NO", "NO", "NO", "NO", LONG },
        };
        GroupScan scan = getFactory(BasicInfoSchemaTablesServiceImpl.VIEWS).getGroupScan(adapter);
        int skipped = scanAndCompare(expected, scan);
        assertEquals("Skip I_S views", 0, skipped);
    }

    @Test
    public void viewTableUsageScan() {
        final Object[][] expected = {
                { null, "test", "voo", null, "test", "foo", LONG },
        };
        GroupScan scan = getFactory(BasicInfoSchemaTablesServiceImpl.VIEW_TABLE_USAGE).getGroupScan(adapter);
        int skipped = scanAndCompare(expected, scan);
        assertEquals("Skip I_S views", 0, skipped);
    }

    @Test
    public void viewColumnUsageScan() {
        final Object[][] expected = {
                { null, "test", "voo", null, "test", "foo", "c1", LONG },
                { null, "test", "voo", null, "test", "foo", "c2", LONG },
        };
        GroupScan scan = getFactory(BasicInfoSchemaTablesServiceImpl.VIEW_COLUMN_USAGE).getGroupScan(adapter);
        int skipped = scanAndCompare(expected, scan);
        assertEquals("Skip I_S views", 0, skipped);
    }

    @Test
    public void routinesScan() {
        final Object[][] expected = {
            { null, "test", "proc1", null, "test", "proc1", "PROCEDURE", null, null, null, null, null, null, "EXTERNAL", 
                null, "com.foundationdb.procs.Proc1.call", "java", "JAVA", 
                "NO", null, null, null, "YES", 0L, null, null, null, null, false, null, null, null, LONG },
        };
        GroupScan scan = getFactory(BasicInfoSchemaTablesServiceImpl.ROUTINES).getGroupScan(adapter);
        int skipped = scanAndCompare(expected, scan);
        assertEquals("Skip I_S routines", 0, skipped);
    }

    @Test
    public void parametersScan() {
        final Object[][] expected = {
            { null, "test", "proc1", "n1", 1L, "bigint", null, null, null, null, "IN", "NO", null, LONG },
            { null, "test", "proc1", "s1", 2L, "varchar", 16L, null, null, null, "IN", "NO", null, LONG },
            { null, "test", "proc1", "n2", 3L, "decimal", null, 10L, 10L, 5L, "IN", "NO", null, LONG },
            { null, "test", "proc1", null, 4L, "varchar", 100L, null, null, null, "OUT", "NO", null, LONG },
        };
        GroupScan scan = getFactory(BasicInfoSchemaTablesServiceImpl.PARAMETERS).getGroupScan(adapter);
        int skipped = scanAndCompare(expected, scan);
        assertEquals("Skip I_S parameters", 0, skipped);
    }

    @Test
    public void jarsScan() {
        final Object[][] expected = {
            { null, "test", "ajar", "https://example.com/procs/ajar.jar", LONG },
        };
        GroupScan scan = getFactory(BasicInfoSchemaTablesServiceImpl.JARS).getGroupScan(adapter);
        int skipped = scanAndCompare(expected, scan);
        assertEquals("Skip I_S jars", 0, skipped);
    }

    @Test
    public void routineJarUsageScan() {
        final Object[][] expected = {
                { null, "test", "proc1", null, "test", "ajar", LONG },
        };
        GroupScan scan = getFactory(BasicInfoSchemaTablesServiceImpl.ROUTINE_JAR_USAGE).getGroupScan(adapter);
        int skipped = scanAndCompare(expected, scan);
        assertEquals("Skip I_S routines", 0, skipped);
    }


    private static class MockSchemaManager implements SchemaManager {
        final AkibanInformationSchema ais;
        final StorageFormatRegistry storageFormatRegistry = DummyStorageFormatRegistry.create();

        public MockSchemaManager(AkibanInformationSchema ais) {
            this.ais = ais;
        }

        @Override
        public AkibanInformationSchema getAis(Session session) {
            return ais;
        }

        @Override
        public StorageFormatRegistry getStorageFormatRegistry() {
            return storageFormatRegistry;
        }

        @Override
        public AISCloner getAISCloner() {
            return new AISCloner(storageFormatRegistry);
        }

        @Override
        public TableName registerStoredInformationSchemaTable(Table newTable, int version) {
            throw new UnsupportedOperationException();
        }

        @Override
        public TableName registerMemoryInformationSchemaTable(Table newTable, MemoryTableFactory factory) {
            Group group = newTable.getGroup();
            storageFormatRegistry.registerMemoryFactory(group.getName(), factory);
            // No copying or name registry; just apply right now.
            group.setStorageDescription(null);
            storageFormatRegistry.finishStorageDescription(group, null);
            return group.getName();
        }

        @Override
        public void unRegisterMemoryInformationSchemaTable(TableName tableName) {
            storageFormatRegistry.unregisterMemoryFactory(tableName);
        }

        @Override
        public void addOnlineHandledHKey(Session session, int tableID, Key hKey) {
            throw new UnsupportedOperationException();
        }

        @Override
        public Iterator<byte[]> getOnlineHandledHKeyIterator(Session session, int tableID, Key hKey) {
            throw new UnsupportedOperationException();
        }

        @Override
        public boolean isOnlineActive(Session session, int tableID) {
            throw new UnsupportedOperationException();
        }

        @Override
        public Collection<OnlineChangeState> getOnlineChangeStates(Session session) {
            throw new UnsupportedOperationException();
        }

        @Override
        public void startOnline(Session session) {
            throw new UnsupportedOperationException();
        }

        @Override
        public AkibanInformationSchema getOnlineAIS(Session session) {
            throw new UnsupportedOperationException();
        }

        @Override
        public void addOnlineChangeSet(Session session, ChangeSet changeSet) {
            throw new UnsupportedOperationException();
        }

        @Override
        public Collection<ChangeSet> getOnlineChangeSets(Session session) {
            throw new UnsupportedOperationException();
        }

        @Override
        public void finishOnline(Session session) {
            throw new UnsupportedOperationException();
        }

        @Override
        public void discardOnline(Session session) {
            throw new UnsupportedOperationException();
        }

        @Override
        public TableName createTableDefinition(Session session, Table newTable) {
            throw new UnsupportedOperationException();
        }

        @Override
        public void renameTable(Session session, TableName currentName, TableName newName) {
            throw new UnsupportedOperationException();
        }

        @Override
        public void createIndexes(Session session, Collection<? extends Index> indexes, boolean keepStorage) {
            throw new UnsupportedOperationException();
        }

        @Override
        public void dropIndexes(Session session, Collection<? extends Index> indexes) {
            throw new UnsupportedOperationException();
        }

        @Override
        public void dropTableDefinition(Session session, String schemaName, String tableName, DropBehavior dropBehavior) {
            throw new UnsupportedOperationException();
        }

        @Override
        public void alterTableDefinitions(Session session, Collection<ChangedTableDescription> alteredTables) {
            throw new UnsupportedOperationException();
        }

        @Override
        public void alterSequence(Session session, TableName sequenceName, Sequence newDefinition) {
            throw new UnsupportedOperationException();
        }

        @Override
        public void createView(Session session, View view) {
            throw new UnsupportedOperationException();
        }

        @Override
        public void dropView(Session session, TableName viewName) {
            throw new UnsupportedOperationException();
        }

        @Override
        public void createSequence(Session session, Sequence sequence) {
            throw new UnsupportedOperationException();
        }

        @Override
        public void dropSequence(Session session, Sequence sequence) {
            throw new UnsupportedOperationException();
        }

        @Override
        public void createRoutine(Session session, Routine routine, boolean replaceExisting) {
            throw new UnsupportedOperationException();
        }

        @Override
        public void dropRoutine(Session session, TableName routineName) {
            throw new UnsupportedOperationException();
        }

        @Override
        public void createSQLJJar(Session session, SQLJJar sqljJar) {
            throw new UnsupportedOperationException();
        }

        @Override
        public void replaceSQLJJar(Session session, SQLJJar sqljJar) {
            throw new UnsupportedOperationException();
        }

        @Override
        public void dropSQLJJar(Session session, TableName jarName) {
            throw new UnsupportedOperationException();
        }

        @Override
        public void registerSystemRoutine(Routine routine) {
            throw new UnsupportedOperationException();
        }

        @Override
        public void unRegisterSystemRoutine(TableName routineName) {
            throw new UnsupportedOperationException();
        }

        @Override
        public void registerSystemSQLJJar(SQLJJar sqljJar) {
            throw new UnsupportedOperationException();
        }

        @Override
        public void unRegisterSystemSQLJJar(TableName jarName) {
            throw new UnsupportedOperationException();
        }

        @Override
        public Set<String> getTreeNames(Session session) {
            throw new UnsupportedOperationException();
        }

        @Override
        public long getOldestActiveAISGeneration() {
            throw new UnsupportedOperationException();
        }

        @Override
        public boolean hasTableChanged(Session session, int tableID) {
            throw new UnsupportedOperationException();
        }

        @Override
        public void setSecurityService(SecurityService securityService) {
        }
    }
}<|MERGE_RESOLUTION|>--- conflicted
+++ resolved
@@ -235,12 +235,8 @@
         builder.column(schema, table, "col2", 1, "VARCHAR", 10L, null, false, false, null, null, "", null);
         builder.column(schema, table, "col3", 2, "BIGINT", null, null, false, false, null, null, "0", null);
         builder.column(schema, table, "col4", 3, "DATE",   null, null, false, false, null, null, null, "current_date");
-<<<<<<< HEAD
-        builder.column(schema, table, "col5", 4, "DECIMAL", 10L, 2L,  false, false, null, null, "5.5", null);
-=======
         builder.column(schema, table, "col5", 4, "DECIMAL", 11L, 2L,  false, false, null, null, "5.5", null);
         builder.column(schema, table, "col6", 5, "VARBINARY", 15L, null, false, false, null, null, null, null);
->>>>>>> 5ce157f2
         builder.createGroup(table, schema);
         builder.addTableToGroup(table, schema, table);
         }
@@ -462,27 +458,17 @@
                          null, null, null, null, null, null, null, null, null,  null, "NO",   "NO", null, null, null, null, null, null,  "NO", null, "YES", null, null, null, LONG},
                 { null, "test", "bar2", "pid", 1L, null, true, "int",   null, null, null, null, null,   null, null, null, null, null, null,   
                          null, null, null, null, null, null, null, null, null,   null, "NO",  "NO", null, null, null, null, null, null,  "NO", null, "YES", null, null, null, LONG},
-<<<<<<< HEAD
-                { null, "test", "defaults", "col1", 0L, "fred", false, "varchar", 10L, 11L, null, null, null,     null, null, VARCHAR, null, null, VARCHAR,   
-                         null, null, null, null, null, null, null, null, null,   null, "NO",  "NO", null, null, null, null, null, null,  "NO", null, "YES", null, null, null, LONG},
-                { null, "test", "defaults", "col2", 1L, "",  false, "varchar",    10L, 11L, null, null, null,     null, null, VARCHAR, null, null, VARCHAR,   
-=======
                 { null, "test", "defaults", "col1", 0L, "fred", false, "varchar", 10L, 10L, null, null, null,     null, null, VARCHAR, null, null, VARCHAR,
                          null, null, null, null, null, null, null, null, null,   null, "NO",  "NO", null, null, null, null, null, null,  "NO", null, "YES", null, null, null, LONG},
                 { null, "test", "defaults", "col2", 1L, "",  false, "varchar",    10L, 10L, null, null, null,     null, null, VARCHAR, null, null, VARCHAR,
->>>>>>> 5ce157f2
                          null, null, null, null, null, null, null, null, null,   null, "NO",  "NO", null, null, null, null, null, null,  "NO", null, "YES", null, null, null, LONG},
                 { null, "test", "defaults", "col3", 2L, "0", false, "bigint",     null, null, null, null, null,   null, null, null, null, null, null,           
                          null, null, null, null, null, null, null, null, null,   null, "NO", "NO", null, null, null, null, null, null,  "NO", null, "YES", null, null, null, LONG},
                 { null, "test", "defaults", "col4", 3L, "current_date()", false, "date",  null, null, null, null, null,   null, null, null, null, null, null,  
                          null, null, null, null, null, null, null, null, null,   null, "NO", "NO", null, null, null, null, null, null,  "NO", null, "YES", null, null, null, LONG},
-<<<<<<< HEAD
-                { null, "test", "defaults", "col5", 4L, "5.5", false, "decimal",          null, null, 10L, 10L, 2L,       null, null, null, null, null, null,  
-=======
                 { null, "test", "defaults", "col5", 4L, "5.5", false, "decimal",          null, null, 11L, 10L, 2L,       null, null, null, null, null, null,
                          null, null, null, null, null, null, null, null, null,   null, "NO", "NO", null, null, null, null, null, null,  "NO", null, "YES", null, null, null, LONG},
                 { null, "test", "defaults", "col6", 5L, null, false, "varbinary",         15L, 15L, null, null, null,       null, null, null, null, null, null,
->>>>>>> 5ce157f2
                          null, null, null, null, null, null, null, null, null,   null, "NO", "NO", null, null, null, null, null, null,  "NO", null, "YES", null, null, null, LONG},
         /*20*/  { null, "test", "foo", "c1", 0L, null, false, "int",                      null, null, null, null, null,   null, null, null, null, null, null, 
                          null, null, null, null, null, null, null, null, null,  null, "NO",  "NO", null, null, null, null, null, null,  "NO", null, "YES",  null, null, null, LONG},
@@ -490,11 +476,7 @@
                          null, null, null, null, null, null, null, null, null,  null,  "NO",  "NO", null, null, null, null, null, null,  "NO", null, "YES", null, null, null, LONG},
                 { null, "test", "seq-table", "col", 0L, null, false, "bigint",            null, null, null, null, null,   null, null, null, null, null, null,  
                          null, null, null, null, null, null, null, null, null,  null, "NO", "YES", "BY DEFAULT", 1L, 1L, 0L, 1000L, "NO",  "NO", null, "YES", null, "test", "_col_sequence",LONG}, 
-<<<<<<< HEAD
-                { null, "zap", "pow", "name",  0L, null, true,   "varchar",              32L, 33L, null, null, null,     null, null, VARCHAR, null, null, VARCHAR,   
-=======
                 { null, "zap", "pow", "name",  0L, null, true,   "varchar",              32L, 32L, null, null, null,     null, null, VARCHAR, null, null, VARCHAR,
->>>>>>> 5ce157f2
                          null, null, null, null, null, null, null, null, null,  null, "NO",  "NO", null, null, null, null, null, null,  "NO", null, "YES",  null, null, null, LONG},
                 { null, "zap", "pow", "value", 1L, null, true,    "decimal",  null, null, 10L, 10L, 2L,       null, null, null, null, null, null,   
                          null, null, null, null, null, null, null, null, null,  null, "NO",  "NO", null, null, null, null, null, null,  "NO", null, "YES", null, null, null, LONG},
