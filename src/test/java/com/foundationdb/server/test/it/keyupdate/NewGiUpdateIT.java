/**
 * Copyright (C) 2009-2013 FoundationDB, LLC
 *
 * This program is free software: you can redistribute it and/or modify
 * it under the terms of the GNU Affero General Public License as published by
 * the Free Software Foundation, either version 3 of the License, or
 * (at your option) any later version.
 *
 * This program is distributed in the hope that it will be useful,
 * but WITHOUT ANY WARRANTY; without even the implied warranty of
 * MERCHANTABILITY or FITNESS FOR A PARTICULAR PURPOSE.  See the
 * GNU Affero General Public License for more details.
 *
 * You should have received a copy of the GNU Affero General Public License
 * along with this program.  If not, see <http://www.gnu.org/licenses/>.
 */

package com.foundationdb.server.test.it.keyupdate;

import com.foundationdb.ais.model.AkibanInformationSchema;
import com.foundationdb.ais.model.Group;
import com.foundationdb.ais.model.GroupIndex;
import com.foundationdb.ais.model.Index;
import com.foundationdb.ais.model.TableName;
import com.foundationdb.ais.model.UserTable;
import com.foundationdb.server.store.IndexRecordVisitor;
import com.foundationdb.server.store.statistics.IndexStatisticsService;
import com.foundationdb.server.test.it.ITBase;
import com.foundationdb.util.AssertUtils;
import com.foundationdb.util.Strings;
import com.foundationdb.util.tap.Tap;
import com.foundationdb.util.tap.TapReport;
import org.junit.After;
import org.junit.AfterClass;
import org.junit.Before;
import org.junit.BeforeClass;
import org.junit.Rule;
import org.junit.Test;
import org.junit.rules.TestName;
import org.slf4j.Logger;
import org.slf4j.LoggerFactory;

import java.util.ArrayList;
import java.util.Collection;
import java.util.Collections;
import java.util.HashMap;
import java.util.HashSet;
import java.util.List;
import java.util.Map;
import java.util.Set;
import java.util.TreeMap;
import java.util.regex.Matcher;
import java.util.regex.Pattern;

import static org.junit.Assert.assertEquals;
import static org.junit.Assert.assertFalse;
import static org.junit.Assert.assertNotNull;
import static org.junit.Assert.assertTrue;
import static org.junit.Assert.fail;

/**
 * <p>Various atomic tests of GI maintenance.</p>
 *
 *<p>Each test is named foo_action_X where:
 * <ul>
 * <li>foo = the initial state of the db</li>
 * <li>action = add, del (delete), move, update</li>
 * <li>X = one of {@code [c a o i h]}, the type of row which is being added/deleted/moved</li>
 * </ul></p>
 *
 * The grouping is:
 * <pre>
 * c
 * |- a
 * |- o
 *    |- i
 *       |- h</pre>
 * <p>For instance, {@link #coh_add_i()} would start with a db where there's a customer with an order, and an orphaned
 * handling row; it would then add the item that links the customer-order to the handling, and check the GIs.</p>
 *
 * <p>About the PKs: each one has as many digits as its depth, and its rightmost (N-1) digits correspond to its
 * parent. For instance, an item row would have a 3-digits PK (its depth is 3), and its 2 rightmost digits would
 * refer to its parent order. This is true even if the given order doesn't exist. The leftmost digit simply increments.
 * So, the first order for cid 1 would have a PK of 11, and the next order for that customer would be 21. The first
 * order for cid 2 would have a PK of 12.</p>
 *
 * <p>The _extra columns in each table are always initialized to the (PK value) * 1000.
 *
 * <p>Some of these tests contain multiple branches. These have names like {@code coihCIH_move_o()}. In this case,
 * we have two branches initially: one has coih rows and the other has c, no o, and an orphaned i that has an h. It then
 * moves the o from the first branch to the second, such that the first now has an orphaned i, and the second adopts
 * and now has an unbroken branch.</p>
 */
public final class NewGiUpdateIT extends ITBase {

    private GisChecker initC() {
        writeRow(c, 117L, "John", 117000L);
        return checker()
                .gi(___LEFT_name_when___________)
                .entry("John, null, 117, null").backedBy(c)
                .gi(___LEFT_sku_instructions____)
                .gi(___RIGHT_name_when__________)
                .gi(___RIGHT_sku_instructions___)
                .gi(___RIGHT_street_name________)
                .done();
    }

    @Test
    public void c_add_c() {
        GisChecker initState = initC();

        writeRow(c, 6L, "Noble", 6000L);
        checker()
                .gi(___LEFT_name_when___________)
                .entry("John, null, 117, null").backedBy(c)
                .entry("Noble, null, 6, null").backedBy(c)
                .gi(___LEFT_sku_instructions____)
                .gi(___RIGHT_name_when__________)
                .gi(___RIGHT_sku_instructions___)
                .gi(___RIGHT_street_name________)
                .done();

        deleteRow(c, 6L);
        initState.check();
    }

    @Test
    public void c_add_o() {
        GisChecker initState = initC();

        writeRow(o, 7L, 117L, "2552-08-30", 7000L);
        checker()
                .gi(___LEFT_name_when___________)
                .entry("John, 2552-08-30, 117, 7").backedBy(c, o)
                .gi(___LEFT_sku_instructions____)
                .gi(___RIGHT_name_when__________)
                .entry("John, 2552-08-30, 117, 7").backedBy(c, o)
                .gi(___RIGHT_sku_instructions___)
                .gi(___RIGHT_street_name________)
                .done();

        deleteRow(o, 7L, 117L);
        initState.check();
    }

    @Test
    public void c_add_i() {
        GisChecker initState = initC();

        writeRow(i, 101L, 7L, "1234", 101000L);
        checker()
                .gi(___LEFT_name_when___________)
                .entry("John, null, 117, null").backedBy(c)
                .gi(___LEFT_sku_instructions____)
                .entry("1234, null, null, 7, 101, null").backedBy(i)
                .gi(___RIGHT_name_when__________)
                .gi(___RIGHT_sku_instructions___)
                .gi(___RIGHT_street_name________)
                .done();

        deleteRow(i, 101L, 7L);
        initState.check();
    }

    @Test
    public void c_add_h() {
        GisChecker initState = initC();

        writeRow(h, 1001L, 101L, "don't drop", 1001000L);
        checker()
                .gi(___LEFT_name_when___________)
                .entry("John, null, 117, null").backedBy(c)
                .gi(___LEFT_sku_instructions____)
                .gi(___RIGHT_name_when__________)
                .gi(___RIGHT_sku_instructions___)
                .entry("null, don't drop, null, null, 101, 1001").backedBy(h)
                .gi(___RIGHT_street_name________)
                .done();
        
        deleteRow(h, 1001L, 101L);
        initState.check();
    }

    @Test
    public void c_add_a() {
        GisChecker initState = initC();

        writeRow(a, 40L, 117L, "Reach", 40000L);
        checker()
                .gi(___LEFT_name_when___________)
                .entry("John, null, 117, null").backedBy(c)
                .gi(___LEFT_sku_instructions____)
                .gi(___RIGHT_name_when__________)
                .gi(___RIGHT_sku_instructions___)
                .gi(___RIGHT_street_name________)
                .entry("Reach, John, 117, 40").backedBy(c, a)
                .done();

        deleteRow(a, 40L, 117L);
        initState.check();
    }

    @Test
    public void c_del_c() {
        initC();

        deleteRow(c, 117L);
        checker()
                .gi(___LEFT_name_when___________)
                .gi(___LEFT_sku_instructions____)
                .gi(___RIGHT_name_when__________)
                .gi(___RIGHT_sku_instructions___)
                .gi(___RIGHT_street_name________)
                .done();
    }

    private GisChecker init_cC() {
        writeRow(c, 6L, "Noble", 6000L);
        writeRow(c, 117L, "John", 117000L);

        return checker()
                .gi(___LEFT_name_when___________)
                .entry("John, null, 117, null").backedBy(c)
                .entry("Noble, null, 6, null").backedBy(c)
                .gi(___LEFT_sku_instructions____)
                .gi(___RIGHT_name_when__________)
                .gi(___RIGHT_sku_instructions___)
                .gi(___RIGHT_street_name________)
                .done();
    }

    @Test
    public void cC_add_o() {
        GisChecker initState = init_cC();

        writeRow(o, 10L, 117L, "1970-01-01", 10000L);
        checker()
                .gi(___LEFT_name_when___________)
                .entry("John, 1970-01-01, 117, 10").backedBy(c, o)
                .entry("Noble, null, 6, null").backedBy(c)
                .gi(___LEFT_sku_instructions____)
                .gi(___RIGHT_name_when__________)
                .entry("John, 1970-01-01, 117, 10").backedBy(c, o)
                .gi(___RIGHT_sku_instructions___)
                .gi(___RIGHT_street_name________)
                .done();

        deleteRow(o, 10L, 117L);
        initState.check();
    }

    @Test
    public void cC_del_c() {
        init_cC();

        deleteRow(c, 117L);
        checker()
                .gi(___LEFT_name_when___________)
                .entry("Noble, null, 6, null").backedBy(c)
                .gi(___LEFT_sku_instructions____)
                .gi(___RIGHT_name_when__________)
                .gi(___RIGHT_sku_instructions___)
                .gi(___RIGHT_street_name________)
                .done();
    }

    private GisChecker init_o() {
        writeRow(o, 11L, 1L, "2001-01-01", 11000L);

        return checker()
                .gi(___LEFT_name_when___________)
                .gi(___LEFT_sku_instructions____)
                .gi(___RIGHT_name_when__________)
                .entry("null, 2001-01-01, 1, 11").backedBy(o)
                .gi(___RIGHT_sku_instructions___)
                .gi(___RIGHT_street_name________)
                .done();
    }

    @Test
    public void o_add_c() {
        GisChecker initState = init_o();

        writeRow(c, 1L, "Bob", 1000L);
        checker()
                .gi(___LEFT_name_when___________)
                .entry("Bob, 2001-01-01, 1, 11").backedBy(c, o)
                .gi(___LEFT_sku_instructions____)
                .gi(___RIGHT_name_when__________)
                .entry("Bob, 2001-01-01, 1, 11").backedBy(c, o)
                .gi(___RIGHT_sku_instructions___)
                .gi(___RIGHT_street_name________)
                .done();

        deleteRow(c, 1L);
        initState.check();
    }

    @Test
    public void o_add_o() {
        GisChecker initState = init_o();

        writeRow(o, 21L, 1L, "2002-02-02", 21000L);
        checker()
                .gi(___LEFT_name_when___________)
                .gi(___LEFT_sku_instructions____)
                .gi(___RIGHT_name_when__________)
                .entry("null, 2001-01-01, 1, 11").backedBy(o)
                .entry("null, 2002-02-02, 1, 21").backedBy(o)
                .gi(___RIGHT_sku_instructions___)
                .gi(___RIGHT_street_name________)
                .done();

        deleteRow(o, 21L, 1L);
        initState.check();
    }

    @Test
    public void o_add_i() {
        GisChecker initState = init_o();

        writeRow(i, 111L, 11L, "1234", 111000L);
        checker()
                .gi(___LEFT_name_when___________)
                .gi(___LEFT_sku_instructions____)
                .entry("1234, null, 1, 11, 111, null").backedBy(i)
                .gi(___RIGHT_name_when__________)
                .entry("null, 2001-01-01, 1, 11").backedBy(o)
                .gi(___RIGHT_sku_instructions___)
                .gi(___RIGHT_street_name________)
                .done();

        deleteRow(i, 111L, 11L);
        initState.check();
    }

    @Test
    public void o_add_h() {
        GisChecker initState = init_o();

        writeRow(h, 1111L, 111L, "careful", 1111000L);
        checker()
                .gi(___LEFT_name_when___________)
                .gi(___LEFT_sku_instructions____)
                .gi(___RIGHT_name_when__________)
                .entry("null, 2001-01-01, 1, 11").backedBy(o)
                .gi(___RIGHT_sku_instructions___)
                .entry("null, careful, null, null, 111, 1111").backedBy(h)
                .gi(___RIGHT_street_name________)
                .done();

        deleteRow(h, 1111L, 111L);
        initState.check();
    }

    @Test
    public void o_add_a() {
        GisChecker initState = init_o();

        writeRow(a, 11L, 1L, "Harrison Ave", 11000L);
        checker()
                .gi(___LEFT_name_when___________)
                .gi(___LEFT_sku_instructions____)
                .gi(___RIGHT_name_when__________)
                .entry("null, 2001-01-01, 1, 11").backedBy(o)
                .gi(___RIGHT_sku_instructions___)
                .gi(___RIGHT_street_name________)
                .entry("Harrison Ave, null, 1, 11").backedBy(a)
                .done();

        deleteRow(a, 11L, 1L);
        initState.check();
    }

    private GisChecker init_oo() {
        writeRow(o, 11L, 1L, "2001-01-01", 11000L);
        writeRow(o, 21L, 1L, "2002-02-02", 21000L);

        return checker()
                .gi(___LEFT_name_when___________)
                .gi(___LEFT_sku_instructions____)
                .gi(___RIGHT_name_when__________)
                .entry("null, 2001-01-01, 1, 11").backedBy(o)
                .entry("null, 2002-02-02, 1, 21").backedBy(o)
                .gi(___RIGHT_sku_instructions___)
                .gi(___RIGHT_street_name________)
                .done();
    }

    @Test
    public void oo_add_c() {
        GisChecker initState = init_oo();

        writeRow(c, 1L, "John", 1000L);
        checker()
                .gi(___LEFT_name_when___________)
                .entry("John, 2001-01-01, 1, 11").backedBy(c, o)
                .entry("John, 2002-02-02, 1, 21").backedBy(c, o)
                .gi(___LEFT_sku_instructions____)
                .gi(___RIGHT_name_when__________)
                .entry("John, 2001-01-01, 1, 11").backedBy(c, o)
                .entry("John, 2002-02-02, 1, 21").backedBy(c, o)
                .gi(___RIGHT_sku_instructions___)
                .gi(___RIGHT_street_name________)
                .done();

        deleteRow(c, 1L);
        initState.check();
    }

    @Test
    public void oo_add_i() {
        GisChecker initState = init_oo();

        writeRow(i, 111L, 11L, "1234", 111000L);
        checker()
                .gi(___LEFT_name_when___________)
                .gi(___LEFT_sku_instructions____)
                .entry("1234, null, 1, 11, 111, null").backedBy(i)
                .gi(___RIGHT_name_when__________)
                .entry("null, 2001-01-01, 1, 11").backedBy(o)
                .entry("null, 2002-02-02, 1, 21").backedBy(o)
                .gi(___RIGHT_sku_instructions___)
                .gi(___RIGHT_street_name________)
                .done();

        deleteRow(i, 111L, 11L);
        initState.check();
    }

    @Test
    public void oo_add_h() {
        GisChecker initState = init_oo();

        writeRow(h, 1111L, 111L, "careful", 1111000L);
        checker()
                .gi(___LEFT_name_when___________)
                .gi(___LEFT_sku_instructions____)
                .gi(___RIGHT_name_when__________)
                .entry("null, 2001-01-01, 1, 11").backedBy(o)
                .entry("null, 2002-02-02, 1, 21").backedBy(o)
                .gi(___RIGHT_sku_instructions___)
                .entry("null, careful, null, null, 111, 1111").backedBy(h)
                .gi(___RIGHT_street_name________)
                .done();

        deleteRow(h, 1111L, 111L);
        initState.check();
    }

    @Test
    public void oo_del_o() {
        init_oo();

        deleteRow(o, 11L, 1L);
        checker()
                .gi(___LEFT_name_when___________)
                .gi(___LEFT_sku_instructions____)
                .gi(___RIGHT_name_when__________)
                .entry("null, 2002-02-02, 1, 21").backedBy(o)
                .gi(___RIGHT_sku_instructions___)
                .gi(___RIGHT_street_name________)
                .done();
    }

    private GisChecker init_i() {
        writeRow(i, 111L, 11L, "1234", 111000L);
        return checker()
                .gi(___LEFT_name_when___________)
                .gi(___LEFT_sku_instructions____)
                .entry("1234, null, null, 11, 111, null").backedBy(i)
                .gi(___RIGHT_name_when__________)
                .gi(___RIGHT_sku_instructions___)
                .gi(___RIGHT_street_name________)
                .done();
    }

    @Test
    public void i_add_c() {
        GisChecker initState = init_i();

        writeRow(c, 1L, "John", 1000L);
        checker()
                .gi(___LEFT_name_when___________)
                .entry("John, null, 1, null").backedBy(c)
                .gi(___LEFT_sku_instructions____)
                .entry("1234, null, null, 11, 111, null").backedBy(i)
                .gi(___RIGHT_name_when__________)
                .gi(___RIGHT_sku_instructions___)
                .gi(___RIGHT_street_name________)
                .done();

        deleteRow(c, 1L);
        initState.check();
    }

    @Test
    public void i_add_o() {
        GisChecker initState = init_i();

        writeRow(o, 11L, 1L, "2001-01-01", 11000L);
        checker()
                .gi(___LEFT_name_when___________)
                .gi(___LEFT_sku_instructions____)
                .entry("1234, null, 1, 11, 111, null").backedBy(i)
                .gi(___RIGHT_name_when__________)
                .entry("null, 2001-01-01, 1, 11").backedBy(o)
                .gi(___RIGHT_sku_instructions___)
                .gi(___RIGHT_street_name________)
                .done();

        deleteRow(o, 11L, 1L);
        initState.check();
    }

    @Test
    public void i_add_i() {
        GisChecker initState = init_i();

        writeRow(i, 211L, 11L, "5678", 211000L);
        checker()
                .gi(___LEFT_name_when___________)
                .gi(___LEFT_sku_instructions____)
                .entry("1234, null, null, 11, 111, null").backedBy(i)
                .entry("5678, null, null, 11, 211, null").backedBy(i)
                .gi(___RIGHT_name_when__________)
                .gi(___RIGHT_sku_instructions___)
                .gi(___RIGHT_street_name________)
                .done();

        deleteRow(i, 211L, 11L);
        initState.check();
    }

    @Test
    public void i_add_h() {
        GisChecker initState = init_i();

        writeRow(h, 1111L, 111L, "don't drop", 1111000L);
        checker()
                .gi(___LEFT_name_when___________)
                .gi(___LEFT_sku_instructions____)
                .entry("1234, don't drop, null, 11, 111, 1111").backedBy(i, h)
                .gi(___RIGHT_name_when__________)
                .gi(___RIGHT_sku_instructions___)
                .entry("1234, don't drop, null, 11, 111, 1111").backedBy(i, h)
                .gi(___RIGHT_street_name________)
                .done();

        deleteRow(h, 1111L, 111L);
        initState.check();
    }

    @Test
    public void i_add_a() {
        GisChecker initState = init_i();

        writeRow(a, 11L, 1L, "Mass Ave", 11000L);
        checker()
                .gi(___LEFT_name_when___________)
                .gi(___LEFT_sku_instructions____)
                .entry("1234, null, null, 11, 111, null").backedBy(i)
                .gi(___RIGHT_name_when__________)
                .gi(___RIGHT_sku_instructions___)
                .gi(___RIGHT_street_name________)
                .entry("Mass Ave, null, 1, 11").backedBy(a)
                .done();

        deleteRow(a, 11L, 1L);
        initState.check();
    }

    private GisChecker init_ii() {
        writeRow(i, 111L, 11L, "1234", 111000L);
        writeRow(i, 211L, 11L, "5678", 211000L);

        return checker()
                .gi(___LEFT_name_when___________)
                .gi(___LEFT_sku_instructions____)
                .entry("1234, null, null, 11, 111, null").backedBy(i)
                .entry("5678, null, null, 11, 211, null").backedBy(i)
                .gi(___RIGHT_name_when__________)
                .gi(___RIGHT_sku_instructions___)
                .gi(___RIGHT_street_name________)
                .done();
    }

    @Test
    public void ii_add_c() {
        GisChecker initState = init_ii();

        writeRow(c, 1L, "John", 1000L);
        checker()
                .gi(___LEFT_name_when___________)
                .entry("John, null, 1, null").backedBy(c)
                .gi(___LEFT_sku_instructions____)
                .entry("1234, null, null, 11, 111, null").backedBy(i)
                .entry("5678, null, null, 11, 211, null").backedBy(i)
                .gi(___RIGHT_name_when__________)
                .gi(___RIGHT_sku_instructions___)
                .gi(___RIGHT_street_name________)
                .done();

        deleteRow(c, 1L);
        initState.check();
    }

    @Test
    public void ii_add_o() {
        GisChecker initState = init_ii();

        writeRow(o, 11L, 1L, "2001-01-01", 11000L);
        checker()
                .gi(___LEFT_name_when___________)
                .gi(___LEFT_sku_instructions____)
                .entry("1234, null, 1, 11, 111, null").backedBy(i)
                .entry("5678, null, 1, 11, 211, null").backedBy(i)
                .gi(___RIGHT_name_when__________)
                .entry("null, 2001-01-01, 1, 11").backedBy(o)
                .gi(___RIGHT_sku_instructions___)
                .gi(___RIGHT_street_name________)
                .done();

        deleteRow(o, 11L, 1L);
        initState.check();
    }

    @Test
    public void ii_add_h() {
        GisChecker initState = init_ii();

        writeRow(h, 1111L, 111L, "don't drop!", 1111000L);
        checker()
                .gi(___LEFT_name_when___________)
                .gi(___LEFT_sku_instructions____)
                .entry("1234, don't drop!, null, 11, 111, 1111").backedBy(i, h)
                .entry("5678, null, null, 11, 211, null").backedBy(i)
                .gi(___RIGHT_name_when__________)
                .gi(___RIGHT_sku_instructions___)
                .entry("1234, don't drop!, null, 11, 111, 1111").backedBy(i, h)
                .gi(___RIGHT_street_name________)
                .done();

        deleteRow(h, 1111L, 111L);
        initState.check();
    }

    @Test
    public void ii_del_i() {
        init_ii();

        deleteRow(i, 111L, 11L);
        checker()
                .gi(___LEFT_name_when___________)
                .gi(___LEFT_sku_instructions____)
                .entry("5678, null, null, 11, 211, null").backedBy(i)
                .gi(___RIGHT_name_when__________)
                .gi(___RIGHT_sku_instructions___)
                .gi(___RIGHT_street_name________)
                .done();
    }

    private GisChecker initH() {
        writeRow(h, 1111L, 111L, "don't let it break", 1111000L);
        return checker()
                .gi(___LEFT_name_when___________)
                .gi(___LEFT_sku_instructions____)
                .gi(___RIGHT_name_when__________)
                .gi(___RIGHT_sku_instructions___)
                .entry("null, don't let it break, null, null, 111, 1111").backedBy(h)
                .gi(___RIGHT_street_name________)
                .done();
    }

    @Test
    public void h_add_c() {
        GisChecker initState = initH();

        writeRow(c, 1L, "John", 1000L);
        checker()
                .gi(___LEFT_name_when___________)
                .entry("John, null, 1, null").backedBy(c)
                .gi(___LEFT_sku_instructions____)
                .gi(___RIGHT_name_when__________)
                .gi(___RIGHT_sku_instructions___)
                .entry("null, don't let it break, null, null, 111, 1111").backedBy(h)
                .gi(___RIGHT_street_name________)
                .done();

        deleteRow(c, 1L, "John");
        initState.check();
    }

    @Test
    public void h_add_o() {
        GisChecker initState = initH();

        writeRow(o, 11L, 1L, "2001-01-01", 11000L);
        checker()
                .gi(___LEFT_name_when___________)
                .gi(___LEFT_sku_instructions____)
                .gi(___RIGHT_name_when__________)
                .entry("null, 2001-01-01, 1, 11").backedBy(o)
                .gi(___RIGHT_sku_instructions___)
                .entry("null, don't let it break, null, null, 111, 1111").backedBy(h)
                .gi(___RIGHT_street_name________)
                .done();

        deleteRow(o, 11L, 1L);
        initState.check();
    }

    @Test
    public void h_add_i() {
        GisChecker initState = initH();

        writeRow(i, 111L, 11L, "1234", 111000L);
        checker()
                .gi(___LEFT_name_when___________)
                .gi(___LEFT_sku_instructions____)
                .entry("1234, don't let it break, null, 11, 111, 1111").backedBy(i, h)
                .gi(___RIGHT_name_when__________)
                .gi(___RIGHT_sku_instructions___)
                .entry("1234, don't let it break, null, 11, 111, 1111").backedBy(i, h)
                .gi(___RIGHT_street_name________)
                .done();

        deleteRow(i, 111L, 11L);
        initState.check();
    }

    @Test
    public void h_add_h() {
        GisChecker initState = initH();

        writeRow(h, 2111L, 111L, "it's fine if it breaks", 2111000L);
        checker()
                .gi(___LEFT_name_when___________)
                .gi(___LEFT_sku_instructions____)
                .gi(___RIGHT_name_when__________)
                .gi(___RIGHT_sku_instructions___)
                .entry("null, don't let it break, null, null, 111, 1111").backedBy(h)
                .entry("null, it's fine if it breaks, null, null, 111, 2111").backedBy(h)
                .gi(___RIGHT_street_name________)
                .done();

        deleteRow(h, 2111L, 111L);
        initState.check();
    }

    private GisChecker init_co() {
        writeRow(o, 11L, 1L, "2001-01-01", 11000L);
        writeRow(c, 1L, "John", 1000L);
        return checker()
                .gi(___LEFT_name_when___________)
                .entry("John, 2001-01-01, 1, 11").backedBy(c, o)
                .gi(___LEFT_sku_instructions____)
                .gi(___RIGHT_name_when__________)
                .entry("John, 2001-01-01, 1, 11").backedBy(c, o)
                .gi(___RIGHT_sku_instructions___)
                .gi(___RIGHT_street_name________)
                .done();
    }

    @Test
    public void co_add_o() {
        GisChecker initState = init_co();
        
        writeRow(o, 21L, 1L, "2002-02-02", 21000L);
        checker()
                .gi(___LEFT_name_when___________)
                .entry("John, 2001-01-01, 1, 11").backedBy(c, o)
                .entry("John, 2002-02-02, 1, 21").backedBy(c, o)
                .gi(___LEFT_sku_instructions____)
                .gi(___RIGHT_name_when__________)
                .entry("John, 2001-01-01, 1, 11").backedBy(c, o)
                .entry("John, 2002-02-02, 1, 21").backedBy(c, o)
                .gi(___RIGHT_sku_instructions___)
                .gi(___RIGHT_street_name________)
                .done();

        deleteRow(o, 21L, 1L);
        initState.check();
    }

    @Test
    public void co_add_i() {
        GisChecker initState = init_co();

        writeRow(i, 111L, 11L, "1234", 111000L);
        checker()
                .gi(___LEFT_name_when___________)
                .entry("John, 2001-01-01, 1, 11").backedBy(c, o)
                .gi(___LEFT_sku_instructions____)
                .entry("1234, null, 1, 11, 111, null").backedBy(i)
                .gi(___RIGHT_name_when__________)
                .entry("John, 2001-01-01, 1, 11").backedBy(c, o)
                .gi(___RIGHT_sku_instructions___)
                .gi(___RIGHT_street_name________)
                .done();

        deleteRow(i, 111L, 11L);
        initState.check();
    }

    @Test
    public void co_add_h() {
        GisChecker initState = init_co();

        writeRow(h, 1111L, 111L, "don't drop", 1111000L);
        checker()
                .gi(___LEFT_name_when___________)
                .entry("John, 2001-01-01, 1, 11").backedBy(c, o)
                .gi(___LEFT_sku_instructions____)
                .gi(___RIGHT_name_when__________)
                .entry("John, 2001-01-01, 1, 11").backedBy(c, o)
                .gi(___RIGHT_sku_instructions___)
                .entry("null, don't drop, null, null, 111, 1111").backedBy(h)
                .gi(___RIGHT_street_name________)
                .done();

        deleteRow(h, 1111L, 111L);
        initState.check();
    }

    @Test
    public void co_del_c() {
        init_co();

        deleteRow(c, 1L);
        checker()
                .gi(___LEFT_name_when___________)
                .gi(___LEFT_sku_instructions____)
                .gi(___RIGHT_name_when__________)
                .entry("null, 2001-01-01, 1, 11").backedBy(o)
                .gi(___RIGHT_sku_instructions___)
                .gi(___RIGHT_street_name________)
                .done();
    }

    @Test
    public void co_del_o() {
        init_co();

        deleteRow(o, 11L, 1L);
        checker()
                .gi(___LEFT_name_when___________)
                .entry("John, null, 1, null").backedBy(c)
                .gi(___LEFT_sku_instructions____)
                .gi(___RIGHT_name_when__________)
                .gi(___RIGHT_sku_instructions___)
                .gi(___RIGHT_street_name________)
                .done();
    }

    private GisChecker init_ci() {
        writeRow(c, 1L, "John", 1000L);
        writeRow(i, 111L, 11L, "1234", 111000L);
        return checker()
                .gi(___LEFT_name_when___________)
                .entry("John, null, 1, null").backedBy(c)
                .gi(___LEFT_sku_instructions____)
                .entry("1234, null, null, 11, 111, null").backedBy(i)
                .gi(___RIGHT_name_when__________)
                .gi(___RIGHT_sku_instructions___)
                .gi(___RIGHT_street_name________)
                .done();
    }


    @Test
    public void ci_add_o() {
        GisChecker initState = init_ci();

        writeRow(o, 11L, 1L, "2001-01-01", 11000L);
        checker()
                .gi(___LEFT_name_when___________)
                .entry("John, 2001-01-01, 1, 11").backedBy(c, o)
                .gi(___LEFT_sku_instructions____)
                .entry("1234, null, 1, 11, 111, null").backedBy(i)
                .gi(___RIGHT_name_when__________)
                .entry("John, 2001-01-01, 1, 11").backedBy(c, o)
                .gi(___RIGHT_sku_instructions___)
                .gi(___RIGHT_street_name________)
                .done();

        deleteRow(o, 11L, 1L);
        initState.check();
    }

    @Test
    public void ci_add_h() {
        GisChecker initState = init_ci();

        writeRow(h, 1111L, 111L, "don't drop", 1111000L);
        checker()
                .gi(___LEFT_name_when___________)
                .entry("John, null, 1, null").backedBy(c)
                .gi(___LEFT_sku_instructions____)
                .entry("1234, don't drop, null, 11, 111, 1111").backedBy(i, h)
                .gi(___RIGHT_name_when__________)
                .gi(___RIGHT_sku_instructions___)
                .entry("1234, don't drop, null, 11, 111, 1111").backedBy(i, h)
                .gi(___RIGHT_street_name________)
                .done();

        deleteRow(h, 1111L, 111L);
        initState.check();
    }

    private GisChecker init_oi() {
        writeRow(o, 11L, 1L, "2001-01-01", 11000L);
        writeRow(i, 111L, 11L, "1234", 111000L);
        return checker()
                .gi(___LEFT_name_when___________)
                .gi(___LEFT_sku_instructions____)
                .entry("1234, null, 1, 11, 111, null").backedBy(i)
                .gi(___RIGHT_name_when__________)
                .entry("null, 2001-01-01, 1, 11").backedBy(o)
                .gi(___RIGHT_sku_instructions___)
                .gi(___RIGHT_street_name________)
                .done();
    }

    @Test
    public void oi_add_c() {
        GisChecker initState = init_oi();

        writeRow(c, 1L, "John", 1000L);
        checker()
                .gi(___LEFT_name_when___________)
                .entry("John, 2001-01-01, 1, 11").backedBy(c, o)
                .gi(___LEFT_sku_instructions____)
                .entry("1234, null, 1, 11, 111, null").backedBy(i)
                .gi(___RIGHT_name_when__________)
                .entry("John, 2001-01-01, 1, 11").backedBy(c, o)
                .gi(___RIGHT_sku_instructions___)
                .gi(___RIGHT_street_name________)
                .done();

        deleteRow(c, 1L, "John");
        initState.check();
    }

    @Test
    public void oi_add_h() {
        GisChecker initState = init_oi();

        writeRow(h, 1111L, 111L, "don't drop", 1111000L);
        checker()
                .gi(___LEFT_name_when___________)
                .gi(___LEFT_sku_instructions____)
                .entry("1234, don't drop, 1, 11, 111, 1111").backedBy(i, h)
                .gi(___RIGHT_name_when__________)
                .entry("null, 2001-01-01, 1, 11").backedBy(o)
                .gi(___RIGHT_sku_instructions___)
                .entry("1234, don't drop, 1, 11, 111, 1111").backedBy(i, h)
                .gi(___RIGHT_street_name________)
                .done();

        deleteRow(h, 1111L, 111L);
        initState.check();
    }

    @Test
    public void oi_del_o() {
        init_oi();

        deleteRow(o, 11L, 1L);
        checker()
                .gi(___LEFT_name_when___________)
                .gi(___LEFT_sku_instructions____)
                .entry("1234, null, null, 11, 111, null").backedBy(i)
                .gi(___RIGHT_name_when__________)
                .gi(___RIGHT_sku_instructions___)
                .gi(___RIGHT_street_name________)
                .done();
    }

    @Test
    public void oi_del_i() {
        init_oi();

        deleteRow(i, 111L, 11L);
        checker()
                .gi(___LEFT_name_when___________)
                .gi(___LEFT_sku_instructions____)
                .gi(___RIGHT_name_when__________)
                .entry("null, 2001-01-01, 1, 11").backedBy(o)
                .gi(___RIGHT_sku_instructions___)
                .gi(___RIGHT_street_name________)
                .done();
    }

    @Test
    public void ih_add_o() {
        writeRow(i, 111L, 11L, "1234", 111000L);
        writeRow(h, 1111L, 111L, "don't drop", 1111000L);
        GisChecker initState = checker()
                .gi(___LEFT_name_when___________)
                .gi(___LEFT_sku_instructions____)
                .entry("1234, don't drop, null, 11, 111, 1111").backedBy(i, h)
                .gi(___RIGHT_name_when__________)
                .gi(___RIGHT_sku_instructions___)
                .entry("1234, don't drop, null, 11, 111, 1111").backedBy(i, h)
                .gi(___RIGHT_street_name________)
                .done();

        writeRow(o, 11L, 1L, "2001-01-01", 11000L);
        checker()
                .gi(___LEFT_name_when___________)
                .gi(___LEFT_sku_instructions____)
                .entry("1234, don't drop, 1, 11, 111, 1111").backedBy(i, h)
                .gi(___RIGHT_name_when__________)
                .entry("null, 2001-01-01, 1, 11").backedBy(o)
                .gi(___RIGHT_sku_instructions___)
                .entry("1234, don't drop, 1, 11, 111, 1111").backedBy(i, h)
                .gi(___RIGHT_street_name________)
                .done();

        deleteRow(o, 11L, 1L);
        initState.check();
    }

    private GisChecker init_coi() {
        writeRow(c, 1L, "John", 1000L);
        writeRow(o, 11L, 1L, "2001-01-01", 11000L);
        writeRow(i, 111L, 11L, "1234", 111000L);
        return checker()
                .gi(___LEFT_name_when___________)
                .entry("John, 2001-01-01, 1, 11").backedBy(c, o)
                .gi(___LEFT_sku_instructions____)
                .entry("1234, null, 1, 11, 111, null").backedBy(i)
                .gi(___RIGHT_name_when__________)
                .entry("John, 2001-01-01, 1, 11").backedBy(c, o)
                .gi(___RIGHT_sku_instructions___)
                .gi(___RIGHT_street_name________)
                .done();
    }

    @Test
    public void coi_add_h() {
        GisChecker initState = init_coi();

        writeRow(h, 1111L, 111L, "don't drop", 1111000L);
        checker()
                .gi(___LEFT_name_when___________)
                .entry("John, 2001-01-01, 1, 11").backedBy(c, o)
                .gi(___LEFT_sku_instructions____)
                .entry("1234, don't drop, 1, 11, 111, 1111").backedBy(i, h)
                .gi(___RIGHT_name_when__________)
                .entry("John, 2001-01-01, 1, 11").backedBy(c, o)
                .gi(___RIGHT_sku_instructions___)
                .entry("1234, don't drop, 1, 11, 111, 1111").backedBy(i, h)
                .gi(___RIGHT_street_name________)
                .done();

        deleteRow(h, 1111L, 111L);
        initState.check();
    }

    @Test
    public void coi_add_a() {
        GisChecker initState = init_coi();

        writeRow(a, 11L, 1L, "Harrison", 11000L);
        checker()
                .gi(___LEFT_name_when___________)
                .entry("John, 2001-01-01, 1, 11").backedBy(c, o)
                .gi(___LEFT_sku_instructions____)
                .entry("1234, null, 1, 11, 111, null").backedBy(i)
                .gi(___RIGHT_name_when__________)
                .entry("John, 2001-01-01, 1, 11").backedBy(c, o)
                .gi(___RIGHT_sku_instructions___)
                .gi(___RIGHT_street_name________)
                .entry("Harrison, John, 1, 11").backedBy(c, a)
                .done();

        deleteRow(a, 11L, 1L);
        initState.check();
    }

    @Test
    public void coh_add_i() {
        writeRow(c, 1L, "John", 1000L);
        writeRow(o, 11L, 1L, "2001-01-01", 11000L);
        writeRow(h, 1111L, 111L, "don't drop!", 1111000L);
        GisChecker initState = checker()
                .gi(___LEFT_name_when___________)
                .entry("John, 2001-01-01, 1, 11").backedBy(c, o)
                .gi(___LEFT_sku_instructions____)
                .gi(___RIGHT_name_when__________)
                .entry("John, 2001-01-01, 1, 11").backedBy(c, o)
                .gi(___RIGHT_sku_instructions___)
                .entry("null, don't drop!, null, null, 111, 1111").backedBy(h)
                .gi(___RIGHT_street_name________)
                .done();

        writeRow(i, 111L, 11L, "1234", 111000L);
        checker()
                .gi(___LEFT_name_when___________)
                .entry("John, 2001-01-01, 1, 11").backedBy(c, o)
                .gi(___LEFT_sku_instructions____)
                .entry("1234, don't drop!, 1, 11, 111, 1111").backedBy(i, h)
                .gi(___RIGHT_name_when__________)
                .entry("John, 2001-01-01, 1, 11").backedBy(c, o)
                .gi(___RIGHT_sku_instructions___)
                .entry("1234, don't drop!, 1, 11, 111, 1111").backedBy(i, h)
                .gi(___RIGHT_street_name________)
                .done();

        deleteRow(i, 111L, 11L);
        initState.check();
    }

    private GisChecker init_coih() {
        writeRow(c, 1L, "John", 1000L);
        writeRow(o, 11L, 1L, "2001-01-01", 11000L);
        writeRow(i, 111L, 11L, "1234", 111000L);
        writeRow(h, 1111L, 111L, "don't drop", 1111000L);
        return checker()
                .gi(___LEFT_name_when___________)
                .entry("John, 2001-01-01, 1, 11").backedBy(c, o)
                .gi(___LEFT_sku_instructions____)
                .entry("1234, don't drop, 1, 11, 111, 1111").backedBy(i, h)
                .gi(___RIGHT_name_when__________)
                .entry("John, 2001-01-01, 1, 11").backedBy(c, o)
                .gi(___RIGHT_sku_instructions___)
                .entry("1234, don't drop, 1, 11, 111, 1111").backedBy(i, h)
                .gi(___RIGHT_street_name________)
                .done();
    }

    @Test
    public void coih_add_c() {
        GisChecker initState = init_coih();

        writeRow(c, 2L, "Bob", 2000L);
        checker()
                .gi(___LEFT_name_when___________)
                .entry("Bob, null, 2, null").backedBy(c)
                .entry("John, 2001-01-01, 1, 11").backedBy(c, o)
                .gi(___LEFT_sku_instructions____)
                .entry("1234, don't drop, 1, 11, 111, 1111").backedBy(i, h)
                .gi(___RIGHT_name_when__________)
                .entry("John, 2001-01-01, 1, 11").backedBy(c, o)
                .gi(___RIGHT_sku_instructions___)
                .entry("1234, don't drop, 1, 11, 111, 1111").backedBy(i, h)
                .gi(___RIGHT_street_name________)
                .done();

        deleteRow(c, 2L);
        initState.check();
    }

    @Test
    public void coih_add_o() {
        GisChecker initState = init_coih();

        writeRow(o, 21L, 1L, "2002-02-02", 21000L);
        checker()
                .gi(___LEFT_name_when___________)
                .entry("John, 2001-01-01, 1, 11").backedBy(c, o)
                .entry("John, 2002-02-02, 1, 21").backedBy(c, o)
                .gi(___LEFT_sku_instructions____)
                .entry("1234, don't drop, 1, 11, 111, 1111").backedBy(i, h)
                .gi(___RIGHT_name_when__________)
                .entry("John, 2001-01-01, 1, 11").backedBy(c, o)
                .entry("John, 2002-02-02, 1, 21").backedBy(c, o)
                .gi(___RIGHT_sku_instructions___)
                .entry("1234, don't drop, 1, 11, 111, 1111").backedBy(i, h)
                .gi(___RIGHT_street_name________)
                .done();

        deleteRow(o, 21L, 1L);
        initState.check();
    }

    @Test
    public void coih_add_i() {
        GisChecker initState = init_coih();

        writeRow(i, 211L, 11L, "5678", 211000L);
        checker()
                .gi(___LEFT_name_when___________)
                .entry("John, 2001-01-01, 1, 11").backedBy(c, o)
                .gi(___LEFT_sku_instructions____)
                .entry("1234, don't drop, 1, 11, 111, 1111").backedBy(i, h)
                .entry("5678, null, 1, 11, 211, null").backedBy(i)
                .gi(___RIGHT_name_when__________)
                .entry("John, 2001-01-01, 1, 11").backedBy(c, o)
                .gi(___RIGHT_sku_instructions___)
                .entry("1234, don't drop, 1, 11, 111, 1111").backedBy(i, h)
                .gi(___RIGHT_street_name________)
                .done();

        deleteRow(i, 211L, 11L);
        initState.check();
    }

    @Test
    public void coih_add_h() {
        GisChecker initState = init_coih();

        writeRow(h, 2111L, 111L, "fine if it drops", 2111000L);
        checker()
                .gi(___LEFT_name_when___________)
                .entry("John, 2001-01-01, 1, 11").backedBy(c, o)
                .gi(___LEFT_sku_instructions____)
                .entry("1234, don't drop, 1, 11, 111, 1111").backedBy(i, h)
                .entry("1234, fine if it drops, 1, 11, 111, 2111").backedBy(i, h)
                .gi(___RIGHT_name_when__________)
                .entry("John, 2001-01-01, 1, 11").backedBy(c, o)
                .gi(___RIGHT_sku_instructions___)
                .entry("1234, don't drop, 1, 11, 111, 1111").backedBy(i, h)
                .entry("1234, fine if it drops, 1, 11, 111, 2111").backedBy(i, h)
                .gi(___RIGHT_street_name________)
                .done();

        deleteRow(h, 2111L, 111L);
        initState.check();
    }

    @Test
    public void coih_add_a() {
        GisChecker initState = init_coih();

        writeRow(a, 11L, 1L, "Mass Ave", 11000L);
        checker()
                .gi(___LEFT_name_when___________)
                .entry("John, 2001-01-01, 1, 11").backedBy(c, o)
                .gi(___LEFT_sku_instructions____)
                .entry("1234, don't drop, 1, 11, 111, 1111").backedBy(i, h)
                .gi(___RIGHT_name_when__________)
                .entry("John, 2001-01-01, 1, 11").backedBy(c, o)
                .gi(___RIGHT_sku_instructions___)
                .entry("1234, don't drop, 1, 11, 111, 1111").backedBy(i, h)
                .gi(___RIGHT_street_name________)
                .entry("Mass Ave, John, 1, 11").backedBy(c, a)
                .done();

        deleteRow(a, 11L, 1L);
        initState.check();
    }

    @Test
    public void coih_del_c() {
        init_coih();

        deleteRow(c, 1L);
        checker()
                .gi(___LEFT_name_when___________)
                .gi(___LEFT_sku_instructions____)
                .entry("1234, don't drop, 1, 11, 111, 1111").backedBy(i, h)
                .gi(___RIGHT_name_when__________)
                .entry("null, 2001-01-01, 1, 11").backedBy(o)
                .gi(___RIGHT_street_name________)
                .gi(___RIGHT_sku_instructions___)
                .entry("1234, don't drop, 1, 11, 111, 1111").backedBy(i, h)
                .done();
    }

    @Test
    public void coih_del_o() {
        init_coih();

        deleteRow(o, 11L, 1L);
        checker()
                .gi(___LEFT_name_when___________)
                .entry("John, null, 1, null").backedBy(c)
                .gi(___LEFT_sku_instructions____)
                .entry("1234, don't drop, null, 11, 111, 1111").backedBy(i, h)
                .gi(___RIGHT_name_when__________)
                .gi(___RIGHT_street_name________)
                .gi(___RIGHT_sku_instructions___)
                .entry("1234, don't drop, null, 11, 111, 1111").backedBy(i, h)
                .done();
    }

    @Test
    public void coih_del_i() {
        init_coih();

        deleteRow(i, 111L, 11L);
        checker()
                .gi(___LEFT_name_when___________)
                .entry("John, 2001-01-01, 1, 11").backedBy(c, o)
                .gi(___LEFT_sku_instructions____)
                .gi(___RIGHT_name_when__________)
                .entry("John, 2001-01-01, 1, 11").backedBy(c, o)
                .gi(___RIGHT_street_name________)
                .gi(___RIGHT_sku_instructions___)
                .entry("null, don't drop, null, null, 111, 1111").backedBy(h)
                .done();
    }

    @Test
    public void coih_del_h() {
        init_coih();

        deleteRow(h, 1111L, 111L);
        checker()
                .gi(___LEFT_name_when___________)
                .entry("John, 2001-01-01, 1, 11").backedBy(c, o)
                .gi(___LEFT_sku_instructions____)
                .entry("1234, null, 1, 11, 111, null").backedBy(i)
                .gi(___RIGHT_name_when__________)
                .entry("John, 2001-01-01, 1, 11").backedBy(c, o)
                .gi(___RIGHT_sku_instructions___)
                .gi(___RIGHT_street_name________)
                .done();
    }

    private void init_coih_COIH(int... which) {
        init_coih();
        Set<Integer> whichSet = new HashSet<>();
        for (int whichInt : which)
            whichSet.add(whichInt);
        assertFalse("no COIH tables provided", whichSet.isEmpty());
        for (int whichInt : whichSet) {
            if (whichInt == c)
                writeRow(c, 2L, "Bob", 2000L);
            else if (whichInt == o)
                writeRow(o, 12L, 2L, "2002-02-02", 12000L);
            else if (whichInt == i)
                writeRow(i, 112L, 12L, "5678", 112000L);
            else if (whichInt == h)
                writeRow(h, 1112L, 112L, "be careful", 1112000L);
            else
                throw new RuntimeException("unknown table id: " + whichInt);
        }
    }

    @Test
    public void coihOIH_move_c() {
        init_coih_COIH(o, i, h);
        GisChecker initState = checker()
                .gi(___LEFT_name_when___________)
                .entry("John, 2001-01-01, 1, 11").backedBy(c, o)
                .gi(___LEFT_sku_instructions____)
                .entry("1234, don't drop, 1, 11, 111, 1111").backedBy(i, h)
                .entry("5678, be careful, 2, 12, 112, 1112").backedBy(i, h)
                .gi(___RIGHT_name_when__________)
                .entry("null, 2002-02-02, 2, 12").backedBy(o)
                .entry("John, 2001-01-01, 1, 11").backedBy(c, o)
                .gi(___RIGHT_sku_instructions___)
                .entry("1234, don't drop, 1, 11, 111, 1111").backedBy(i, h)
                .entry("5678, be careful, 2, 12, 112, 1112").backedBy(i, h)
                .gi(___RIGHT_street_name________)
                .done();

        update(c, 1L, "John", 1000L).to(2L, "Johnny", 1000L);
        checker()
                .gi(___LEFT_name_when___________)
                .entry("Johnny, 2002-02-02, 2, 12").backedBy(c, o)
                .gi(___LEFT_sku_instructions____)
                .entry("1234, don't drop, 1, 11, 111, 1111").backedBy(i, h)
                .entry("5678, be careful, 2, 12, 112, 1112").backedBy(i, h)
                .gi(___RIGHT_name_when__________)
                .entry("null, 2001-01-01, 1, 11").backedBy(o)
                .entry("Johnny, 2002-02-02, 2, 12").backedBy(c, o)
                .gi(___RIGHT_sku_instructions___)
                .entry("1234, don't drop, 1, 11, 111, 1111").backedBy(i, h)
                .entry("5678, be careful, 2, 12, 112, 1112").backedBy(i, h)
                .gi(___RIGHT_street_name________)
                .done();

        update(c, 2L, "Johnny", 1000L).to(1L, "John", 1000L);
        initState.check();
    }

    private GisChecker init_coihCIH() {
        init_coih_COIH(c, i, h);
        return checker()
                .gi(___LEFT_name_when___________)
                .entry("Bob, null, 2, null").backedBy(c)
                .entry("John, 2001-01-01, 1, 11").backedBy(c, o)
                .gi(___LEFT_sku_instructions____)
                .entry("1234, don't drop, 1, 11, 111, 1111").backedBy(i, h)
                .entry("5678, be careful, null, 12, 112, 1112").backedBy(i, h)
                .gi(___RIGHT_name_when__________)
                .entry("John, 2001-01-01, 1, 11").backedBy(c, o)
                .gi(___RIGHT_sku_instructions___)
                .entry("1234, don't drop, 1, 11, 111, 1111").backedBy(i, h)
                .entry("5678, be careful, null, 12, 112, 1112").backedBy(i, h)
                .gi(___RIGHT_street_name________)
                .done();
    }

    @Test
    public void coihCIH_move_o_changeCid() {
        GisChecker initState = init_coihCIH();

        update(o, 11L, 1L, "2001-01-1", 11000L).to(21L, 1L, "1999-12-31", 11000L);
        checker()
                .gi(___LEFT_name_when___________)
                .entry("Bob, null, 2, null").backedBy(c)
                .entry("John, 1999-12-31, 1, 21").backedBy(c, o)
                .gi(___LEFT_sku_instructions____)
                .entry("1234, don't drop, null, 11, 111, 1111").backedBy(i, h)
                .entry("5678, be careful, null, 12, 112, 1112").backedBy(i, h)
                .gi(___RIGHT_name_when__________)
                .entry("John, 1999-12-31, 1, 21").backedBy(c, o)
                .gi(___RIGHT_sku_instructions___)
                .entry("1234, don't drop, null, 11, 111, 1111").backedBy(i, h)
                .entry("5678, be careful, null, 12, 112, 1112").backedBy(i, h)
                .gi(___RIGHT_street_name________)
                .done();

        update(o, 21L, 1L, "1999-12-31", 11000L).to(11L, 1L, "2001-01-01", 11000L);
        initState.check();
    }

    @Test
    public void coihCIH_move_o_changeOid() {
        GisChecker initState = init_coihCIH();

        // This one's a bit tricky, because the pks/fks don't match up anymore in terms of our naming conventions.
        // Once the update is done, oid=11 now belongs to cid=2, but it doesn't change its children items. That means
        // the items' PK have to be adjusted, but only at the cid level.
        //
        // Before:
        // c   1               1 John
        // o   1,11            11 1 2001-01-01
        // i   1,11,111        111 11 1234
        // h   1,11,111,1111   1111 111 don't drop
        // c   2               2 Bob
        // i   2,12,112        112 12 5678
        // h   2,12,112,1112   1112 112 be careful
        //
        // After:
        // c   1               1 John
        // c   2               2 Bob
        // o   2,11            11 1 2001-01-01
        // i   2,11,111        111 11 1234
        // h   2,11,111,1111   1111 111 don't drop
        // i   _,12,112        112 12 5678
        // h   _,12,112,1112   1112 112 be careful

        update(o, 11L, 1L, "2001-01-1", 11000L).to(11L, 2L, "1999-12-31", 11000L);
        checker()
                .gi(___LEFT_name_when___________)
                .entry("Bob, 1999-12-31, 2, 11").backedBy(c, o)
                .entry("John, null, 1, null").backedBy(c)
                .gi(___LEFT_sku_instructions____)
                .entry("1234, don't drop, 2, 11, 111, 1111").backedBy(i, h)    // Note! oid=11 still belongs to iid=112
                .entry("5678, be careful, null, 12, 112, 1112").backedBy(i, h) // Note! oid=11 doesn't adopt iid=112
                .gi(___RIGHT_name_when__________)
                .entry("Bob, 1999-12-31, 2, 11").backedBy(c, o)
                .gi(___RIGHT_sku_instructions___)
                .entry("1234, don't drop, 2, 11, 111, 1111").backedBy(i, h)    // these two are like the left joins
                .entry("5678, be careful, null, 12, 112, 1112").backedBy(i, h)
                .gi(___RIGHT_street_name________)
                .done();

        update(o, 11L, 2L, "1999-12-31", 11000L).to(11L, 1L, "2001-01-01", 11000L);
        initState.check();
    }

    @Test
    public void coihCIH_move_o_changeBoth() {
        GisChecker initState = init_coihCIH();

        update(o, 11L, 1L, "2001-01-1", 11000L).to(12L, 2L, "1999-12-31", 11000L);
        checker()
                .gi(___LEFT_name_when___________)
                .entry("Bob, 1999-12-31, 2, 12").backedBy(c, o)
                .entry("John, null, 1, null").backedBy(c)
                .gi(___LEFT_sku_instructions____)
                .entry("1234, don't drop, null, 11, 111, 1111").backedBy(i, h)
                .entry("5678, be careful, 2, 12, 112, 1112").backedBy(i, h)
                .gi(___RIGHT_name_when__________)
                .entry("Bob, 1999-12-31, 2, 12").backedBy(c, o)
                .gi(___RIGHT_sku_instructions___)
                .entry("1234, don't drop, null, 11, 111, 1111").backedBy(i, h)
                .entry("5678, be careful, 2, 12, 112, 1112").backedBy(i, h)
                .gi(___RIGHT_street_name________)
                .done();

        update(o, 12L, 2L, "1999-12-31", 11000L).to(11L, 1L, "2001-01-01", 11000L);
        initState.check();
    }

    @Test
    public void coihCOH_move_i() {
        init_coih_COIH(c, o, h);
        GisChecker initState = checker()
                .gi(___LEFT_name_when___________)
                .entry("Bob, 2002-02-02, 2, 12").backedBy(c, o)
                .entry("John, 2001-01-01, 1, 11").backedBy(c, o)
                .gi(___LEFT_sku_instructions____)
                .entry("1234, don't drop, 1, 11, 111, 1111").backedBy(i, h)
                .gi(___RIGHT_name_when__________)
                .entry("Bob, 2002-02-02, 2, 12").backedBy(c, o)
                .entry("John, 2001-01-01, 1, 11").backedBy(c, o)
                .gi(___RIGHT_sku_instructions___)
                .entry("null, be careful, null, null, 112, 1112").backedBy(h)
                .entry("1234, don't drop, 1, 11, 111, 1111").backedBy(i, h)
                .gi(___RIGHT_street_name________)
                .done();

        update(i, 111L, 11L, "1234", 111000L).to(112L, 12L, "3456", 111000L);
        checker()
                .gi(___LEFT_name_when___________)
                .entry("Bob, 2002-02-02, 2, 12").backedBy(c, o)
                .entry("John, 2001-01-01, 1, 11").backedBy(c, o)
                .gi(___LEFT_sku_instructions____)
                .entry("3456, be careful, 2, 12, 112, 1112").backedBy(i, h)
                .gi(___RIGHT_name_when__________)
                .entry("Bob, 2002-02-02, 2, 12").backedBy(c, o)
                .entry("John, 2001-01-01, 1, 11").backedBy(c, o)
                .gi(___RIGHT_sku_instructions___)
                .entry("null, don't drop, null, null, 111, 1111").backedBy(h)
                .entry("3456, be careful, 2, 12, 112, 1112").backedBy(i, h)
                .gi(___RIGHT_street_name________)
                .done();

        update(i, 112L, 12L, "3456", 111000L).to(111L, 11L, "1234", 111000L);
        initState.check();
    }

    @Test
    public void coihCOI_move_h() {
        init_coih_COIH(c, o, i);
        GisChecker initState = checker()
                .gi(___LEFT_name_when___________)
                .entry("Bob, 2002-02-02, 2, 12").backedBy(c, o)
                .entry("John, 2001-01-01, 1, 11").backedBy(c, o)
                .gi(___LEFT_sku_instructions____)
                .entry("1234, don't drop, 1, 11, 111, 1111").backedBy(i, h)
                .entry("5678, null, 2, 12, 112, null").backedBy(i)
                .gi(___RIGHT_name_when__________)
                .entry("Bob, 2002-02-02, 2, 12").backedBy(c, o)
                .entry("John, 2001-01-01, 1, 11").backedBy(c, o)
                .gi(___RIGHT_sku_instructions___)
                .entry("1234, don't drop, 1, 11, 111, 1111").backedBy(i, h)
                .gi(___RIGHT_street_name________)
                .done();

        update(h, 1111L, 111L, "don't drop").to(1112L, 112L, "handle with care");
        checker()
                .gi(___LEFT_name_when___________)
                .entry("Bob, 2002-02-02, 2, 12").backedBy(c, o)
                .entry("John, 2001-01-01, 1, 11").backedBy(c, o)
                .gi(___LEFT_sku_instructions____)
                .entry("1234, null, 1, 11, 111, null").backedBy(i)
                .entry("5678, handle with care, 2, 12, 112, 1112").backedBy(i, h)
                .gi(___RIGHT_name_when__________)
                .entry("Bob, 2002-02-02, 2, 12").backedBy(c, o)
                .entry("John, 2001-01-01, 1, 11").backedBy(c, o)
                .gi(___RIGHT_sku_instructions___)
                .entry("5678, handle with care, 2, 12, 112, 1112").backedBy(i, h)
                .gi(___RIGHT_street_name________)
                .done();
        
        update(h, 1112L, 112L, "handle with care").to(1111L, 111L, "don't drop");
        initState.check();
    }

    // Tests of GI maintenance optimization -- avoiding maintenance when unaffected columns are updated.

    @Test
    public void update_c_skip_not_possible_1()
    {
        init_co();
        // Update name, which is involved in all indexes on customer.
        update(c, 1L, "John", 1000L).to(1L, "Paul", 1000L);
        checker()
                .gi(___LEFT_name_when___________)
                .entry("Paul, 2001-01-01, 1, 11").backedBy(c, o)
                .gi(___LEFT_sku_instructions____)
                .gi(___RIGHT_name_when__________)
                .entry("Paul, 2001-01-01, 1, 11").backedBy(c, o)
                .gi(___RIGHT_sku_instructions___)
                .gi(___RIGHT_street_name________)
                .checkMaintenanceSkips(0)
                .done();
    }

    @Test
    public void update_c_skip_not_possible_2()
    {
        init_co();
        // Updating both name and extra -- same number of GI maintenance actions as for updating name.
        update(c, 1L, "John", 1000L).to(1L, "Paul", 1111L);
        checker()
                .gi(___LEFT_name_when___________)
                .entry("Paul, 2001-01-01, 1, 11").backedBy(c, o)
                .gi(___LEFT_sku_instructions____)
                .gi(___RIGHT_name_when__________)
                .entry("Paul, 2001-01-01, 1, 11").backedBy(c, o)
                .gi(___RIGHT_sku_instructions___)
                .gi(___RIGHT_street_name________)
                .checkMaintenanceSkips(0)
                .done();
    }

    @Test
    public void update_c_skip_no_actual_update()
    {
        init_co();
        // If there is no actual update, all maintenance (twice for each index involving customer) should be skipped
        update(c, 1L, "John", 1000L).to(1L, "John", 1000L);
        checker()
                .gi(___LEFT_name_when___________)
                .entry("John, 2001-01-01, 1, 11").backedBy(c, o)
                .gi(___LEFT_sku_instructions____)
                .gi(___RIGHT_name_when__________)
                .entry("John, 2001-01-01, 1, 11").backedBy(c, o)
                .gi(___RIGHT_sku_instructions___)
                .gi(___RIGHT_street_name________)
                .checkMaintenanceSkips(6)
                .done();
    }

    @Test
    public void update_c_skip_update_unindexed()
    {
        init_co();
        // There are 3 indexes involving the customer table and each may be updated twice.
        // If extra is updated, which is not involved in any index, then the expected number
        // of GI maintenance actions skipped is 6.
        update(c, 1L, "John", 1000L).to(1L, "John", 1111L);
        checker()
                .gi(___LEFT_name_when___________)
                .entry("John, 2001-01-01, 1, 11").backedBy(c, o)
                .gi(___LEFT_sku_instructions____)
                .gi(___RIGHT_name_when__________)
                .entry("John, 2001-01-01, 1, 11").backedBy(c, o)
                .gi(___RIGHT_sku_instructions___)
                .gi(___RIGHT_street_name________)
                .checkMaintenanceSkips(6)
                .done();
    }

    @Test
    public void update_o_skip_not_possible_1()
    {
        init_co();
        // Update when, which is involved in all indexes on order.
        update(o, 11L, 1L, "2001-01-01", 11000L).to(11L, 1L, "2011-11-11", 11000L);
        checker()
                .gi(___LEFT_name_when___________)
                .entry("John, 2011-11-11, 1, 11").backedBy(c, o)
                .gi(___LEFT_sku_instructions____)
                .gi(___RIGHT_name_when__________)
                .entry("John, 2011-11-11, 1, 11").backedBy(c, o)
                .gi(___RIGHT_sku_instructions___)
                .gi(___RIGHT_street_name________)
                .checkMaintenanceSkips(0)
                .done();
    }

    @Test
    public void update_o_skip_not_possible_2()
    {
        init_co();
        // Updating both when and extra -- same number of GI maintenance actions as for updating when.
        update(o, 11L, 1L, "2001-01-01", 11000L).to(11L, 1L, "2011-11-11", 11111L);
        checker()
                .gi(___LEFT_name_when___________)
                .entry("John, 2011-11-11, 1, 11").backedBy(c, o)
                .gi(___LEFT_sku_instructions____)
                .gi(___RIGHT_name_when__________)
                .entry("John, 2011-11-11, 1, 11").backedBy(c, o)
                .gi(___RIGHT_sku_instructions___)
                .gi(___RIGHT_street_name________)
                .checkMaintenanceSkips(0)
                .done();
    }

    @Test
    public void update_o_skip_no_actual_update()
    {
        init_co();
        // If there is no actual update, all maintenance (twice for each index involving order) should be skipped
        update(o, 11L, 1L, "2001-01-01", 11000L).to(11L, 1L, "2001-01-01", 11000L);
        checker()
                .gi(___LEFT_name_when___________)
                .entry("John, 2001-01-01, 1, 11").backedBy(c, o)
                .gi(___LEFT_sku_instructions____)
                .gi(___RIGHT_name_when__________)
                .entry("John, 2001-01-01, 1, 11").backedBy(c, o)
                .gi(___RIGHT_sku_instructions___)
                .gi(___RIGHT_street_name________)
                .checkMaintenanceSkips(4)
                .done();
    }

    @Test
    public void update_o_skip_update_unindexed()
    {
        init_co();
        // There are 2 indexes involving the order table and each may be updated twice.
        // If extra is updated, which is not involved in any index, then the expected number
        // of GI maintenance actions skipped is 4.
        update(o, 11L, 1L, "2001-01-01", 11000L).to(11L, 1L, "2001-01-01", 11111L);
        checker()
                .gi(___LEFT_name_when___________)
                .entry("John, 2001-01-01, 1, 11").backedBy(c, o)
                .gi(___LEFT_sku_instructions____)
                .gi(___RIGHT_name_when__________)
                .entry("John, 2001-01-01, 1, 11").backedBy(c, o)
                .gi(___RIGHT_sku_instructions___)
                .gi(___RIGHT_street_name________)
                .checkMaintenanceSkips(4)
                .done();
    }

    @Test
    public void update_i_skip_not_possible_1()
    {
        init_coih();
        // Update sku, which is involved in all indexes on item.
        update(i, 111L, 11L, "1234", 111000L).to(111L, 11L, "9999", 111000L);
        checker()
                .gi(___LEFT_name_when___________)
                .entry("John, 2001-01-01, 1, 11").backedBy(c, o)
                .gi(___LEFT_sku_instructions____)
                .entry("9999, don't drop, 1, 11, 111, 1111").backedBy(i, h)
                .gi(___RIGHT_name_when__________)
                .entry("John, 2001-01-01, 1, 11").backedBy(c, o)
                .gi(___RIGHT_sku_instructions___)
                .entry("9999, don't drop, 1, 11, 111, 1111").backedBy(i, h)
                .gi(___RIGHT_street_name________)
                .checkMaintenanceSkips(0)
                .done();
    }

    @Test
    public void update_i_skip_not_possible_2()
    {
        init_coih();
        // Updating both sku and extra -- same number of GI maintenance actions as for updating sku.
        update(i, 111L, 11L, "1234", 111000L).to(111L, 11L, "9999", 111111L);
        checker()
                .gi(___LEFT_name_when___________)
                .entry("John, 2001-01-01, 1, 11").backedBy(c, o)
                .gi(___LEFT_sku_instructions____)
                .entry("9999, don't drop, 1, 11, 111, 1111").backedBy(i, h)
                .gi(___RIGHT_name_when__________)
                .entry("John, 2001-01-01, 1, 11").backedBy(c, o)
                .gi(___RIGHT_sku_instructions___)
                .entry("9999, don't drop, 1, 11, 111, 1111").backedBy(i, h)
                .gi(___RIGHT_street_name________)
                .checkMaintenanceSkips(0)
                .done();
    }

    @Test
    public void update_i_skip_no_actual_update()
    {
        init_coih();
        // If there is no actual update, all maintenance (twice for each index involving order) should be skipped
        update(i, 111L, 11L, "1234", 111000L).to(111L, 11L, "1234", 111000L);
        checker()
                .gi(___LEFT_name_when___________)
                .entry("John, 2001-01-01, 1, 11").backedBy(c, o)
                .gi(___LEFT_sku_instructions____)
                .entry("1234, don't drop, 1, 11, 111, 1111").backedBy(i, h)
                .gi(___RIGHT_name_when__________)
                .entry("John, 2001-01-01, 1, 11").backedBy(c, o)
                .gi(___RIGHT_sku_instructions___)
                .entry("1234, don't drop, 1, 11, 111, 1111").backedBy(i, h)
                .gi(___RIGHT_street_name________)
                .checkMaintenanceSkips(4)
                .done();
    }

    @Test
    public void update_i_skip_update_unindexed()
    {
        init_coih();
        // There are 2 indexes involving the item table and each may be updated twice.
        // If extra is updated, which is not involved in any index, then the expected number
        // of GI maintenance actions skipped is 4.
        update(i, 111L, 11L, "1234", 111000L).to(111L, 11L, "1234", 111111L);
        checker()
                .gi(___LEFT_name_when___________)
                .entry("John, 2001-01-01, 1, 11").backedBy(c, o)
                .gi(___LEFT_sku_instructions____)
                .entry("1234, don't drop, 1, 11, 111, 1111").backedBy(i, h)
                .gi(___RIGHT_name_when__________)
                .entry("John, 2001-01-01, 1, 11").backedBy(c, o)
                .gi(___RIGHT_sku_instructions___)
                .entry("1234, don't drop, 1, 11, 111, 1111").backedBy(i, h)
                .gi(___RIGHT_street_name________)
                .checkMaintenanceSkips(4)
                .done();
    }

    @Test
    public void update_h_skip_not_possible_1()
    {
        init_coih();
        // Update handling_instructions, which is involved in all indexes on item.
        update(h, 1111L, 111L, "don't drop", 1111000L).to(1111L, 111L, "lemon drop", 1111000L);
        checker()
                .gi(___LEFT_name_when___________)
                .entry("John, 2001-01-01, 1, 11").backedBy(c, o)
                .gi(___LEFT_sku_instructions____)
                .entry("1234, lemon drop, 1, 11, 111, 1111").backedBy(i, h)
                .gi(___RIGHT_name_when__________)
                .entry("John, 2001-01-01, 1, 11").backedBy(c, o)
                .gi(___RIGHT_sku_instructions___)
                .entry("1234, lemon drop, 1, 11, 111, 1111").backedBy(i, h)
                .gi(___RIGHT_street_name________)
                .checkMaintenanceSkips(0)
                .done();
    }

    @Test
    public void update_h_skip_not_possible_2()
    {
        init_coih();
        // Updating both handling instructions and extra -- same number of GI maintenance actions as for updating
        // handling instructions.
        update(h, 1111L, 111L, "don't drop", 1111000L).to(1111L, 111L, "lemon drop", 1111111L);
        checker()
                .gi(___LEFT_name_when___________)
                .entry("John, 2001-01-01, 1, 11").backedBy(c, o)
                .gi(___LEFT_sku_instructions____)
                .entry("1234, lemon drop, 1, 11, 111, 1111").backedBy(i, h)
                .gi(___RIGHT_name_when__________)
                .entry("John, 2001-01-01, 1, 11").backedBy(c, o)
                .gi(___RIGHT_sku_instructions___)
                .entry("1234, lemon drop, 1, 11, 111, 1111").backedBy(i, h)
                .gi(___RIGHT_street_name________)
                .checkMaintenanceSkips(0)
                .done();
    }

    @Test
    public void update_h_skip_no_actual_update()
    {
        init_coih();
        // If there is no actual update, all maintenance (twice for each index involving order) should be skipped
        update(h, 1111L, 111L, "don't drop", 1111000L).to(1111L, 111L, "don't drop", 1111000L);
        checker()
                .gi(___LEFT_name_when___________)
                .entry("John, 2001-01-01, 1, 11").backedBy(c, o)
                .gi(___LEFT_sku_instructions____)
                .entry("1234, don't drop, 1, 11, 111, 1111").backedBy(i, h)
                .gi(___RIGHT_name_when__________)
                .entry("John, 2001-01-01, 1, 11").backedBy(c, o)
                .gi(___RIGHT_sku_instructions___)
                .entry("1234, don't drop, 1, 11, 111, 1111").backedBy(i, h)
                .gi(___RIGHT_street_name________)
                .checkMaintenanceSkips(4)
                .done();
    }

    @Test
    public void update_h_skip_update_unindexed()
    {
        init_coih();
        // There are 2 indexes involving the handling table and each may be updated twice.
        // If extra is updated, which is not involved in any index, then the expected number
        // of GI maintenance actions skipped is 4.
        update(h, 1111L, 111L, "don't drop", 1111000L).to(1111L, 111L, "don't drop", 1111111L);
        checker()
                .gi(___LEFT_name_when___________)
                .entry("John, 2001-01-01, 1, 11").backedBy(c, o)
                .gi(___LEFT_sku_instructions____)
                .entry("1234, don't drop, 1, 11, 111, 1111").backedBy(i, h)
                .gi(___RIGHT_name_when__________)
                .entry("John, 2001-01-01, 1, 11").backedBy(c, o)
                .gi(___RIGHT_sku_instructions___)
                .entry("1234, don't drop, 1, 11, 111, 1111").backedBy(i, h)
                .gi(___RIGHT_street_name________)
                .checkMaintenanceSkips(4)
                .done();
    }

    @Rule
    public TestName name = new TestName();

    @BeforeClass
    public static void tapsDefaultToOn() {
        Tap.defaultToOn(true);
    }
    
    @AfterClass
    public static void tapsDefaultToOff() {
        Tap.defaultToOn(false);
    }

    @Before
    public final void createTables() {
        c = createTable(SCHEMA, "c", "cid int not null primary key, name varchar(32), c_extra int");
        o = createTable(SCHEMA, "o", "oid int not null primary key, c_id int, when varchar(32), o_extra int", akibanFK("c_id", "c", "cid") );
        i = createTable(SCHEMA, "i", "iid int not null primary key, o_id int, sku int, i_extra int", akibanFK("o_id", "o", "oid") );
        h = createTable(SCHEMA, "h", "hid int not null primary key, i_id int, handling_instructions varchar(32), s_extra int", akibanFK("i_id", "i", "iid") );
        a = createTable(SCHEMA, "a", "aid int not null primary key, c_id int, street varchar(56), a_extra int", akibanFK("c_id", "c", "cid") );

        TableName groupName = group().getName();
        Tap.setEnabled(TAP_PATTERN, false);
        createGroupIndex(groupName, ___LEFT_name_when___________, "c.name,o.when", Index.JoinType.LEFT);
        createGroupIndex(groupName, ___LEFT_sku_instructions____, "i.sku, h.handling_instructions", Index.JoinType.LEFT);
        createGroupIndex(groupName, ___RIGHT_name_when__________, "c.name,o.when", Index.JoinType.RIGHT);
        createGroupIndex(groupName, ___RIGHT_sku_instructions___, "i.sku, h.handling_instructions", Index.JoinType.RIGHT);
        createGroupIndex(groupName, ___RIGHT_street_name________, "a.street,c.name", Index.JoinType.RIGHT);
        Tap.setEnabled(TAP_PATTERN, true);
        Tap.reset(TAP_PATTERN);
    }
    
    @After
    public final void forgetTables() {
        if (needTapHeaders) {
            log(TAP_HEADER
                    + "name\t"
                    + Strings.join(reportsByName().keySet(), "\t")
            );
            needTapHeaders = false;
        }
        log(TAP_HEADER
                + name.getMethodName() + "\t"
                + Strings.join(reportsByName().values(), "\t")
        );

        Tap.setEnabled(TAP_PATTERN, false);

        int[] ids = { a, h, i, o, c};
        int idIndex = 0;
        for(int i = 5; i >= 0; --i) {
            try {
                while(idIndex < ids.length) {
                    dml().truncateTable(session(), ids[idIndex]);
                    ++idIndex;
                }
                break;
            } catch(Exception e) {
                if(!isRetryableException(e) || i == 0) {
                    throw e;
                }
            }
        }

        GisCheckBuilder emptyCheckBuilder = checker();
        for (GroupIndex gi : group().getIndexes()) {
            emptyCheckBuilder.gi(gi.getIndexName().getName());
        }
        emptyCheckBuilder.done();

        c = null;
        o = null;
        i = null;
        h = null;
        a = null;
        assertEquals(Collections.<GisCheckBuilder>emptySet(), unfinishedCheckBuilders);
    }

    private static Map<String, Long> reportsByName() {
        TapReport[] reports = Tap.getReport(TAP_PATTERN);
        Map<String,Long> reportsByName = new TreeMap<>();
        Pattern pattern = Pattern.compile(TAP_PATTERN);
        for (TapReport report : reports) {
            Matcher matcher = pattern.matcher(report.getName());
            if (!matcher.matches())
                throw new RuntimeException("pattern not matched: " + report.getName());
            String matched = matcher.group(1);
            if (matched == null) {
                matched = matcher.group(2);
            }
            assert matched != null;
            reportsByName.put(matched + " in", report.getInCount());
            reportsByName.put(matched + " out", report.getOutCount());
        }
        return reportsByName;
    }

    private static void log(String string) {
        log.debug(string);
    }

    private GisCheckBuilder checker() {
        StackTraceElement callerFrame = Thread.currentThread().getStackTrace()[2];
        GisCheckBuilder checkBuilder = new GiCheckBuilderImpl(callerFrame);
        boolean added = unfinishedCheckBuilders.add(checkBuilder);
        assert added : unfinishedCheckBuilders;
        return checkBuilder;
    }

    private Group group() {
        return getUserTable(c).getGroup();
    }

    private Integer c;
    private Integer o;
    private Integer i;
    private Integer h;
    private Integer a;
    private final Set<GisCheckBuilder> unfinishedCheckBuilders = new HashSet<>();

    private static final String SCHEMA = "coia";
    private static final String ___LEFT_name_when___________ = "name_when_LEFT";
    private static final String ___LEFT_sku_instructions____ = "sku_instructions_LEFT";
    private static final String ___RIGHT_name_when__________ = "name_when_RIGHT";
    private static final String ___RIGHT_sku_instructions___ = "sku_instructions_RIGHT";
    private static final String ___RIGHT_street_name________ = "street_name_RIGHT";
    private static final String TAP_PATTERN = "GI maintenance: (.+)|.+(skip_gi_maintenance)";
    private static final String TAP_HEADER = "GI TAPS:\t";
    private static boolean needTapHeaders = true;
    private static final Logger log = LoggerFactory.getLogger(NewGiUpdateIT.class);

    // nested classes

    private interface GisChecker {
        public void check();
    }

    private interface GisCheckBuilder {
        GiEntryChecker gi(String giName);
        public GisCheckBuilder checkMaintenanceSkips(int skipMaintenance);
        public GisChecker done();
    }

    private interface GiEntryChecker extends GisCheckBuilder {
        public GiTablesChecker entry(String key);
    }

    private interface GiTablesChecker {
        GiEntryChecker backedBy(int firstTableId, int... tableIds);
    }

    private class GiCheckBuilderImpl implements GiEntryChecker, GiTablesChecker {

        @Override
        public GiEntryChecker gi(String giName) {
            assertEquals("", scratch.toString());
            giToCheck = group().getIndex(giName);
            assertNotNull("no GI named " + giName, giToCheck);
            List<String> oldList = expectedStrings.put(giToCheck, new ArrayList<String>());
            assertEquals(null, oldList);
            return this;
        }

        @Override
        public GiTablesChecker entry(String key) {
            assertEquals("", scratch.toString());
            scratch.append('[').append(key).append("] => ");
            return this;
        }

        @Override
        public GiEntryChecker backedBy(int firstTableId, int... tableIds) {
            String scratchString = scratch.toString();
            assertTrue(scratchString, scratchString.endsWith(" => "));
            assertNotNull(giToCheck);

            Set<UserTable> containingTables = new HashSet<>();
            AkibanInformationSchema ais = ddl().getAIS(session());
            containingTables.add(ais.getUserTable(firstTableId));
            for (int tableId : tableIds) {
                containingTables.add(ais.getUserTable(tableId));
            }
            long result = 0;
            for(UserTable table = giToCheck.leafMostTable();
                table != giToCheck.rootMostTable().parentTable();
                table = table.parentTable())
            {
                if (containingTables.remove(table)) {
                    result |= 1 << table.getDepth();
                }
            }
            if (!containingTables.isEmpty())
                throw new RuntimeException("tables specified not in the branch: " + containingTables);
            assert Long.bitCount(result) == tableIds.length + 1;
            String valueAsString =  Long.toBinaryString(result) + " (Long)";

            expectedStrings.get(giToCheck).add(scratch.append(valueAsString).toString());
            scratch.setLength(0);

            return this;
        }

        @Override
        public GisCheckBuilder checkMaintenanceSkips(int expectedSkipMaintenance) {
            Map<String, Long> reports = reportsByName();
            long actualSkipMaintenance = reports.get("skip_gi_maintenance in");
            assertEquals(expectedSkipMaintenance, actualSkipMaintenance);
            return this;
        }

        @Override
        public GisChecker done() {
            unfinishedCheckBuilders.remove(this);
            GisChecker checker = new GisCheckerImpl(expectedStrings);
            checker.check();
            Tap.reset(TAP_PATTERN);
            Map<String, Long> reports = reportsByName();
            return checker;
        }

        @Override
        public String toString() {
            return String.format("%s at line %d", frame.getMethodName(), frame.getLineNumber());
        }

        private GiCheckBuilderImpl(StackTraceElement frame) {
            this.frame = frame;
            this.scratch = new StringBuilder();
            this.expectedStrings = new HashMap<>();
        }

        private final StackTraceElement frame;
        private final Map<GroupIndex,List<String>> expectedStrings;
        private GroupIndex giToCheck;
        private final StringBuilder scratch;
    }

    private class GisCheckerImpl implements GisChecker {

        @Override
        public void check() {
            Collection<GroupIndex> gis = group().getIndexes();
            Set<GroupIndex> uncheckedGis = new HashSet<>(gis);
            if (gis.size() != uncheckedGis.size())
                fail(gis + ".size() != " + uncheckedGis + ".size()");

            for(Map.Entry<GroupIndex,List<String>> checkPair : expectedStrings.entrySet()) {
                GroupIndex gi = checkPair.getKey();
                List<String> expected = checkPair.getValue();
                checkIndex(gi, expected);
                uncheckedGis.remove(gi);
            }

            if (!uncheckedGis.isEmpty()) {
                List<String> uncheckedGiNames = new ArrayList<>();
                for (GroupIndex gi : uncheckedGis) {
                    uncheckedGiNames.add(gi.getIndexName().getName());
                }
                throw new RuntimeException("unchecked GIs: " + uncheckedGiNames.toString());
            }
        }

<<<<<<< HEAD
        private void checkIndex(final GroupIndex groupIndex, final List<String> expected) {
            transactionallyUnchecked(new Runnable() {
=======
        private void checkIndex(final GroupIndex groupIndex, List<String> expected) {
            StringsIndexScanner scanner;
            try(CloseableTransaction txn = txnService().beginCloseableTransaction(session())) {
                scanner = store().traverse(session(), groupIndex, new StringsIndexScanner(), -1, 0);
                txn.commit();
            }
            AssertUtils.assertCollectionEquals(
                    "scan of " + groupIndex.getIndexName().getName(),
                    expected,
                    scanner.strings()
            );
            
            long giRowCount = transactionallyUnchecked(new Callable<Long>() {
>>>>>>> b78b0c19
                @Override
                public void run() {
                    StringsIndexScanner scanner = store().traverse(session(), groupIndex, new StringsIndexScanner());
                    AssertUtils.assertCollectionEquals(
                        "scan of " + groupIndex.getIndexName().getName(),
                        expected,
                        scanner.strings()
                    );
                    IndexStatisticsService idxStats = serviceManager().getServiceByClass(IndexStatisticsService.class);
                    long giRowCount = idxStats.countEntries(session(), groupIndex);
                    assertEquals("row count for " + groupIndex.getIndexName().getName(), expected.size(), giRowCount);
                }
            });
        }

        private GisCheckerImpl(Map<GroupIndex, List<String>> expectedStrings) {
            this.expectedStrings = new HashMap<>(expectedStrings);
        }

        private final Map<GroupIndex,List<String>> expectedStrings;
    }

    private static class StringsIndexScanner extends IndexRecordVisitor {

        // IndexVisitor interface

        @Override
        public boolean groupIndex()
        {
            return true;
        }


        // IndexRecordVisitor interface

        @Override
        public void visit(List<?> key, Object value) {
            final String asString;
            if (value == null) {
                asString = String.format("%s => null", key);
            }
            else {
                final String className;
                if (value instanceof Long) {
                    value = Long.toBinaryString((Long)value);
                    className = "Long";
                }
                else {
                    className = value.getClass().getSimpleName();
                }
                asString = String.format("%s => %s (%s)", key, value, className);
            }
            _strings.add(asString);
        }

        // StringsIndexScanner interface

        public List<String> strings() {
            return _strings;
        }

        // object state

        private final List<String> _strings = new ArrayList<>();
    }
}<|MERGE_RESOLUTION|>--- conflicted
+++ resolved
@@ -2134,27 +2134,11 @@
             }
         }
 
-<<<<<<< HEAD
         private void checkIndex(final GroupIndex groupIndex, final List<String> expected) {
             transactionallyUnchecked(new Runnable() {
-=======
-        private void checkIndex(final GroupIndex groupIndex, List<String> expected) {
-            StringsIndexScanner scanner;
-            try(CloseableTransaction txn = txnService().beginCloseableTransaction(session())) {
-                scanner = store().traverse(session(), groupIndex, new StringsIndexScanner(), -1, 0);
-                txn.commit();
-            }
-            AssertUtils.assertCollectionEquals(
-                    "scan of " + groupIndex.getIndexName().getName(),
-                    expected,
-                    scanner.strings()
-            );
-            
-            long giRowCount = transactionallyUnchecked(new Callable<Long>() {
->>>>>>> b78b0c19
                 @Override
                 public void run() {
-                    StringsIndexScanner scanner = store().traverse(session(), groupIndex, new StringsIndexScanner());
+                    StringsIndexScanner scanner = store().traverse(session(), groupIndex, new StringsIndexScanner(), -1, 0);
                     AssertUtils.assertCollectionEquals(
                         "scan of " + groupIndex.getIndexName().getName(),
                         expected,
