/**
 * Copyright (C) 2009-2013 FoundationDB, LLC
 *
 * This program is free software: you can redistribute it and/or modify
 * it under the terms of the GNU Affero General Public License as published by
 * the Free Software Foundation, either version 3 of the License, or
 * (at your option) any later version.
 *
 * This program is distributed in the hope that it will be useful,
 * but WITHOUT ANY WARRANTY; without even the implied warranty of
 * MERCHANTABILITY or FITNESS FOR A PARTICULAR PURPOSE.  See the
 * GNU Affero General Public License for more details.
 *
 * You should have received a copy of the GNU Affero General Public License
 * along with this program.  If not, see <http://www.gnu.org/licenses/>.
 */

package com.foundationdb.server.test.it.qp;

import com.foundationdb.qp.exec.UpdatePlannable;
import com.foundationdb.qp.exec.UpdateResult;
import com.foundationdb.qp.expression.IndexKeyRange;
import com.foundationdb.qp.operator.API;
import com.foundationdb.qp.operator.Cursor;
import com.foundationdb.qp.operator.Operator;
import com.foundationdb.qp.operator.QueryBindings;
import com.foundationdb.qp.operator.QueryContext;
import com.foundationdb.qp.operator.UpdateFunction;
import com.foundationdb.qp.row.OverlayingRow;
import com.foundationdb.qp.row.Row;
import com.foundationdb.qp.row.RowBase;
<<<<<<< HEAD
import static com.foundationdb.qp.operator.API.*;

import org.junit.Ignore;
=======
import com.foundationdb.server.test.ExpressionGenerators;
import com.foundationdb.server.types3.TPreptimeValue;
import com.foundationdb.server.types3.texpressions.TPreparedExpression;
import com.foundationdb.server.types3.texpressions.TPreparedFunction;
import com.foundationdb.server.types3.texpressions.TValidatedScalar;
>>>>>>> deedb9d0
import org.junit.Test;

import java.util.Arrays;
import java.util.Collections;

import static com.foundationdb.qp.operator.API.*;
import static java.util.Arrays.asList;
import static org.junit.Assert.assertEquals;

public class UpdateIT extends OperatorITBase
{
    @Test
    public void basicUpdate() throws Exception {
        use(db);

        UpdateFunction updateFunction = new UpdateFunction() {

            @Override
            public boolean rowIsSelected(Row row) {
                return row.rowType().equals(customerRowType);
            }

            @Override
            public Row evaluate(Row original, QueryContext context, QueryBindings bindings) {
                String name = original.pvalue(1).getString();
                // TODO eventually use Expression for this
                name = name.toUpperCase();
                name = name + name;
                return new OverlayingRow(original).overlay(1, name);
            }
        };

        Operator groupScan = groupScan_Default(coi);
        UpdatePlannable updateOperator = update_Default(groupScan, updateFunction);
        UpdateResult result = updateOperator.run(queryContext, queryBindings);
        assertEquals("rows modified", 2, result.rowsModified());
        assertEquals("rows touched", db.length, result.rowsTouched());

        Cursor executable = cursor(groupScan, queryContext, queryBindings);
        RowBase[] expected = new RowBase[]{row(customerRowType, 1L, "XYZXYZ"),
                                           row(orderRowType, 11L, 1L, "ori"),
                                           row(itemRowType, 111L, 11L),
                                           row(itemRowType, 112L, 11L),
                                           row(orderRowType, 12L, 1L, "david"),
                                           row(itemRowType, 121L, 12L),
                                           row(itemRowType, 122L, 12L),
                                           row(customerRowType, 2L, "ABCABC"),
                                           row(orderRowType, 21L, 2L, "tom"),
                                           row(itemRowType, 211L, 21L),
                                           row(itemRowType, 212L, 21L),
                                           row(orderRowType, 22L, 2L, "jack"),
                                           row(itemRowType, 221L, 22L),
                                           row(itemRowType, 222L, 22L)
        };
        compareRows(expected, executable);
    }
    
    @Test
    public void changePrimaryKeys() throws Exception {
        use(db);

        Operator scan = filter_Default(
            ancestorLookup_Default(
                indexScan_Default(itemIidIndexRowType),
                coi,
                itemIidIndexRowType,
                Arrays.asList(itemRowType),
                InputPreservationOption.DISCARD_INPUT),
            Arrays.asList(itemRowType));
        
        UpdateFunction updateFunction = new UpdateFunction() {
                @Override
                public boolean rowIsSelected(Row row) {
                    return row.rowType().equals(itemRowType);
                }

                @Override
                public Row evaluate(Row original, QueryContext context, QueryBindings bindings) { 
                    long id = original.pvalue(0).getInt64();
                    // Make smaller to avoid Halloween (see next test).
                    return new OverlayingRow(original).overlay(0, id - 100);
                }
            };

        UpdatePlannable updateOperator = update_Default(scan, updateFunction);
        UpdateResult result = updateOperator.run(queryContext, queryBindings);
        assertEquals("rows touched", 8, result.rowsTouched());
        assertEquals("rows modified", 8, result.rowsModified());

        Cursor executable = cursor(scan, queryContext, queryBindings);
        RowBase[] expected = new RowBase[] { 
            row(itemRowType, 11L, 11L),
            row(itemRowType, 12L, 11L),
            row(itemRowType, 21L, 12L),
            row(itemRowType, 22L, 12L),
            row(itemRowType, 111L, 21L),
            row(itemRowType, 112L, 21L),
            row(itemRowType, 121L, 22L),
            row(itemRowType, 122L, 22L),
        };
        compareRows(expected, executable);
    }

<<<<<<< HEAD
    @Ignore("Halloween support")
=======
    /**
     * http://en.wikipedia.org/wiki/Halloween_Problem
     *
     * <p>
     * Test the UPDATE of a PRIMARY column driven by a scan of the PRIMARY index itself.
     * </p>
     *
     * For example,
     * <pre>
     * Update_Returning(id+1000)
     *   Filter(item)
     *     AncestorLookup()
     *       IndexScan(item.PRIMARY)
     * </pre>
     *
     * Will get transformed during optimization to:
     * <pre>
     * Insert_Returning()
     *   Project(id+1000)
     *     Buffer()
     *       Delete_Returning()
     *         Filter(item)
     *           AncestorLookup(item)
     *             IndexScan(item.PRIMARY)
     * </pre>
     */
>>>>>>> deedb9d0
    @Test
    public void halloweenProblem() throws Exception {
        use(db);

        // Basic scan
        final Operator pkScan = filter_Default(
            ancestorLookup_Default(
                indexScan_Default(itemIidIndexRowType),
                coi,
                itemIidIndexRowType,
                asList(itemRowType),
                InputPreservationOption.DISCARD_INPUT
            ),
            Arrays.asList(itemRowType)
        );

        // Build UPDATE-replacing project
        TPreparedExpression field0 = ExpressionGenerators.field(itemRowType, 0).getTPreparedExpression();
        TPreparedExpression field1 = ExpressionGenerators.field(itemRowType, 1).getTPreparedExpression();
        TPreparedExpression literal = ExpressionGenerators.literal(1000).getTPreparedExpression();
        TValidatedScalar plus = t3Registry().getScalarsResolver().get(
            "plus", asList(new TPreptimeValue(field0.resultType()), new TPreptimeValue(literal.resultType()))
        ).getOverload();
        TPreparedFunction prepFunc = new TPreparedFunction(
            plus, plus.resultType().fixed(false), Arrays.asList(field0, literal), queryContext
        );

        // Buffer, delete, insert scan
        final Operator update = insert_Returning(
            project_Table(
                buffer_Default(
                    delete_Returning(
                        pkScan, false
                    ),
                    itemRowType
                ),
                itemRowType,
                itemRowType,
                asList(prepFunc, field1)
            )
        );

        int modified = 0;
        Cursor updateCursor = cursor(update, queryContext, queryBindings);
        updateCursor.open();
        while(updateCursor.next() != null) {
            ++modified;
        }
        updateCursor.close();
        assertEquals("rows modified", 8, modified);

        Cursor executable = cursor(pkScan, queryContext, queryBindings);
        RowBase[] expected = new RowBase[]{
            row(itemRowType, 1111L, 11L),
            row(itemRowType, 1112L, 11L),
            row(itemRowType, 1121L, 12L),
            row(itemRowType, 1122L, 12L),
            row(itemRowType, 1211L, 21L),
            row(itemRowType, 1212L, 21L),
            row(itemRowType, 1221L, 22L),
            row(itemRowType, 1222L, 22L),
        };
        compareRows(expected, executable);
    }


    @Test
    public void updateCustomer() {
        use(db);
        doUpdate();
        compareRows(
                array(TestRow.class,
                      row(customerRowType, 1L, "xyz"),
                      row(customerRowType, 2L, "zzz")
                      ),
                cursor(
                        filter_Default(
                                groupScan_Default(coi),
                                Collections.singleton(customerRowType)),
                        queryContext, queryBindings
                )
        );
    }

    @Test
    public void updateCustomerCheckNameIndex() {
        use(db);
        doUpdate();
        compareRows(
                array(RowBase.class,
                      row(customerNameIndexRowType, "xyz", 1L),
                      row(customerNameIndexRowType, "zzz", 2L)
                      ),
                cursor(
                        indexScan_Default(
                                customerNameIndexRowType,
                                IndexKeyRange.unbounded(customerNameIndexRowType),
                                new API.Ordering()),
                        queryContext, queryBindings
                ));
    }

    @Test
    public void updateCustomerCheckNameItemOidGroupIndex() {
        use(db);
        doUpdate();
        compareRows(
                array(RowBase.class,
                      row(customerNameItemOidIndexRowType, "xyz", 11L, 1L, 11L, 111L),
                      row(customerNameItemOidIndexRowType, "xyz", 11L, 1L, 11L, 112L),
                      row(customerNameItemOidIndexRowType, "xyz", 12L, 1L, 12L, 121L),
                      row(customerNameItemOidIndexRowType, "xyz", 12L, 1L, 12L, 122L),
                      row(customerNameItemOidIndexRowType, "zzz", 21L, 2L, 21L, 211L),
                      row(customerNameItemOidIndexRowType, "zzz", 21L, 2L, 21L, 212L),
                      row(customerNameItemOidIndexRowType, "zzz", 22L, 2L, 22L, 221L),
                      row(customerNameItemOidIndexRowType, "zzz", 22L, 2L, 22L, 222L)
                ),
                cursor(
                        indexScan_Default(
                                customerNameItemOidIndexRowType,
                                IndexKeyRange.unbounded(customerNameItemOidIndexRowType),
                                new API.Ordering(),
                                customerRowType),
                        queryContext, queryBindings
                ));
    }

    private void doUpdate() {
        Row[] rows = {
                row(customerRowType, new Object[]{2, "abc"})
        };
        UpdateFunction updateFunction = new UpdateFunction() {
            @Override
            public Row evaluate(Row original, QueryContext context, QueryBindings bindings) {
                return row(customerRowType, 2L, "zzz");
            }

            @Override
            public boolean rowIsSelected(Row row) {
                return true;
            }
        };
        UpdatePlannable insertPlan = update_Default(rowsToValueScan(rows), updateFunction);
        UpdateResult result = insertPlan.run(queryContext, queryBindings);
        assertEquals("rows touched", rows.length, result.rowsTouched());
        assertEquals("rows modified", rows.length, result.rowsModified());
    }
}<|MERGE_RESOLUTION|>--- conflicted
+++ resolved
@@ -29,17 +29,12 @@
 import com.foundationdb.qp.row.OverlayingRow;
 import com.foundationdb.qp.row.Row;
 import com.foundationdb.qp.row.RowBase;
-<<<<<<< HEAD
-import static com.foundationdb.qp.operator.API.*;
-
-import org.junit.Ignore;
-=======
+
 import com.foundationdb.server.test.ExpressionGenerators;
 import com.foundationdb.server.types3.TPreptimeValue;
 import com.foundationdb.server.types3.texpressions.TPreparedExpression;
 import com.foundationdb.server.types3.texpressions.TPreparedFunction;
 import com.foundationdb.server.types3.texpressions.TValidatedScalar;
->>>>>>> deedb9d0
 import org.junit.Test;
 
 import java.util.Arrays;
@@ -143,9 +138,6 @@
         compareRows(expected, executable);
     }
 
-<<<<<<< HEAD
-    @Ignore("Halloween support")
-=======
     /**
      * http://en.wikipedia.org/wiki/Halloween_Problem
      *
@@ -172,7 +164,6 @@
      *             IndexScan(item.PRIMARY)
      * </pre>
      */
->>>>>>> deedb9d0
     @Test
     public void halloweenProblem() throws Exception {
         use(db);
