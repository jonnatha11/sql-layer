--- conflicted
+++ resolved
@@ -1,8 +1,4 @@
 ---
-<<<<<<< HEAD
-- Properties: all
-- suppressed: true  # Halloween support
-=======
 - Properties: sys-mysql
 - suppressed: true
 
@@ -152,7 +148,6 @@
 #
 ---
 - DropTable: t
->>>>>>> deedb9d0
 ---
 - CreateTable: t (id INT NOT NULL PRIMARY KEY, n INT);
 ---
