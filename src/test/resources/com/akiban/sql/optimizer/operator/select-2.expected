Flatten_HKeyOrdered(flatten(user.customers, user.orders) INNER user.items)
  Flatten_HKeyOrdered(user.customers INNER user.orders)
    AncestorLookup_Default(user.items -> [user.customers, user.orders]
<<<<<<< HEAD
      Lookup_Default(_akiban_customers Index(user.items.sku[IndexColumn(sku)]) -> user.items limit NO LIMIT)
        IndexScan_Default(Index(user.items.sku[IndexColumn(sku)]) (,<user.items=TestRow[8888]))
=======
      IndexLookup_Default(_akiban_customers limit NO LIMIT)
        IndexScan_Default(Index(user.items.sku[IndexColumn(sku)]) (,<user.items=ExpressionRow[Literal(8888)]))
>>>>>>> 6669ad8f
<|MERGE_RESOLUTION|>--- conflicted
+++ resolved
@@ -1,10 +1,5 @@
 Flatten_HKeyOrdered(flatten(user.customers, user.orders) INNER user.items)
   Flatten_HKeyOrdered(user.customers INNER user.orders)
     AncestorLookup_Default(user.items -> [user.customers, user.orders]
-<<<<<<< HEAD
       Lookup_Default(_akiban_customers Index(user.items.sku[IndexColumn(sku)]) -> user.items limit NO LIMIT)
-        IndexScan_Default(Index(user.items.sku[IndexColumn(sku)]) (,<user.items=TestRow[8888]))
-=======
-      IndexLookup_Default(_akiban_customers limit NO LIMIT)
-        IndexScan_Default(Index(user.items.sku[IndexColumn(sku)]) (,<user.items=ExpressionRow[Literal(8888)]))
->>>>>>> 6669ad8f
+        IndexScan_Default(Index(user.items.sku[IndexColumn(sku)]) (,<user.items=ExpressionRow[Literal(8888)]))