--- conflicted
+++ resolved
@@ -6,9 +6,6 @@
 
 select-2: group index for matching and ordering
 
-<<<<<<< HEAD
-select-2r: group index for matching and reverse ordering
-=======
 select-2bt: BETWEEN condition
 
 select-2eq: = condition
@@ -18,7 +15,8 @@
 select-2le: <= condition
 
 select-2lt: < condition
->>>>>>> e630f574
+
+select-2r: reverse ordering
 
 select-3: group index for ordering only
 
