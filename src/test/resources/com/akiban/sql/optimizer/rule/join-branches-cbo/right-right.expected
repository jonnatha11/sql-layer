--- conflicted
+++ resolved
@@ -2,18 +2,9 @@
   ResultSet@6483e5f1[name, order_date, sku, quan]
     Project@f6d64c5[customers.name, orders.order_date, items.sku, items.quan]
       Select@56f2c96c[]
-<<<<<<< HEAD
         Flatten@48c5186e(customers RIGHT orders RIGHT items)
           AncestorLookup@3c70315(items -> [customers, orders, items])
-            IndexScan@7e9b59a2(Index(user.items.sku[IndexColumn(sku)]), NONE, >1, rows = 1, cost = 204.308)
+            IndexScan@7e9b59a2(Index(user.items.sku[IndexColumn(sku)]), NONE, >1, rows = 1, cost = 205.646)
             TableSource@2b8ca663(customers - TableGroup@919db9e(customers))
             TableSource@1effc3eb(orders - TableGroupJoin@a166bd(Join(user/customers/cid/user/user.orders/cid: user.orders -> user.customers, group(customers))))
-            TableSource@29978933(items - TableGroupJoin@6460029d(Join(user/orders/oid/user/user.items/oid: user.items -> user.orders, group(customers))))
-=======
-        Flatten@48c5186e(user.customers RIGHT user.orders RIGHT user.items)
-          AncestorLookup@3c70315(user.items -> [user.customers, user.orders, user.items])
-            IndexScan@7e9b59a2(Index(user.items.sku[IndexColumn(sku)]), NONE, >1, rows = 1, cost = 205.646)
-            TableSource@2b8ca663(user.customers - TableGroup@919db9e(customers))
-            TableSource@1effc3eb(user.orders - TableGroupJoin@a166bd(Join(user/customers/cid/user/user.orders/cid: user.orders -> user.customers, group(customers))))
-            TableSource@29978933(user.items - TableGroupJoin@6460029d(Join(user/orders/oid/user/user.items/oid: user.items -> user.orders, group(customers))))
->>>>>>> 0b254dd9
+            TableSource@29978933(items - TableGroupJoin@6460029d(Join(user/orders/oid/user/user.items/oid: user.items -> user.orders, group(customers))))