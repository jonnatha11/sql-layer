--- conflicted
+++ resolved
@@ -1,11 +1,6 @@
 SelectQuery@7bd349e2
   ResultSet@77def3f5[cid, name]
     Project@4e62974e[user.customers.cid, user.customers.name]
-<<<<<<< HEAD
-      Filter@63db6942[user.customers.name == Smith]
+      Select@63db6942[user.customers.name == Smith]
         TableJoins@6fa37fac(TableGroup@14800aa1(customers))
-          TableSource@59db9f45(user.customers - TableGroup@14800aa1(customers))
-=======
-      Select@63db6942[user.customers.name == Smith]
-        TableSource@59db9f45(user.customers - TableGroup@14800aa1(customers))
->>>>>>> b5963bc1
+          TableSource@59db9f45(user.customers - TableGroup@14800aa1(customers))