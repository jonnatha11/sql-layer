SelectQuery@27daad50
  ResultSet@5a873a1[name, order_date]
    Project@763f51ed[customers.name, orders.order_date]
      Select@371bdb41[]
        JoinNode@33077ec8(LEFT/NESTED_LOOPS[customers.name != Smith])
          TableGroupJoinTree@42b52a93(TableGroup@311496a4(customers), orders - IndexScan@1ceb0bc(Index(user.orders.order_date[IndexColumn(order_date)]), covering/NONE, rows = 1000, cost = 707.390))
<<<<<<< HEAD
            TableSource@6149b9d9(orders - TableGroup@311496a4(customers))
          TableGroupJoinTree@3fe3b1c(TableGroup@311496a4(customers), customers - IndexScan@120fb03e(Index(user.customers.PRIMARY[IndexColumn(cid)]), NONE, =orders.cid, rows = 1, cost = 12.7128))
            TableSource@7f139f74(customers - TableGroup@311496a4(customers))
=======
            TableSource@6149b9d9(user.orders - TableGroup@311496a4(customers))
          TableGroupJoinTree@3fe3b1c(TableGroup@311496a4(customers), customers - IndexScan@120fb03e(Index(user.customers.PRIMARY[IndexColumn(cid)]), NONE, =user.orders.cid, rows = 1, cost = 12.9044))
            TableSource@7f139f74(user.customers - TableGroup@311496a4(customers))
>>>>>>> 0b254dd9
<|MERGE_RESOLUTION|>--- conflicted
+++ resolved
@@ -4,12 +4,6 @@
       Select@371bdb41[]
         JoinNode@33077ec8(LEFT/NESTED_LOOPS[customers.name != Smith])
           TableGroupJoinTree@42b52a93(TableGroup@311496a4(customers), orders - IndexScan@1ceb0bc(Index(user.orders.order_date[IndexColumn(order_date)]), covering/NONE, rows = 1000, cost = 707.390))
-<<<<<<< HEAD
             TableSource@6149b9d9(orders - TableGroup@311496a4(customers))
-          TableGroupJoinTree@3fe3b1c(TableGroup@311496a4(customers), customers - IndexScan@120fb03e(Index(user.customers.PRIMARY[IndexColumn(cid)]), NONE, =orders.cid, rows = 1, cost = 12.7128))
-            TableSource@7f139f74(customers - TableGroup@311496a4(customers))
-=======
-            TableSource@6149b9d9(user.orders - TableGroup@311496a4(customers))
-          TableGroupJoinTree@3fe3b1c(TableGroup@311496a4(customers), customers - IndexScan@120fb03e(Index(user.customers.PRIMARY[IndexColumn(cid)]), NONE, =user.orders.cid, rows = 1, cost = 12.9044))
-            TableSource@7f139f74(user.customers - TableGroup@311496a4(customers))
->>>>>>> 0b254dd9
+          TableGroupJoinTree@3fe3b1c(TableGroup@311496a4(customers), customers - IndexScan@120fb03e(Index(user.customers.PRIMARY[IndexColumn(cid)]), NONE, =orders.cid, rows = 1, cost = 12.9044))
+            TableSource@7f139f74(customers - TableGroup@311496a4(customers))