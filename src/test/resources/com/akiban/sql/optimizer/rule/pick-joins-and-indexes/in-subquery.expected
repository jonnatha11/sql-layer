SelectQuery@72c7423b
  ResultSet@77cd6a5b[order_date, sku, quan]
    Project@4f01b9cf[orders.order_date, items.sku, items.quan]
      Select@7a4ded8e[]
        JoinNode@1227445d(SEMI/NESTED_LOOPS[items.quan == ANY[0]])
          TableGroupJoinTree@4a710a3e(TableGroup@370e652(customers), customers INNER orders INNER items - IndexScan@690c2a7a(Index(user.customers.name[IndexColumn(name)]), NONE, =Smith, rows = 200, cost = 16447.9))
            TableSource@38a3d488(customers - TableGroup@370e652(customers))
              TableSource@bd649c5(orders - TableGroupJoin@2a6cc873(Join(user/customers/cid/user/user.orders/cid: user.orders -> user.customers, group(customers))))
                TableSource@21852a95(items - TableGroupJoin@55e0f6df(Join(user/orders/oid/user/user.items/oid: user.items -> user.orders, group(customers))))
          SubquerySource@48dfa7ca(ANY)
            Subquery@4ff93efa
              Project@2ca9f04e[i2.quan]
                Select@7495b81a[]
<<<<<<< HEAD
                  TableGroupJoinTree@7be27131(TableGroup@5b895cb9(customers), i2 - IndexScan@1726a4a2(Index(user.items.sku[IndexColumn(sku)]), NONE, =1234, rows = 97, cost = 740.981))
                    TableSource@26f997aa(i2 - TableGroup@5b895cb9(customers))
=======
                  TableGroupJoinTree@7be27131(TableGroup@5b895cb9(customers), items - IndexScan@1726a4a2(Index(user.items.sku[IndexColumn(sku)]), NONE, =1234, rows = 97, cost = 814.313))
                    TableSource@26f997aa(user.items - TableGroup@5b895cb9(customers))
>>>>>>> 0b254dd9
<|MERGE_RESOLUTION|>--- conflicted
+++ resolved
@@ -11,10 +11,5 @@
             Subquery@4ff93efa
               Project@2ca9f04e[i2.quan]
                 Select@7495b81a[]
-<<<<<<< HEAD
-                  TableGroupJoinTree@7be27131(TableGroup@5b895cb9(customers), i2 - IndexScan@1726a4a2(Index(user.items.sku[IndexColumn(sku)]), NONE, =1234, rows = 97, cost = 740.981))
-                    TableSource@26f997aa(i2 - TableGroup@5b895cb9(customers))
-=======
-                  TableGroupJoinTree@7be27131(TableGroup@5b895cb9(customers), items - IndexScan@1726a4a2(Index(user.items.sku[IndexColumn(sku)]), NONE, =1234, rows = 97, cost = 814.313))
-                    TableSource@26f997aa(user.items - TableGroup@5b895cb9(customers))
->>>>>>> 0b254dd9
+                  TableGroupJoinTree@7be27131(TableGroup@5b895cb9(customers), i2 - IndexScan@1726a4a2(Index(user.items.sku[IndexColumn(sku)]), NONE, =1234, rows = 97, cost = 814.313))
+                    TableSource@26f997aa(i2 - TableGroup@5b895cb9(customers))