<<<<<<< HEAD
SelectQuery@76caf6c1
  ResultSet@2af6a882[_SQL_COL_1, _SQL_COL_2, _SQL_COL_3]
    Project@27b104d7[absolute(items.price), sqrt(times(items.price,items.price)), mod(items.quan,7)]
      Select@35f03691[]
        TableSource@2d8e8541(items)
=======
SelectQuery@37958652
  ResultSet@39a58e00[_SQL_COL_1, _SQL_COL_2, _SQL_COL_3]
    Project@240dbf91[absolute(user.items.price), sqrt(Cast(times(user.items.price,user.items.price) AS DOUBLE)), mod(user.items.quan,7)]
      Select@29bdb15[]
        TableSource@464c4109(user.items)
>>>>>>> 8ae4d55d
<|MERGE_RESOLUTION|>--- conflicted
+++ resolved
@@ -1,13 +1,5 @@
-<<<<<<< HEAD
-SelectQuery@76caf6c1
-  ResultSet@2af6a882[_SQL_COL_1, _SQL_COL_2, _SQL_COL_3]
-    Project@27b104d7[absolute(items.price), sqrt(times(items.price,items.price)), mod(items.quan,7)]
-      Select@35f03691[]
-        TableSource@2d8e8541(items)
-=======
 SelectQuery@37958652
   ResultSet@39a58e00[_SQL_COL_1, _SQL_COL_2, _SQL_COL_3]
-    Project@240dbf91[absolute(user.items.price), sqrt(Cast(times(user.items.price,user.items.price) AS DOUBLE)), mod(user.items.quan,7)]
+    Project@240dbf91[absolute(items.price), sqrt(Cast(times(items.price,items.price) AS DOUBLE)), mod(items.quan,7)]
       Select@29bdb15[]
-        TableSource@464c4109(user.items)
->>>>>>> 8ae4d55d
+        TableSource@464c4109(items)