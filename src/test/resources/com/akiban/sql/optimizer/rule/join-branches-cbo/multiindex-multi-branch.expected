--- conflicted
+++ resolved
@@ -5,11 +5,7 @@
         Product@5c68b20(customers)
           Flatten@2dd7e4d6(customers INNER orders)
             AncestorLookup@38f0b51d(items -> [customers, orders])
-<<<<<<< HEAD
-              MultiIndexIntersectScan@4302a01f(INTERSECT(1, SingleIndexScan@615e7597(Index(user.items.sku[IndexColumn(sku)]), , =0147) AND SingleIndexScan@6dc8f3cd(Index(user.addresses.state[IndexColumn(state)]), , =CA)), NONE, rows = 6, cost = 1330.71)
-=======
-              MultiIndexIntersectScan@4302a01f(INTERSECT(compare 1, skip 1: SingleIndexScan@615e7597(Index(user.items.sku[IndexColumn(sku)]), , =0147) AND skip 1: SingleIndexScan@6dc8f3cd(Index(user.addresses.state[IndexColumn(state)]), , =CA)), NONE, rows = 6, cost = 1476.96)
->>>>>>> c2518d30
+              MultiIndexIntersectScan@4302a01f(INTERSECT(compare 1, skip 1: SingleIndexScan@615e7597(Index(user.items.sku[IndexColumn(sku)]), , =0147) AND skip 1: SingleIndexScan@6dc8f3cd(Index(user.addresses.state[IndexColumn(state)]), , =CA)), NONE, rows = 6, cost = 1330.71)
               TableSource@61f873dd(customers - TableGroup@48586403(customers))
               TableSource@76749ebc(orders - TableGroupJoin@5a347448(Join(user/customers/cid/user/user.orders/cid: user.orders -> user.customers, group(customers))))
           Flatten@29be513c(customers INNER addresses)
