--- conflicted
+++ resolved
@@ -4,11 +4,7 @@
       Select@4be07f4b[customers.name == Atzdz, orders.order_date == 2019-09-28]
         Flatten@139f953(customers INNER orders INNER items)
           AncestorLookup@51fb8c6(items -> [customers, orders, items])
-<<<<<<< HEAD
-            MultiIndexIntersectScan@5c4e9b7d(INTERSECT(1, SingleIndexScan@4dbed348(Index(user.items.sku[IndexColumn(sku)]), , =0275) AND SingleIndexScan@31ddeda2(Index(user.customers.name[IndexColumn(name)]), , =Atzdz)), NONE, rows = 1, cost = 330.377)
-=======
-            MultiIndexIntersectScan@5c4e9b7d(INTERSECT(compare 1, skip 1: SingleIndexScan@4dbed348(Index(user.items.sku[IndexColumn(sku)]), , =0275) AND skip 1: SingleIndexScan@31ddeda2(Index(user.customers.name[IndexColumn(name)]), , =Atzdz)), NONE, rows = 1, cost = 477.877)
->>>>>>> c2518d30
+            MultiIndexIntersectScan@5c4e9b7d(INTERSECT(compare 1, skip 1: SingleIndexScan@4dbed348(Index(user.items.sku[IndexColumn(sku)]), , =0275) AND skip 1: SingleIndexScan@31ddeda2(Index(user.customers.name[IndexColumn(name)]), , =Atzdz)), NONE, rows = 1, cost = 330.377)
             TableSource@74c9a375(customers - TableGroup@7d6bb63e(customers))
             TableSource@620a9239(orders - TableGroupJoin@659bd1ca(Join(user/customers/cid/user/user.orders/cid: user.orders -> user.customers, group(customers))))
             TableSource@6607db7d(items - TableGroupJoin@58ea58e3(Join(user/orders/oid/user/user.items/oid: user.items -> user.orders, group(customers))))