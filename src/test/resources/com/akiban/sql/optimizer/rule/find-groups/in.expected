SelectQuery@7f81497d
  ResultSet@659adc2c[cid, name]
    Project@19ed00d1[user.customers.cid, user.customers.name]
<<<<<<< HEAD
      Filter@22a010ba[ANY(Subquery@3aaa3518)]
        TableJoins@21144823(TableGroup@7f81497d(customers))
          TableSource@7c83d8be(user.customers - TableGroup@7f81497d(customers))
=======
      Select@22a010ba[ANY(Subquery@3aaa3518)]
        TableSource@7c83d8be(user.customers - TableGroup@7f81497d(customers))
>>>>>>> b5963bc1

Subquery@3aaa3518
  Project@7481933a[user.customers.name == VALUES[0]]
    ExpressionsSource@340ae1cf[[Smith], [Jones], [Sanchez]]<|MERGE_RESOLUTION|>--- conflicted
+++ resolved
@@ -1,14 +1,9 @@
 SelectQuery@7f81497d
   ResultSet@659adc2c[cid, name]
     Project@19ed00d1[user.customers.cid, user.customers.name]
-<<<<<<< HEAD
-      Filter@22a010ba[ANY(Subquery@3aaa3518)]
+      Select@22a010ba[ANY(Subquery@3aaa3518)]
         TableJoins@21144823(TableGroup@7f81497d(customers))
           TableSource@7c83d8be(user.customers - TableGroup@7f81497d(customers))
-=======
-      Select@22a010ba[ANY(Subquery@3aaa3518)]
-        TableSource@7c83d8be(user.customers - TableGroup@7f81497d(customers))
->>>>>>> b5963bc1
 
 Subquery@3aaa3518
   Project@7481933a[user.customers.name == VALUES[0]]
