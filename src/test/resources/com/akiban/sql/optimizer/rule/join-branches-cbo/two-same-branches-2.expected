--- conflicted
+++ resolved
@@ -1,21 +1,10 @@
 SelectQuery@39258445
   ResultSet@4e0eeb52[name, oid]
-<<<<<<< HEAD
     Project@357b7c87[customers.name, o1.oid]
       Select@3e2c9e7f[o1.order_date == 2011-12-31]
         Flatten@3d0f1da8(customers INNER o1)
           BranchLookup@3a6b1040(customers -> orders)
             AncestorLookup@2b641fe9(orders -> [customers])
-              IndexScan@4af7f7b6(Index(user.orders.order_date[IndexColumn(order_date)]), NONE, =2012-01-01, rows = 10, cost = 904.187)
+              IndexScan@4af7f7b6(Index(user.orders.order_date[IndexColumn(order_date)]), NONE, =2012-01-01, rows = 10, cost = 904.378)
               TableSource@6075484f(customers - TableGroup@4ba24bd(customers))
-            TableSource@76b2fae2(o1 - TableGroupJoin@5da7f42d(Join(user/customers/cid/user/user.orders/cid: user.orders -> user.customers, group(customers))))
-=======
-    Project@357b7c87[user.customers.name, user.orders.oid]
-      Select@3e2c9e7f[user.orders.order_date == 2011-12-31]
-        Flatten@3d0f1da8(user.customers INNER user.orders)
-          BranchLookup@3a6b1040(user.customers -> user.orders)
-            AncestorLookup@2b641fe9(user.orders -> [user.customers])
-              IndexScan@4af7f7b6(Index(user.orders.order_date[IndexColumn(order_date)]), NONE, =2012-01-01, rows = 10, cost = 904.378)
-              TableSource@6075484f(user.customers - TableGroup@4ba24bd(customers))
-            TableSource@76b2fae2(user.orders - TableGroupJoin@5da7f42d(Join(user/customers/cid/user/user.orders/cid: user.orders -> user.customers, group(customers))))
->>>>>>> 0b254dd9
+            TableSource@76b2fae2(o1 - TableGroupJoin@5da7f42d(Join(user/customers/cid/user/user.orders/cid: user.orders -> user.customers, group(customers))))