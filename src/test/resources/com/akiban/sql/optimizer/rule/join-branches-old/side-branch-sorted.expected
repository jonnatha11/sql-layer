SelectQuery@7cd1a1ab
  ResultSet@26cd2192[name, order_date]
    Project@65570c24[customers.name, orders.order_date]
      Sort@5e4b2b75[customers.name, orders.order_date]
        Select@35de4376[]
          Flatten@54cb2185(customers LEFT orders)
<<<<<<< HEAD
            AncestorLookup@3927ff0d(orders -> [customers])
              BranchLookup@6405ce40(addresses -> orders via customers)
                IndexScan@70d9cbcb(Index(test.addresses.state[IndexColumn(state)]), NONE, =MA, rows = 150, cost = 15680.9)
                TableSource@61e090ee(orders - TableGroupJoin@2fbef1ac(Join(test/customers/cid/test/test.orders/cid: test.orders -> test.customers, group(customers))))
              TableSource@51017ca1(customers - TableGroup@6ad2b64e(customers))
=======
            BranchLookup@6405ce40(customers -> orders)
              AncestorLookup@3927ff0d(addresses -> [customers])
                SingleIndexScan@70d9cbcb(Index(test.addresses.state[IndexColumn(state)]), NONE, =MA)
                TableSource@51017ca1(customers - TableGroup@6ad2b64e(customers))
              TableSource@61e090ee(orders - TableGroupJoin@2fbef1ac(Join(test/customers/cid/test/test.orders/cid: test.orders -> test.customers, group(customers))))
>>>>>>> d792de30
<|MERGE_RESOLUTION|>--- conflicted
+++ resolved
@@ -4,16 +4,8 @@
       Sort@5e4b2b75[customers.name, orders.order_date]
         Select@35de4376[]
           Flatten@54cb2185(customers LEFT orders)
-<<<<<<< HEAD
-            AncestorLookup@3927ff0d(orders -> [customers])
-              BranchLookup@6405ce40(addresses -> orders via customers)
-                IndexScan@70d9cbcb(Index(test.addresses.state[IndexColumn(state)]), NONE, =MA, rows = 150, cost = 15680.9)
-                TableSource@61e090ee(orders - TableGroupJoin@2fbef1ac(Join(test/customers/cid/test/test.orders/cid: test.orders -> test.customers, group(customers))))
-              TableSource@51017ca1(customers - TableGroup@6ad2b64e(customers))
-=======
             BranchLookup@6405ce40(customers -> orders)
               AncestorLookup@3927ff0d(addresses -> [customers])
                 SingleIndexScan@70d9cbcb(Index(test.addresses.state[IndexColumn(state)]), NONE, =MA)
                 TableSource@51017ca1(customers - TableGroup@6ad2b64e(customers))
-              TableSource@61e090ee(orders - TableGroupJoin@2fbef1ac(Join(test/customers/cid/test/test.orders/cid: test.orders -> test.customers, group(customers))))
->>>>>>> d792de30
+              TableSource@61e090ee(orders - TableGroupJoin@2fbef1ac(Join(test/customers/cid/test/test.orders/cid: test.orders -> test.customers, group(customers))))