--- conflicted
+++ resolved
@@ -4,11 +4,7 @@
       Select@3bc6d11a[]
         Flatten@1664a9b(customers INNER orders INNER items)
           AncestorLookup@79ca209e(items -> [customers, orders, items])
-<<<<<<< HEAD
-            IndexScan@4523a389(Index(.customers.sku_and_date[IndexColumn(sku), IndexColumn(order_date)]), SORTED/reverse, =1234, rows = 97, cost = 19417.1)
-=======
             SingleIndexScan@4523a389(Index(.customers.sku_and_date[IndexColumn(sku), IndexColumn(order_date)]), SORTED/reverse, =1234)
->>>>>>> d792de30
             TableSource@6b98e8b4(customers - TableGroup@2c8c7d6(customers))
             TableSource@3d5b89c(orders - TableGroupJoin@6762ba99(Join(test/customers/cid/test/test.orders/cid: test.orders -> test.customers, group(customers))))
             TableSource@444b0bbb(items - TableGroupJoin@6482d603(Join(test/orders/oid/test/test.items/oid: test.items -> test.orders, group(customers))))