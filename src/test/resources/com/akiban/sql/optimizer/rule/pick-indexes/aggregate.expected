<<<<<<< HEAD
SelectQuery@3979c7cf
  ResultSet@6a2d0483[name, _SQL_COL_1]
    Project@31836aea[user.customers.name, MIN(user.orders.order_date)]
      Filter@2ae0420b[]
        AggregateSource@690ff62a(PRESORTED,[user.customers.name],[])
          Filter@16ea7549[]
            TableJoins@7aba175f(TableGroup@4f549ceb(customers) - IndexScan@3c0a30fd(Index(user.customers.name[IndexColumn(name)]), GROUPED))
              JoinNode@411650d6(INNER_JOIN[user.orders.cid == user.customers.cid] - TableGroupJoin@201532fc(Join(user/customers/cid/user/user.orders/cid: user.orders -> user.customers, group(customers))))
                TableSource@464d28c7(user.customers - TableGroup@4f549ceb(customers))
                TableSource@73b044df(user.orders - TableGroupJoin@201532fc(Join(user/customers/cid/user/user.orders/cid: user.orders -> user.customers, group(customers))))
=======
SelectQuery@2a114025
  ResultSet@4af429d7[name, _SQL_COL_1]
    Project@63e708b2[user.customers.name, MIN(user.orders.order_date)]
      Select@773c550f[]
        AggregateSource@19f488f1(PRESORTED,[user.customers.name],[])
          Select@54a9387[]
            Flatten@2825491d
              BranchLookup@631b86c7(user.customers -> user.customers)
                IndexScan@242da5a6(Index(user.customers.name[IndexColumn(name)]), GROUPED)
              JoinNode@56cb07ef(INNER_JOIN[])
                TableSource@4bd27069(user.customers - TableGroup@52234265(customers))
                TableSource@64d22462(user.orders - TableGroupJoin@2b76086d(Join(user/customers/cid/user/user.orders/cid: user.orders -> user.customers, group(customers))))
>>>>>>> b5963bc1
<|MERGE_RESOLUTION|>--- conflicted
+++ resolved
@@ -1,25 +1,10 @@
-<<<<<<< HEAD
 SelectQuery@3979c7cf
   ResultSet@6a2d0483[name, _SQL_COL_1]
     Project@31836aea[user.customers.name, MIN(user.orders.order_date)]
-      Filter@2ae0420b[]
+      Select@2ae0420b[]
         AggregateSource@690ff62a(PRESORTED,[user.customers.name],[])
-          Filter@16ea7549[]
+          Select@16ea7549[]
             TableJoins@7aba175f(TableGroup@4f549ceb(customers) - IndexScan@3c0a30fd(Index(user.customers.name[IndexColumn(name)]), GROUPED))
               JoinNode@411650d6(INNER_JOIN[user.orders.cid == user.customers.cid] - TableGroupJoin@201532fc(Join(user/customers/cid/user/user.orders/cid: user.orders -> user.customers, group(customers))))
                 TableSource@464d28c7(user.customers - TableGroup@4f549ceb(customers))
-                TableSource@73b044df(user.orders - TableGroupJoin@201532fc(Join(user/customers/cid/user/user.orders/cid: user.orders -> user.customers, group(customers))))
-=======
-SelectQuery@2a114025
-  ResultSet@4af429d7[name, _SQL_COL_1]
-    Project@63e708b2[user.customers.name, MIN(user.orders.order_date)]
-      Select@773c550f[]
-        AggregateSource@19f488f1(PRESORTED,[user.customers.name],[])
-          Select@54a9387[]
-            Flatten@2825491d
-              BranchLookup@631b86c7(user.customers -> user.customers)
-                IndexScan@242da5a6(Index(user.customers.name[IndexColumn(name)]), GROUPED)
-              JoinNode@56cb07ef(INNER_JOIN[])
-                TableSource@4bd27069(user.customers - TableGroup@52234265(customers))
-                TableSource@64d22462(user.orders - TableGroupJoin@2b76086d(Join(user/customers/cid/user/user.orders/cid: user.orders -> user.customers, group(customers))))
->>>>>>> b5963bc1
+                TableSource@73b044df(user.orders - TableGroupJoin@201532fc(Join(user/customers/cid/user/user.orders/cid: user.orders -> user.customers, group(customers))))