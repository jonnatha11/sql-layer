--- conflicted
+++ resolved
@@ -4,11 +4,7 @@
       Select@8dc1f04[]
         Flatten@c292cb2(customers INNER orders INNER items)
           AncestorLookup@2b784427(items -> [customers, orders, items])
-<<<<<<< HEAD
-            IndexScan@64c272bc(Index(.customers.cname_and_sku[IndexColumn(name), IndexColumn(sku)]), NONE, =Smith, =1234, rows = 1, cost = 205.796)
-=======
             SingleIndexScan@64c272bc(Index(.customers.cname_and_sku[IndexColumn(name), IndexColumn(sku)]), NONE, =Smith, =1234)
->>>>>>> d792de30
             TableSource@5d185844(customers - TableGroup@2594e776(customers))
             TableSource@694b081b(orders - TableGroupJoin@1710278e(Join(test/customers/cid/test/test.orders/cid: test.orders -> test.customers, group(customers))))
             TableSource@3d015a9e(items - TableGroupJoin@604788d5(Join(test/orders/oid/test/test.items/oid: test.items -> test.orders, group(customers))))