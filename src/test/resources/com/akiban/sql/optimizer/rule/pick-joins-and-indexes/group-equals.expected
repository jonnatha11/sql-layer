SelectQuery@968e429
  ResultSet@455b4492[cid, name, oid, cid, order_date, iid, oid, sku, quan]
    Project@6af2f0d0[customers.cid, customers.name, orders.oid, orders.cid, orders.order_date, items.iid, items.oid, items.sku, items.quan]
      Select@73a01e8a[]
<<<<<<< HEAD
        TableGroupJoinTree@19b35853(TableGroup@57398cac(customers), customers INNER orders INNER items - IndexScan@3429cf1(Index(.customers.cname_and_sku[IndexColumn(name), IndexColumn(sku)]), NONE, =Smith, =1234, rows = 1, cost = 204.457))
          TableSource@1f5726ec(customers - TableGroup@57398cac(customers))
            TableSource@12bc6007(orders - TableGroupJoin@3a2cd728(Join(user/customers/cid/user/user.orders/cid: user.orders -> user.customers, group(customers))))
              TableSource@d44752d(items - TableGroupJoin@6b28215d(Join(user/orders/oid/user/user.items/oid: user.items -> user.orders, group(customers))))
=======
        TableGroupJoinTree@19b35853(TableGroup@57398cac(customers), customers INNER orders INNER items - IndexScan@3429cf1(Index(.customers.cname_and_sku[IndexColumn(name), IndexColumn(sku)]), NONE, =Smith, =1234, rows = 1, cost = 205.796))
          TableSource@1f5726ec(user.customers - TableGroup@57398cac(customers))
            TableSource@12bc6007(user.orders - TableGroupJoin@3a2cd728(Join(user/customers/cid/user/user.orders/cid: user.orders -> user.customers, group(customers))))
              TableSource@d44752d(user.items - TableGroupJoin@6b28215d(Join(user/orders/oid/user/user.items/oid: user.items -> user.orders, group(customers))))
>>>>>>> 0b254dd9
<|MERGE_RESOLUTION|>--- conflicted
+++ resolved
@@ -2,14 +2,7 @@
   ResultSet@455b4492[cid, name, oid, cid, order_date, iid, oid, sku, quan]
     Project@6af2f0d0[customers.cid, customers.name, orders.oid, orders.cid, orders.order_date, items.iid, items.oid, items.sku, items.quan]
       Select@73a01e8a[]
-<<<<<<< HEAD
-        TableGroupJoinTree@19b35853(TableGroup@57398cac(customers), customers INNER orders INNER items - IndexScan@3429cf1(Index(.customers.cname_and_sku[IndexColumn(name), IndexColumn(sku)]), NONE, =Smith, =1234, rows = 1, cost = 204.457))
+        TableGroupJoinTree@19b35853(TableGroup@57398cac(customers), customers INNER orders INNER items - IndexScan@3429cf1(Index(.customers.cname_and_sku[IndexColumn(name), IndexColumn(sku)]), NONE, =Smith, =1234, rows = 1, cost = 205.796))
           TableSource@1f5726ec(customers - TableGroup@57398cac(customers))
             TableSource@12bc6007(orders - TableGroupJoin@3a2cd728(Join(user/customers/cid/user/user.orders/cid: user.orders -> user.customers, group(customers))))
-              TableSource@d44752d(items - TableGroupJoin@6b28215d(Join(user/orders/oid/user/user.items/oid: user.items -> user.orders, group(customers))))
-=======
-        TableGroupJoinTree@19b35853(TableGroup@57398cac(customers), customers INNER orders INNER items - IndexScan@3429cf1(Index(.customers.cname_and_sku[IndexColumn(name), IndexColumn(sku)]), NONE, =Smith, =1234, rows = 1, cost = 205.796))
-          TableSource@1f5726ec(user.customers - TableGroup@57398cac(customers))
-            TableSource@12bc6007(user.orders - TableGroupJoin@3a2cd728(Join(user/customers/cid/user/user.orders/cid: user.orders -> user.customers, group(customers))))
-              TableSource@d44752d(user.items - TableGroupJoin@6b28215d(Join(user/orders/oid/user/user.items/oid: user.items -> user.orders, group(customers))))
->>>>>>> 0b254dd9
+              TableSource@d44752d(items - TableGroupJoin@6b28215d(Join(user/orders/oid/user/user.items/oid: user.items -> user.orders, group(customers))))