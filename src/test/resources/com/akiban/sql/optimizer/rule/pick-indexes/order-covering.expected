--- conflicted
+++ resolved
@@ -1,14 +1,6 @@
-<<<<<<< HEAD
 SelectQuery@4f09dcbb
   ResultSet@107aa187[name]
     Project@6302ae84[user.customers.name]
-      Filter@450f8ee4[]
+      Select@450f8ee4[]
         TableJoins@6e3e28(TableGroup@45b2b450(customers) - IndexScan@575c13ef(Index(user.customers.name[IndexColumn(name)]), covering/SORTED))
-          TableSource@209daa17(user.customers - TableGroup@45b2b450(customers))
-=======
-SelectQuery@df8b14
-  ResultSet@7db06a21[name]
-    Project@4907dcfe[user.customers.name]
-      Select@1e8fa70[]
-        IndexScan@15c929a(Index(user.customers.name[IndexColumn(name)]), covering/SORTED)
->>>>>>> b5963bc1
+          TableSource@209daa17(user.customers - TableGroup@45b2b450(customers))