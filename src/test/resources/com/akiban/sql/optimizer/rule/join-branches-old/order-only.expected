--- conflicted
+++ resolved
@@ -4,9 +4,5 @@
       Select@559b808a[items.quan > 100]
         Flatten@18f63055(items)
           AncestorLookup@54140fee(items -> [items])
-<<<<<<< HEAD
-            IndexScan@7121fd61(Index(test.items.sku[IndexColumn(sku)]), SORTED, rows = 20000, cost = 166762)
-=======
             SingleIndexScan@7121fd61(Index(test.items.sku[IndexColumn(sku)]), SORTED)
->>>>>>> d792de30
             TableSource@174323d5(items - TableGroup@10c789fb(customers))