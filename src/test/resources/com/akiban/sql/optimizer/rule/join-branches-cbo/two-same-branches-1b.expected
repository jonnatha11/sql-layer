SelectQuery@4ac87b2c
  ResultSet@300eac0f[oid]
<<<<<<< HEAD
    Project@1342256f[o2.oid]
      Select@5ba7a449[o2.order_date == 2012-01-01]
        Flatten@40dafa2f(customers INNER o2)
          BranchLookup@46a6177c(customers -> orders)
            AncestorLookup@685f44ec(orders -> [customers])
              IndexScan@424ff220(Index(user.orders.order_date[IndexColumn(order_date)]), NONE, =2011-12-31, rows = 10, cost = 904.187)
              TableSource@1640edcf(customers - TableGroup@455c9da5(customers))
            TableSource@6d886777(o2 - TableGroupJoin@ea134e3(Join(user/customers/cid/user/user.orders/cid: user.orders -> user.customers, group(customers))))
=======
    Project@1342256f[user.orders.oid]
      Select@5ba7a449[user.orders.order_date == 2012-01-01]
        Flatten@40dafa2f(user.customers INNER user.orders)
          BranchLookup@46a6177c(user.customers -> user.orders)
            AncestorLookup@685f44ec(user.orders -> [user.customers])
              IndexScan@424ff220(Index(user.orders.order_date[IndexColumn(order_date)]), NONE, =2011-12-31, rows = 10, cost = 904.378)
              TableSource@1640edcf(user.customers - TableGroup@455c9da5(customers))
            TableSource@6d886777(user.orders - TableGroupJoin@ea134e3(Join(user/customers/cid/user/user.orders/cid: user.orders -> user.customers, group(customers))))
>>>>>>> 0b254dd9
<|MERGE_RESOLUTION|>--- conflicted
+++ resolved
@@ -1,21 +1,10 @@
 SelectQuery@4ac87b2c
   ResultSet@300eac0f[oid]
-<<<<<<< HEAD
     Project@1342256f[o2.oid]
       Select@5ba7a449[o2.order_date == 2012-01-01]
         Flatten@40dafa2f(customers INNER o2)
           BranchLookup@46a6177c(customers -> orders)
             AncestorLookup@685f44ec(orders -> [customers])
-              IndexScan@424ff220(Index(user.orders.order_date[IndexColumn(order_date)]), NONE, =2011-12-31, rows = 10, cost = 904.187)
+              IndexScan@424ff220(Index(user.orders.order_date[IndexColumn(order_date)]), NONE, =2011-12-31, rows = 10, cost = 904.378)
               TableSource@1640edcf(customers - TableGroup@455c9da5(customers))
-            TableSource@6d886777(o2 - TableGroupJoin@ea134e3(Join(user/customers/cid/user/user.orders/cid: user.orders -> user.customers, group(customers))))
-=======
-    Project@1342256f[user.orders.oid]
-      Select@5ba7a449[user.orders.order_date == 2012-01-01]
-        Flatten@40dafa2f(user.customers INNER user.orders)
-          BranchLookup@46a6177c(user.customers -> user.orders)
-            AncestorLookup@685f44ec(user.orders -> [user.customers])
-              IndexScan@424ff220(Index(user.orders.order_date[IndexColumn(order_date)]), NONE, =2011-12-31, rows = 10, cost = 904.378)
-              TableSource@1640edcf(user.customers - TableGroup@455c9da5(customers))
-            TableSource@6d886777(user.orders - TableGroupJoin@ea134e3(Join(user/customers/cid/user/user.orders/cid: user.orders -> user.customers, group(customers))))
->>>>>>> 0b254dd9
+            TableSource@6d886777(o2 - TableGroupJoin@ea134e3(Join(user/customers/cid/user/user.orders/cid: user.orders -> user.customers, group(customers))))