--- conflicted
+++ resolved
@@ -2,18 +2,9 @@
   ResultSet@4545f5e3[cid, name, oid, cid, order_date, iid, oid, sku, quan]
     Project@74122d9c[customers.cid, customers.name, orders.oid, orders.cid, orders.order_date, items.iid, items.oid, items.sku, items.quan]
       Select@8dc1f04[]
-<<<<<<< HEAD
         Flatten@c292cb2(customers INNER orders INNER items)
           AncestorLookup@2b784427(items -> [customers, orders, items])
-            IndexScan@64c272bc(Index(.customers.cname_and_sku[IndexColumn(name), IndexColumn(sku)]), NONE, =Smith, =1234, rows = 1, cost = 204.457)
+            IndexScan@64c272bc(Index(.customers.cname_and_sku[IndexColumn(name), IndexColumn(sku)]), NONE, =Smith, =1234, rows = 1, cost = 205.796)
             TableSource@5d185844(customers - TableGroup@2594e776(customers))
             TableSource@694b081b(orders - TableGroupJoin@1710278e(Join(user/customers/cid/user/user.orders/cid: user.orders -> user.customers, group(customers))))
-            TableSource@3d015a9e(items - TableGroupJoin@604788d5(Join(user/orders/oid/user/user.items/oid: user.items -> user.orders, group(customers))))
-=======
-        Flatten@c292cb2(user.customers INNER user.orders INNER user.items)
-          AncestorLookup@2b784427(user.items -> [user.customers, user.orders, user.items])
-            IndexScan@64c272bc(Index(.customers.cname_and_sku[IndexColumn(name), IndexColumn(sku)]), NONE, =Smith, =1234, rows = 1, cost = 205.796)
-            TableSource@5d185844(user.customers - TableGroup@2594e776(customers))
-            TableSource@694b081b(user.orders - TableGroupJoin@1710278e(Join(user/customers/cid/user/user.orders/cid: user.orders -> user.customers, group(customers))))
-            TableSource@3d015a9e(user.items - TableGroupJoin@604788d5(Join(user/orders/oid/user/user.items/oid: user.items -> user.orders, group(customers))))
->>>>>>> 0b254dd9
+            TableSource@3d015a9e(items - TableGroupJoin@604788d5(Join(user/orders/oid/user/user.items/oid: user.items -> user.orders, group(customers))))