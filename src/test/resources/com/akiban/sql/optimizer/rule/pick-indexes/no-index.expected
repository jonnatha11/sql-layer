--- conflicted
+++ resolved
@@ -1,20 +1,8 @@
-<<<<<<< HEAD
 SelectQuery@6c6c2a78
   ResultSet@315863e4[cid, name, oid, cid, order_date]
     Project@2206270b[user.customers.cid, user.customers.name, user.orders.oid, user.orders.cid, user.orders.order_date]
-      Filter@41ed54a0[]
+      Select@41ed54a0[]
         TableJoins@444ef630(TableGroup@1c04ec59(customers) - GroupScan@738d56e(Group(customers -> user._akiban_customers)))
           JoinNode@24442c76(INNER_JOIN[user.orders.cid == user.customers.cid] - TableGroupJoin@77c30993(Join(user/customers/cid/user/user.orders/cid: user.orders -> user.customers, group(customers))))
             TableSource@ba3bc8c(user.customers - TableGroup@1c04ec59(customers))
-            TableSource@2aaf914c(user.orders - TableGroupJoin@77c30993(Join(user/customers/cid/user/user.orders/cid: user.orders -> user.customers, group(customers))))
-=======
-SelectQuery@694b081b
-  ResultSet@1effc3eb[cid, name, oid, cid, order_date]
-    Project@29978933[user.customers.cid, user.customers.name, user.orders.oid, user.orders.cid, user.orders.order_date]
-      Select@23e45a5c[]
-        Flatten@178ed77a
-          GroupScan@64e8606c(Group(customers -> user._akiban_customers))
-          JoinNode@4d5fc672(INNER_JOIN[])
-            TableSource@7badb7b8(user.customers - TableGroup@17991de1(customers))
-            TableSource@49f8d077(user.orders - TableGroupJoin@4add8e0d(Join(user/customers/cid/user/user.orders/cid: user.orders -> user.customers, group(customers))))
->>>>>>> b5963bc1
+            TableSource@2aaf914c(user.orders - TableGroupJoin@77c30993(Join(user/customers/cid/user/user.orders/cid: user.orders -> user.customers, group(customers))))