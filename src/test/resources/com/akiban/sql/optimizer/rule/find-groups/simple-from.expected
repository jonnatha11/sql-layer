SelectQuery@138c63
  ResultSet@24c759f5[cid, name, iid, oid, sku, quan, price, oid, cid, order_date]
    Project@1be2f6b0[user.customers.cid, user.customers.name, user.items.iid, user.items.oid, user.items.sku, user.items.quan, user.items.price, user.orders.oid, user.orders.cid, user.orders.order_date]
<<<<<<< HEAD
      Filter@149b290[]
        TableJoins@4b61cd25(TableGroup@1eec35(customers))
          JoinNode@16a38b5(INNER_JOIN[user.items.oid == user.orders.oid] - TableGroupJoin@b1074a(Join(user/orders/oid/user/user.items/oid: user.items -> user.orders, group(customers))))
            JoinNode@55a338(INNER_JOIN[user.orders.cid == user.customers.cid] - TableGroupJoin@4ee70b(Join(user/customers/cid/user/user.orders/cid: user.orders -> user.customers, group(customers))))
              TableSource@22ab57(user.customers - TableGroup@1eec35(customers))
              TableSource@25c828(user.orders - TableGroupJoin@4ee70b(Join(user/customers/cid/user/user.orders/cid: user.orders -> user.customers, group(customers))))
            TableSource@77ef83(user.items - TableGroupJoin@b1074a(Join(user/orders/oid/user/user.items/oid: user.items -> user.orders, group(customers))))
=======
      Select@149b290[]
        JoinNode@16a38b5(INNER_JOIN[user.items.oid == user.orders.oid] - TableGroupJoin@b1074a(Join(user/orders/oid/user/user.items/oid: user.items -> user.orders, group(customers))))
          JoinNode@55a338(INNER_JOIN[user.orders.cid == user.customers.cid] - TableGroupJoin@4ee70b(Join(user/customers/cid/user/user.orders/cid: user.orders -> user.customers, group(customers))))
            TableSource@22ab57(user.customers - TableGroup@1eec35(customers))
            TableSource@25c828(user.orders - TableGroupJoin@4ee70b(Join(user/customers/cid/user/user.orders/cid: user.orders -> user.customers, group(customers))))
          TableSource@77ef83(user.items - TableGroupJoin@b1074a(Join(user/orders/oid/user/user.items/oid: user.items -> user.orders, group(customers))))
>>>>>>> b5963bc1
<|MERGE_RESOLUTION|>--- conflicted
+++ resolved
@@ -1,19 +1,10 @@
 SelectQuery@138c63
   ResultSet@24c759f5[cid, name, iid, oid, sku, quan, price, oid, cid, order_date]
     Project@1be2f6b0[user.customers.cid, user.customers.name, user.items.iid, user.items.oid, user.items.sku, user.items.quan, user.items.price, user.orders.oid, user.orders.cid, user.orders.order_date]
-<<<<<<< HEAD
-      Filter@149b290[]
+      Select@149b290[]
         TableJoins@4b61cd25(TableGroup@1eec35(customers))
           JoinNode@16a38b5(INNER_JOIN[user.items.oid == user.orders.oid] - TableGroupJoin@b1074a(Join(user/orders/oid/user/user.items/oid: user.items -> user.orders, group(customers))))
             JoinNode@55a338(INNER_JOIN[user.orders.cid == user.customers.cid] - TableGroupJoin@4ee70b(Join(user/customers/cid/user/user.orders/cid: user.orders -> user.customers, group(customers))))
               TableSource@22ab57(user.customers - TableGroup@1eec35(customers))
               TableSource@25c828(user.orders - TableGroupJoin@4ee70b(Join(user/customers/cid/user/user.orders/cid: user.orders -> user.customers, group(customers))))
-            TableSource@77ef83(user.items - TableGroupJoin@b1074a(Join(user/orders/oid/user/user.items/oid: user.items -> user.orders, group(customers))))
-=======
-      Select@149b290[]
-        JoinNode@16a38b5(INNER_JOIN[user.items.oid == user.orders.oid] - TableGroupJoin@b1074a(Join(user/orders/oid/user/user.items/oid: user.items -> user.orders, group(customers))))
-          JoinNode@55a338(INNER_JOIN[user.orders.cid == user.customers.cid] - TableGroupJoin@4ee70b(Join(user/customers/cid/user/user.orders/cid: user.orders -> user.customers, group(customers))))
-            TableSource@22ab57(user.customers - TableGroup@1eec35(customers))
-            TableSource@25c828(user.orders - TableGroupJoin@4ee70b(Join(user/customers/cid/user/user.orders/cid: user.orders -> user.customers, group(customers))))
-          TableSource@77ef83(user.items - TableGroupJoin@b1074a(Join(user/orders/oid/user/user.items/oid: user.items -> user.orders, group(customers))))
->>>>>>> b5963bc1
+            TableSource@77ef83(user.items - TableGroupJoin@b1074a(Join(user/orders/oid/user/user.items/oid: user.items -> user.orders, group(customers))))