SelectQuery@594ab51b
  ResultSet@7e413fc6[cid, name, oid, cid, order_date, iid, oid, sku, quan]
    Project@6dc220eb[customers.cid, customers.name, orders.oid, orders.cid, orders.order_date, items.iid, items.oid, items.sku, items.quan]
      Select@3bc6d11a[]
<<<<<<< HEAD
        Flatten@1664a9b(customers INNER orders INNER items)
          AncestorLookup@79ca209e(items -> [customers, orders, items])
            IndexScan@4523a389(Index(.customers.sku_and_date[IndexColumn(sku), IndexColumn(order_date)]), SORTED/reverse, =1234, rows = 97, cost = 19287.3)
            TableSource@6b98e8b4(customers - TableGroup@2c8c7d6(customers))
            TableSource@3d5b89c(orders - TableGroupJoin@6762ba99(Join(user/customers/cid/user/user.orders/cid: user.orders -> user.customers, group(customers))))
            TableSource@444b0bbb(items - TableGroupJoin@6482d603(Join(user/orders/oid/user/user.items/oid: user.items -> user.orders, group(customers))))
=======
        Flatten@1664a9b(user.customers INNER user.orders INNER user.items)
          AncestorLookup@79ca209e(user.items -> [user.customers, user.orders, user.items])
            IndexScan@4523a389(Index(.customers.sku_and_date[IndexColumn(sku), IndexColumn(order_date)]), SORTED/reverse, =1234, rows = 97, cost = 19417.1)
            TableSource@6b98e8b4(user.customers - TableGroup@2c8c7d6(customers))
            TableSource@3d5b89c(user.orders - TableGroupJoin@6762ba99(Join(user/customers/cid/user/user.orders/cid: user.orders -> user.customers, group(customers))))
            TableSource@444b0bbb(user.items - TableGroupJoin@6482d603(Join(user/orders/oid/user/user.items/oid: user.items -> user.orders, group(customers))))
>>>>>>> 0b254dd9
<|MERGE_RESOLUTION|>--- conflicted
+++ resolved
@@ -2,18 +2,9 @@
   ResultSet@7e413fc6[cid, name, oid, cid, order_date, iid, oid, sku, quan]
     Project@6dc220eb[customers.cid, customers.name, orders.oid, orders.cid, orders.order_date, items.iid, items.oid, items.sku, items.quan]
       Select@3bc6d11a[]
-<<<<<<< HEAD
         Flatten@1664a9b(customers INNER orders INNER items)
           AncestorLookup@79ca209e(items -> [customers, orders, items])
-            IndexScan@4523a389(Index(.customers.sku_and_date[IndexColumn(sku), IndexColumn(order_date)]), SORTED/reverse, =1234, rows = 97, cost = 19287.3)
+            IndexScan@4523a389(Index(.customers.sku_and_date[IndexColumn(sku), IndexColumn(order_date)]), SORTED/reverse, =1234, rows = 97, cost = 19417.1)
             TableSource@6b98e8b4(customers - TableGroup@2c8c7d6(customers))
             TableSource@3d5b89c(orders - TableGroupJoin@6762ba99(Join(user/customers/cid/user/user.orders/cid: user.orders -> user.customers, group(customers))))
-            TableSource@444b0bbb(items - TableGroupJoin@6482d603(Join(user/orders/oid/user/user.items/oid: user.items -> user.orders, group(customers))))
-=======
-        Flatten@1664a9b(user.customers INNER user.orders INNER user.items)
-          AncestorLookup@79ca209e(user.items -> [user.customers, user.orders, user.items])
-            IndexScan@4523a389(Index(.customers.sku_and_date[IndexColumn(sku), IndexColumn(order_date)]), SORTED/reverse, =1234, rows = 97, cost = 19417.1)
-            TableSource@6b98e8b4(user.customers - TableGroup@2c8c7d6(customers))
-            TableSource@3d5b89c(user.orders - TableGroupJoin@6762ba99(Join(user/customers/cid/user/user.orders/cid: user.orders -> user.customers, group(customers))))
-            TableSource@444b0bbb(user.items - TableGroupJoin@6482d603(Join(user/orders/oid/user/user.items/oid: user.items -> user.orders, group(customers))))
->>>>>>> 0b254dd9
+            TableSource@444b0bbb(items - TableGroupJoin@6482d603(Join(user/orders/oid/user/user.items/oid: user.items -> user.orders, group(customers))))