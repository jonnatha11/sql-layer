SelectQuery@1342256f
  ResultSet@5ba7a449[name, oid, oid]
<<<<<<< HEAD
    Project@5b12e3a1[customers.name, o1.oid, o2.oid]
      Select@351e8dbd[o2.order_date == 2012-01-01]
        Product@46a6177c(customers)
          Flatten@424ff220(customers INNER o1)
            AncestorLookup@ea134e3(orders -> [customers, orders])
              IndexScan@79972a95(Index(user.orders.order_date[IndexColumn(order_date)]), NONE, =2011-12-31, rows = 10, cost = 1000.19)
              TableSource@66f82265(customers - TableGroup@68f574d1(customers))
              TableSource@2c9a49b3(o1 - TableGroupJoin@336cda90(Join(user/customers/cid/user/user.orders/cid: user.orders -> user.customers, group(customers))))
          Flatten@2f813e50(customers INNER o2)
            BranchLookup@4e220e8d(customers -> orders)
              TableSource@bcbc73(o2 - TableGroupJoin@1de9730e(Join(user/customers/cid/user/user.orders/cid: user.orders -> user.customers, group(customers))))
=======
    Project@5b12e3a1[user.customers.name, user.orders.oid, user.orders.oid]
      Select@351e8dbd[user.orders.order_date == 2012-01-01]
        Product@46a6177c(user.customers)
          Flatten@424ff220(user.customers INNER user.orders)
            AncestorLookup@ea134e3(user.orders -> [user.customers, user.orders])
              IndexScan@79972a95(Index(user.orders.order_date[IndexColumn(order_date)]), NONE, =2011-12-31, rows = 10, cost = 1000.77)
              TableSource@66f82265(user.customers - TableGroup@68f574d1(customers))
              TableSource@2c9a49b3(user.orders - TableGroupJoin@336cda90(Join(user/customers/cid/user/user.orders/cid: user.orders -> user.customers, group(customers))))
          Flatten@2f813e50(user.customers INNER user.orders)
            BranchLookup@4e220e8d(user.customers -> user.orders)
              TableSource@bcbc73(user.orders - TableGroupJoin@1de9730e(Join(user/customers/cid/user/user.orders/cid: user.orders -> user.customers, group(customers))))
>>>>>>> 0b254dd9
<|MERGE_RESOLUTION|>--- conflicted
+++ resolved
@@ -1,27 +1,13 @@
 SelectQuery@1342256f
   ResultSet@5ba7a449[name, oid, oid]
-<<<<<<< HEAD
     Project@5b12e3a1[customers.name, o1.oid, o2.oid]
       Select@351e8dbd[o2.order_date == 2012-01-01]
         Product@46a6177c(customers)
           Flatten@424ff220(customers INNER o1)
             AncestorLookup@ea134e3(orders -> [customers, orders])
-              IndexScan@79972a95(Index(user.orders.order_date[IndexColumn(order_date)]), NONE, =2011-12-31, rows = 10, cost = 1000.19)
+              IndexScan@79972a95(Index(user.orders.order_date[IndexColumn(order_date)]), NONE, =2011-12-31, rows = 10, cost = 1000.77)
               TableSource@66f82265(customers - TableGroup@68f574d1(customers))
               TableSource@2c9a49b3(o1 - TableGroupJoin@336cda90(Join(user/customers/cid/user/user.orders/cid: user.orders -> user.customers, group(customers))))
           Flatten@2f813e50(customers INNER o2)
             BranchLookup@4e220e8d(customers -> orders)
-              TableSource@bcbc73(o2 - TableGroupJoin@1de9730e(Join(user/customers/cid/user/user.orders/cid: user.orders -> user.customers, group(customers))))
-=======
-    Project@5b12e3a1[user.customers.name, user.orders.oid, user.orders.oid]
-      Select@351e8dbd[user.orders.order_date == 2012-01-01]
-        Product@46a6177c(user.customers)
-          Flatten@424ff220(user.customers INNER user.orders)
-            AncestorLookup@ea134e3(user.orders -> [user.customers, user.orders])
-              IndexScan@79972a95(Index(user.orders.order_date[IndexColumn(order_date)]), NONE, =2011-12-31, rows = 10, cost = 1000.77)
-              TableSource@66f82265(user.customers - TableGroup@68f574d1(customers))
-              TableSource@2c9a49b3(user.orders - TableGroupJoin@336cda90(Join(user/customers/cid/user/user.orders/cid: user.orders -> user.customers, group(customers))))
-          Flatten@2f813e50(user.customers INNER user.orders)
-            BranchLookup@4e220e8d(user.customers -> user.orders)
-              TableSource@bcbc73(user.orders - TableGroupJoin@1de9730e(Join(user/customers/cid/user/user.orders/cid: user.orders -> user.customers, group(customers))))
->>>>>>> 0b254dd9
+              TableSource@bcbc73(o2 - TableGroupJoin@1de9730e(Join(user/customers/cid/user/user.orders/cid: user.orders -> user.customers, group(customers))))