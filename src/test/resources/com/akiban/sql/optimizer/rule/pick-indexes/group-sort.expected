--- conflicted
+++ resolved
@@ -1,25 +1,10 @@
-<<<<<<< HEAD
 SelectQuery@36db492
   ResultSet@1769df00[cid, name, oid, cid, order_date, iid, oid, sku, quan]
     Project@27af8502[user.customers.cid, user.customers.name, user.orders.oid, user.orders.cid, user.orders.order_date, user.items.iid, user.items.oid, user.items.sku, user.items.quan]
-      Filter@74455aa8[]
+      Select@74455aa8[]
         TableJoins@7543073a(TableGroup@38facfb(customers) - IndexScan@4da59490(Index(.customers.sku_and_date[IndexColumn(sku), IndexColumn(order_date)]), SORTED/reverse, =1234))
           JoinNode@31bca1c3(INNER_JOIN[user.items.oid == user.orders.oid] - TableGroupJoin@572022b7(Join(user/orders/oid/user/user.items/oid: user.items -> user.orders, group(customers))))
             JoinNode@7ec74910(INNER_JOIN[user.orders.cid == user.customers.cid] - TableGroupJoin@4d8dfa76(Join(user/customers/cid/user/user.orders/cid: user.orders -> user.customers, group(customers))))
               TableSource@2ad1918a(user.customers - TableGroup@38facfb(customers))
               TableSource@24aa10fc(user.orders - TableGroupJoin@4d8dfa76(Join(user/customers/cid/user/user.orders/cid: user.orders -> user.customers, group(customers))))
-            TableSource@19412332(user.items - TableGroupJoin@572022b7(Join(user/orders/oid/user/user.items/oid: user.items -> user.orders, group(customers))))
-=======
-SelectQuery@594ab51b
-  ResultSet@7e413fc6[cid, name, oid, cid, order_date, iid, oid, sku, quan]
-    Project@6dc220eb[user.customers.cid, user.customers.name, user.orders.oid, user.orders.cid, user.orders.order_date, user.items.iid, user.items.oid, user.items.sku, user.items.quan]
-      Select@3bc6d11a[]
-        Flatten@1664a9b
-          AncestorLookup@79ca209e(user.items -> user.customers, user.orders, user.items)
-            IndexScan@4523a389(Index(.customers.sku_and_date[IndexColumn(sku), IndexColumn(order_date)]), SORTED/reverse, =1234)
-          JoinNode@5fb11b79(INNER_JOIN[])
-            JoinNode@49b09282(INNER_JOIN[])
-              TableSource@6b98e8b4(user.customers - TableGroup@2c8c7d6(customers))
-              TableSource@3d5b89c(user.orders - TableGroupJoin@6762ba99(Join(user/customers/cid/user/user.orders/cid: user.orders -> user.customers, group(customers))))
-            TableSource@444b0bbb(user.items - TableGroupJoin@6482d603(Join(user/orders/oid/user/user.items/oid: user.items -> user.orders, group(customers))))
->>>>>>> b5963bc1
+            TableSource@19412332(user.items - TableGroupJoin@572022b7(Join(user/orders/oid/user/user.items/oid: user.items -> user.orders, group(customers))))