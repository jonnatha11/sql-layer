--- conflicted
+++ resolved
@@ -176,13 +176,8 @@
 		isDefaultColumn: false
 		type: DATETIME
 		expression: 			
-<<<<<<< HEAD
 			com.akiban.sql.parser.JavaToSQLValueNode@77bf7b23
 			type: DATETIME
-=======
-			com.akiban.sql.parser.JavaToSQLValueNode@714ae2c1
-			type: TIMESTAMP
->>>>>>> ddfb9569
 			javaNode: 				
 				com.akiban.sql.parser.StaticMethodCallNode@6b6d2702
 				javaClassName: null
