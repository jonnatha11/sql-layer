## test the field function 
---
- Include: all-types-schema.yaml
---
- Statement: INSERT into all_types(bigint_field, double_field) VALUES (1, 1.0);
## Test with literals
---
- Statement: SELECT field ('00.1', '666', '0.1', '777', '00.1') from all_types;
- output: [[4]]
---       
- Statement: SELECT FIELD('2009-11-07 11:30:10', '2009-11-07 12:30:09', '2009-11-07 11:30:10', '2009-11-07 12:30:11');
- output: [[2]]
---
- Statement: SELECT Field (TIME('12:30:10'), TIME('12:30:11'), time('23:20:10'));
- output: [[0]]
---
- Statement: SELECT field (3.6, 3.0, 3.59, 3.7, 3.6);
- output: [[4]]
---
- Statement: SELECT field ('00.1', '666', '0.1', '777', 1);
- output: [[2]]
---
- Statement: SELECT field (TIME('12:30:10'), 12345, '123010.1', '123010');
- output: [[3]]
---
- Statement: SELECT FIELD (TIME('12:30:10') - TIME('12:30:09'), 1000.2, '00:00:01');
- output: [[2]]
---
- Statement: SELECT FIELD (TIME('12:30:10') - TIME('12:30:09'), 1000.2, '00:00:02');
- output: [[0]]
---
- Statement: SELECT FIELD (DATETIME('1991-05-10 07:30:10'), '19910510073010');
- output: [[1]]
--- # This returns 0 'coz FIELD isn't smart enough (just yet) to realise the first arg is a datetime string)
- Statement: SELECT FIELD ('1991-05-10 07:30:10', '19910510073010');
- output: [[0]]
## Test with params
---
- Statement: SELECT FIELD ('124.3', 124, ?);
- params: [[124.3]]
- output: [[2]]
---
- Statement: SELECT FIELD (?, 20110411, '2006-11-07', DATE('2012-04-11'), 20120310);
- params: [['2012-04-11']]
- output: [[3]]
---
<<<<<<< HEAD
- Statement: SELECT FIELD(123, null, '123.1', 123);
- output: [[3]]
--- # null can never match null
- Statement: SELECT FIELD(null, null, null, null);
- output: [[0]]
---
- Statement: SELECT FIELD('', 'a', null, '');
- output: [[3]]
=======
- Message: SELECT FIELD with null disabled
#---
#- Statement: SELECT FIELD(123, null, '123.1', 123);
#- output: [[3]]
>>>>>>> cabe5a28
## Test in WHERE
---
- Statement: SELECT bigint_field from all_types WHERE FIELD(123, 2, '123.1', 123) = 3;
- output: [[1]]
---
- Statement: SELECT field (bigint_field, double_field, bigint_field) from all_types;
- output: [[1]]
...
<|MERGE_RESOLUTION|>--- conflicted
+++ resolved
@@ -44,7 +44,6 @@
 - params: [['2012-04-11']]
 - output: [[3]]
 ---
-<<<<<<< HEAD
 - Statement: SELECT FIELD(123, null, '123.1', 123);
 - output: [[3]]
 --- # null can never match null
@@ -53,12 +52,10 @@
 ---
 - Statement: SELECT FIELD('', 'a', null, '');
 - output: [[3]]
-=======
 - Message: SELECT FIELD with null disabled
 #---
 #- Statement: SELECT FIELD(123, null, '123.1', 123);
 #- output: [[3]]
->>>>>>> cabe5a28
 ## Test in WHERE
 ---
 - Statement: SELECT bigint_field from all_types WHERE FIELD(123, 2, '123.1', 123) = 3;
