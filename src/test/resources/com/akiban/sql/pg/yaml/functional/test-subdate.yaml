# Test the SUBDATE(...) function
# Related bug(s): 889300 fractional seconds not supported yet
# Status confirmed
---
- Include: all-types-schema.yaml
---
- Statement: INSERT INTO all_types (bigint_field, date_field, time_field, datetime_field) VALUES (1, '1900-03-01', '01:05:06', '2000-02-29 12:30:10')
## Test with literals
---
- Statement: SELECT SUBDATE('2008-01-02 12:00:00', 31) from all_types;
- output: [[!re '2007-12-02 12:00:00([.]0)?']] 
---
- Statement: SELECT SUBDATE('2010-01-01 23:59:59', INTERVAL 1 DAY) from all_types;
- output: [[!re '2009-12-31 23:59:59([.]0)?']] 
---
- Statement: SELECT SUBDATE('2100-12-31 23:59:59', INTERVAL '1:1' MINUTE_SECOND) from all_types;
- output: [[!re '2100-12-31 23:58:58([.]0)?']] 
---
- Statement: SELECT SUBDATE('2005-01-01 00:00:00', INTERVAL '1 1:1:1' DAY_SECOND) from all_types;
- output: [[!re '2004-12-30 22:58:59([.]0)?']] 
---
- Statement: SELECT SUBDATE('1900-01-01 00:00:00', INTERVAL '-1 10' DAY_HOUR) from all_types;
- output: [[!re '1900-01-02 10:00:00([.]0)?']] 
---
- Statement: SELECT SUBDATE('1900-01-01 00:00:00', INTERVAL '1 10' DAY_HOUR) from all_types;
- output: [[!re '1899-12-30 14:00:00([.]0)?']]
---
- Statement: SELECT SUBDATE(DATE('2000-03-01'), 1) from all_types;
- output: [['2000-02-29']]
---
- Statement: SELECT bigint_field from all_types WHERE  SUBDATE(date_field, 1) = DATE('1900-02-28');
- output: [[1]]
## Test with fields
---
- Statement: SELECT SUBDATE(date_field, bigint_field) from all_types;
- output: [['1900-02-28']]
---
- Statement: SELECT bigint_field from all_types WHERE SUBDATE(datetime_field, bigint_field) = '2000-02-28 12:30:10';
- output: [[1]]
## Test with params
<<<<<<< HEAD
---
- Statement: SELECT SUBDATE(?, 1) from all_types;
- params: [['1994-01-01']]
- output: [['1993-12-31']]
---
- Message: "bug : causes PSQLException"
=======
### This doesn't work in types3 due to ambiguous resolution
#---
#- Statement: SELECT SUBDATE(?, 1) from all_types;
#- params: [['1994-01-01']]
#- output: [['1993-12-31']]
>>>>>>> aebbda2f
#---
#- Statement: SELECT SUBDATE('2012-02-29', ? ) from all_types;
#- params: [[3]]
#- output: [['2012-03-02']]
#---
#- Statement: SET newtypes=DEFAULT;
## Test wrong arity
---
- Statement: SELECT SUBDATE() from all_types;
- error: !select-engine {all: [4250C], sys-mysql: [1064] }
---
- Statement: SELECT SUBDATE('2009-12-12', 2, 3) from all_types;
- error: !select-engine {all: [4250C], sys-mysql: [1064] } 
...<|MERGE_RESOLUTION|>--- conflicted
+++ resolved
@@ -38,20 +38,11 @@
 - Statement: SELECT bigint_field from all_types WHERE SUBDATE(datetime_field, bigint_field) = '2000-02-28 12:30:10';
 - output: [[1]]
 ## Test with params
-<<<<<<< HEAD
----
-- Statement: SELECT SUBDATE(?, 1) from all_types;
-- params: [['1994-01-01']]
-- output: [['1993-12-31']]
----
-- Message: "bug : causes PSQLException"
-=======
 ### This doesn't work in types3 due to ambiguous resolution
 #---
 #- Statement: SELECT SUBDATE(?, 1) from all_types;
 #- params: [['1994-01-01']]
 #- output: [['1993-12-31']]
->>>>>>> aebbda2f
 #---
 #- Statement: SELECT SUBDATE('2012-02-29', ? ) from all_types;
 #- params: [[3]]
