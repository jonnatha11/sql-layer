# Test time intervals -- miscellaneous
---
- CreateTable: t (ind int, time_field time, date_field date,
    datetime_field datetime)

---
- Statement: INSERT INTO t VALUES
    (1, '00:00:00', '2000-01-01', '2000-01-01 00:00:00'),
    (2, '00:00:01', '2000-01-02', '2000-01-01 00:00:01')

# Bad syntax
---
- Statement: SELECT time_field + INTERVAL FROM t
- error: !select-engine { all: [42000], sys-mysql: [1064] }
---
- Statement: SELECT time_field + INTERVAL '1-2' MINUTE TO t FROM t
- error: !select-engine { all: [42000], sys-mysql: [1064] }
---
- Statement: SELECT datetime_field + INTERVAL '1-2 3' MONTH TO HOUR FROM t
<<<<<<< HEAD
- error: !select-engine { all: [42515], sys-mysql: [1064] }
---
- Statement: SELECT time_field + INTERVAL 'abc' SECOND FROM t
- error: !select-engine { all: [22006], sys-mysql: [1064] }
---
- Statement: SELECT time_field + INTERVAL '1' MINUTE TO SECOND FROM t
- error: !select-engine { all: [22006], sys-mysql: [1064] }
=======
- error: [42515]
#---
#- Statement: SELECT time_field + INTERVAL 'abc' SECOND FROM t
#- error: [22006]
#---
#- Statement: SELECT time_field + INTERVAL '1' MINUTE TO SECOND FROM t
#- error: [22006]
>>>>>>> aebbda2f

# Support for non-MySQL interval units
---
- Statement: SELECT time_field + interval '0' MICROSECOND FROM t
    WHERE ind = 1
- output: [['00:00:00']]
---
- Statement: SELECT datetime_field + interval '0' MICROSECOND FROM t
    WHERE ind = 1
- output: [[!re '2000-01-01 00:00:00([.]0)?']]
---
- Statement: SELECT time_field + interval '2000000' MICROSECOND FROM t
    WHERE ind = 1
- output: [['00:00:02']]
---
- Statement: SELECT time_field + interval '1.0' SECOND_MICROSECOND FROM t
    WHERE ind = 1
- output: [['00:00:01']]
---
- Statement: SELECT datetime_field + interval '1.0' SECOND_MICROSECOND FROM t
    WHERE ind = 1
- output: [[!re '2000-01-01 00:00:01([.]0)?']]
---
- Statement: SELECT time_field + interval '02:03.0' MINUTE_MICROSECOND FROM t
    WHERE ind = 1
- output: [['00:02:03']]
---
- Statement: SELECT datetime_field + interval '02:03.0' MINUTE_MICROSECOND
    FROM t WHERE ind = 1
- output: [[!re '2000-01-01 00:02:03([.]0)?']]
---
- Statement: SELECT time_field + interval '01:02:03.0' HOUR_MICROSECOND
    FROM t WHERE ind = 1
- output: [['01:02:03']]
---
- Statement: SELECT time_field + interval '01:02:03.0' HOUR_MICROSECOND
    FROM t WHERE ind = 1
- output: [['01:02:03']]
---
- Statement: SELECT datetime_field + interval '5 01:02:03.0' DAY_MICROSECOND
    FROM t WHERE ind = 1
- output: [[!re '2000-01-06 01:02:03([.]0)?']]
---
- Statement: SELECT datetime_field + interval '5 01:02:03.0' DAY_MICROSECOND
    FROM t WHERE ind = 1
- output: [[!re '2000-01-06 01:02:03([.]0)?']]
---
- Statement: SELECT time_field + interval '01:02' MINUTE_SECOND
    FROM t WHERE ind = 1
- output: [['00:01:02']]
---
- Statement: SELECT datetime_field + interval '01:02' MINUTE_SECOND
    FROM t WHERE ind = 1
- output: [[!re '2000-01-01 00:01:02([.]0)?']]
---
- Statement: SELECT time_field + interval '01:02:03' HOUR_SECOND
    FROM t WHERE ind = 1
- output: [['01:02:03']]
---
- Statement: SELECT datetime_field + interval '01:02:03' HOUR_SECOND
    FROM t WHERE ind = 1
- output: [[!re '2000-01-01 01:02:03([.]0)?']]
---
- Statement: SELECT datetime_field + interval '5 01:02:03' DAY_SECOND
    FROM t WHERE ind = 1
- output: [[!re '2000-01-06 01:02:03([.]0)?']]
---
- Statement: SELECT time_field + interval '01:02' HOUR_MINUTE
    FROM t WHERE ind = 1
- output: [['01:02:00']]
---
- Statement: SELECT datetime_field + interval '01:02' HOUR_MINUTE
    FROM t WHERE ind = 1
- output: [[!re '2000-01-01 01:02:00([.]0)?']]
---
- Statement: SELECT datetime_field + interval '5 01:02' DAY_MINUTE
    FROM t WHERE ind = 1
- output: [[!re '2000-01-06 01:02:00([.]0)?']]
---
- Statement: SELECT datetime_field + interval '5 1' DAY_HOUR
    FROM t WHERE ind = 1
- output: [[!re '2000-01-06 01:00:00([.]0)?']]
---
- Statement: SELECT date_field + interval '1' WEEK FROM t WHERE ind = 1
- output: [['2000-01-08']]
---
- Statement: SELECT datetime_field + interval '1' WEEK FROM t
    WHERE ind = 1
- output: [[!re '2000-01-08 00:00:00([.]0)?']]
---
- Statement: SELECT date_field + interval '1' QUARTER FROM t WHERE ind = 1
- output: [['2000-04-01']]
---
- Statement: SELECT datetime_field + interval '1' QUARTER FROM t
    WHERE ind = 1
- output: [[!re '2000-04-01 00:00:00([.]0)?']]
---
- Statement: SELECT date_field + interval '1-2' YEAR_MONTH FROM t WHERE ind = 1
- output: [['2001-03-01']]
---
- Statement: SELECT datetime_field + interval '1-2' YEAR_MONTH FROM t
    WHERE ind = 1
- output: [[!re '2001-03-01 00:00:00([.]0)?']]

# Null value
---
- Statement: SELECT time_field + INTERVAL null MINUTE FROM t
- output: [[null], [null]]
# Case insensitivity
---
- Statement: SELECT time_field + INTERVAL '1' MiNuTe FROM t WHERE ind = 1
- output: [['00:01:00']]
---
- Statement: SELECT time_field + INTERVAL '03:05' minute to SECOND FROM t
    WHERE ind = 1
- output: [['00:03:05']]
---
- Statement: SELECT date_field + INTERVAL '1-2' yEaR tO mOnTh FROM t
    WHERE ind = 1
- output: [['2001-03-01']]

# DAY TO HOUR
---
- Statement: SELECT datetime_field + INTERVAL '3 7' DAY TO HOUR FROM t
    WHERE ind=1
- output: [[!re '2000-01-04 07:00:00([.]0)?']]

# Use in WHERE clause
---
- Statement: SELECT time_field FROM t
    WHERE time_field + INTERVAL '2' SECOND = TIME('00:00:02')
- output: [['00:00:00']]
---
- Statement: SELECT date_field FROM t
    WHERE date_field + INTERVAL '4' MONTH = DATE('2000-05-02')
- output: [['2000-01-02']]
---
- Statement: SELECT datetime_field FROM t
    WHERE datetime_field + INTERVAL '12-8' YEAR TO MONTH =
    DATETIME('2012-09-01 00:00:00')
- output: [[!re '2000-01-01 00:00:00([.]0)?']]

# End of year rollover
---
- Statement: DELETE FROM t
---
- Statement: INSERT INTO t (date_field) VALUES (null)
---
- Statement: SELECT DATE('2000-12-31') + INTERVAL '1' DAY FROM t
- output: [['2001-01-01']]
---
- Statement: SELECT DATE('1492-12-31') + INTERVAL '1' DAY FROM t
- output: [['1493-01-01']]

# Leap year 2/28 rollover
# Not multiple of 4 -- not leap year
---
- Statement: SELECT DATE('1995-02-28') + INTERVAL '1' DAY FROM t
- output: [['1995-03-01']]
---
- Statement: SELECT DATE('1998-02-28') + INTERVAL '1' DAY FROM t
- output: [['1998-03-01']]
# Multiple of 4, not multiple of 100 -- leap year
---
- Statement: SELECT DATE('1996-02-28') + INTERVAL '1' DAY FROM t
- output: [['1996-02-29']]
# Multiple of 100, not multiple of 400 -- not leap year
---
- Statement: SELECT DATE('1900-02-28') + INTERVAL '1' DAY FROM t
- output: [['1900-03-01']]
# Multiple of 400 -- leap year
---
- Statement: SELECT DATE('2000-02-28') + INTERVAL '1' DAY FROM t
- output: [['2000-02-29']]

...<|MERGE_RESOLUTION|>--- conflicted
+++ resolved
@@ -17,23 +17,15 @@
 - error: !select-engine { all: [42000], sys-mysql: [1064] }
 ---
 - Statement: SELECT datetime_field + INTERVAL '1-2 3' MONTH TO HOUR FROM t
-<<<<<<< HEAD
 - error: !select-engine { all: [42515], sys-mysql: [1064] }
 ---
-- Statement: SELECT time_field + INTERVAL 'abc' SECOND FROM t
-- error: !select-engine { all: [22006], sys-mysql: [1064] }
----
-- Statement: SELECT time_field + INTERVAL '1' MINUTE TO SECOND FROM t
-- error: !select-engine { all: [22006], sys-mysql: [1064] }
-=======
-- error: [42515]
+- Message: Removed tests for failures
 #---
 #- Statement: SELECT time_field + INTERVAL 'abc' SECOND FROM t
-#- error: [22006]
+#- error: !select-engine { all: [22006], sys-mysql: [1064] }
 #---
 #- Statement: SELECT time_field + INTERVAL '1' MINUTE TO SECOND FROM t
-#- error: [22006]
->>>>>>> aebbda2f
+#- error: !select-engine { all: [22006], sys-mysql: [1064] }
 
 # Support for non-MySQL interval units
 ---
