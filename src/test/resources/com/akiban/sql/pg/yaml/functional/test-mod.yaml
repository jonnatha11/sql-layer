## Test MOD
---
- Include: all-types-schema.yaml
---
- Statement: insert into all_types(bigint_field, double_field, year_field, date_field, time_field) VALUES (2, 3.0, 300, '2000-01-01', '01:05:06');
---
- Statement: SELECT mod(2,3) FROM all_types;
- output: [[2]]
---
- Statement: SELECT 2 % 3 FROM all_types;
- output: [[2]]
---
- Statement: SELECT 7 % 3 FROM all_types;
- output: [[1]]
---
- Statement: SELECT -2 % 3 FROM all_types;
- output: [[-2]]
---
- Statement: SELECT 5 mod 3 FROM all_types;
- output: [[2]]
---
- Statement: SELECT -1 % 2 % -3 % 4 FROM all_types;
- output: [[-1]]
---
- Statement: SELECT '-6' mod 5 % -1 % 3 FROM all_types;
- output: [[-0.0]]
---
- Statement: SELECT bigint_field FROM all_types WHERE bigint_field % 2 = 0;
- output: [[2]]
---
- Statement: SELECT '2' % 3 FROM all_types;
- output: [[2.0]]
---
- Statement: SELECT bigint_field % double_field from all_types;
- output: [[2.0]]
---
- Statement: SELECT -7 % -3.4 from all_types;
- output: [[-0.2]]
---
- Statement: SELECT 7 % -2.3 from all_types;
- output: [[0.1]]
# test with params
---
- Statement: SELECT 2 mod ? FROM all_types;
- params: [[1]]
- output: [[0.0]]
############### types2's behaviour #############################
---
<<<<<<< HEAD
- Newtypes: false
=======
- Newtypes: false
>>>>>>> 75b1ce37
# test division by zero
---
- Statement: SELECT 2 % 0;
- error: [22012]
---
- Statement: SELECT '2' % '3' FROM all_types;
- error: [22503]
# test invalid argument type
---
- Statement: SELECT DATE('2006-11-07') % 3 FROM all_types;
- error: [22503]
---
- Statement: SELECT bigint_field % date_field FROM all_types;
- error: [22503]
---
- Statement: SELECT year_field % 3 FROM all_types;
- error: [22503]
---
- Statement: SELECT year_field % time_field FROM all_types;
- error: [22503]
# Commented out since the instance-picking algorithm isn't working
# properly in trunk
############### types3's behaviour #############################
---
<<<<<<< HEAD
- Newtypes: true
=======
- Newtypes: true
>>>>>>> 75b1ce37
---
- Statement: SELECT 2 % 0;
- output: [[null]]
---
- Statement: SELECT '3' % '5';
- output_types: [DOUBLE]
- output: [[3.0]]
---
- Statement: SELECT DATE('2006-11-07') % 3 FROM all_types;
- output_types: [DOUBLE]
- output: [[2.0]]
---
- Statement: SELECT bigint_field % date_field FROM all_types;
- output: [[2.0]]
---
- Statement: SELECT year_field % 3 FROM all_types;
- output: [[0.0]]
---
- Message: bug 1070604
#- Statement: SELECT year_field % time_field FROM all_types;
#- output: [[0.0]]
#---
#- Statement: SELECT year_field from all_types;
#- output: [[0]]
---
<<<<<<< HEAD
- Newtypes: null
=======
- Newtypes: null
>>>>>>> 75b1ce37
...

<|MERGE_RESOLUTION|>--- conflicted
+++ resolved
@@ -1,114 +1,102 @@
-## Test MOD
----
-- Include: all-types-schema.yaml
----
-- Statement: insert into all_types(bigint_field, double_field, year_field, date_field, time_field) VALUES (2, 3.0, 300, '2000-01-01', '01:05:06');
----
-- Statement: SELECT mod(2,3) FROM all_types;
-- output: [[2]]
----
-- Statement: SELECT 2 % 3 FROM all_types;
-- output: [[2]]
----
-- Statement: SELECT 7 % 3 FROM all_types;
-- output: [[1]]
----
-- Statement: SELECT -2 % 3 FROM all_types;
-- output: [[-2]]
----
-- Statement: SELECT 5 mod 3 FROM all_types;
-- output: [[2]]
----
-- Statement: SELECT -1 % 2 % -3 % 4 FROM all_types;
-- output: [[-1]]
----
-- Statement: SELECT '-6' mod 5 % -1 % 3 FROM all_types;
-- output: [[-0.0]]
----
-- Statement: SELECT bigint_field FROM all_types WHERE bigint_field % 2 = 0;
-- output: [[2]]
----
-- Statement: SELECT '2' % 3 FROM all_types;
-- output: [[2.0]]
----
-- Statement: SELECT bigint_field % double_field from all_types;
-- output: [[2.0]]
----
-- Statement: SELECT -7 % -3.4 from all_types;
-- output: [[-0.2]]
----
-- Statement: SELECT 7 % -2.3 from all_types;
-- output: [[0.1]]
-# test with params
----
-- Statement: SELECT 2 mod ? FROM all_types;
-- params: [[1]]
-- output: [[0.0]]
-############### types2's behaviour #############################
----
-<<<<<<< HEAD
+## Test MOD
+---
+- Include: all-types-schema.yaml
+---
+- Statement: insert into all_types(bigint_field, double_field, year_field, date_field, time_field) VALUES (2, 3.0, 300, '2000-01-01', '01:05:06');
+---
+- Statement: SELECT mod(2,3) FROM all_types;
+- output: [[2]]
+---
+- Statement: SELECT 2 % 3 FROM all_types;
+- output: [[2]]
+---
+- Statement: SELECT 7 % 3 FROM all_types;
+- output: [[1]]
+---
+- Statement: SELECT -2 % 3 FROM all_types;
+- output: [[-2]]
+---
+- Statement: SELECT 5 mod 3 FROM all_types;
+- output: [[2]]
+---
+- Statement: SELECT -1 % 2 % -3 % 4 FROM all_types;
+- output: [[-1]]
+---
+- Statement: SELECT '-6' mod 5 % -1 % 3 FROM all_types;
+- output: [[-0.0]]
+---
+- Statement: SELECT bigint_field FROM all_types WHERE bigint_field % 2 = 0;
+- output: [[2]]
+---
+- Statement: SELECT '2' % 3 FROM all_types;
+- output: [[2.0]]
+---
+- Statement: SELECT bigint_field % double_field from all_types;
+- output: [[2.0]]
+---
+- Statement: SELECT -7 % -3.4 from all_types;
+- output: [[-0.2]]
+---
+- Statement: SELECT 7 % -2.3 from all_types;
+- output: [[0.1]]
+# test with params
+---
+- Statement: SELECT 2 mod ? FROM all_types;
+- params: [[1]]
+- output: [[0.0]]
+############### types2's behaviour #############################
+---
 - Newtypes: false
-=======
-- Newtypes: false
->>>>>>> 75b1ce37
-# test division by zero
----
-- Statement: SELECT 2 % 0;
-- error: [22012]
----
-- Statement: SELECT '2' % '3' FROM all_types;
-- error: [22503]
-# test invalid argument type
----
-- Statement: SELECT DATE('2006-11-07') % 3 FROM all_types;
-- error: [22503]
----
-- Statement: SELECT bigint_field % date_field FROM all_types;
-- error: [22503]
----
-- Statement: SELECT year_field % 3 FROM all_types;
-- error: [22503]
----
-- Statement: SELECT year_field % time_field FROM all_types;
-- error: [22503]
-# Commented out since the instance-picking algorithm isn't working
-# properly in trunk
-############### types3's behaviour #############################
----
-<<<<<<< HEAD
+# test division by zero
+---
+- Statement: SELECT 2 % 0;
+- error: [22012]
+---
+- Statement: SELECT '2' % '3' FROM all_types;
+- error: [22503]
+# test invalid argument type
+---
+- Statement: SELECT DATE('2006-11-07') % 3 FROM all_types;
+- error: [22503]
+---
+- Statement: SELECT bigint_field % date_field FROM all_types;
+- error: [22503]
+---
+- Statement: SELECT year_field % 3 FROM all_types;
+- error: [22503]
+---
+- Statement: SELECT year_field % time_field FROM all_types;
+- error: [22503]
+# Commented out since the instance-picking algorithm isn't working
+# properly in trunk
+############### types3's behaviour #############################
+---
 - Newtypes: true
-=======
-- Newtypes: true
->>>>>>> 75b1ce37
----
-- Statement: SELECT 2 % 0;
-- output: [[null]]
----
-- Statement: SELECT '3' % '5';
-- output_types: [DOUBLE]
-- output: [[3.0]]
----
-- Statement: SELECT DATE('2006-11-07') % 3 FROM all_types;
-- output_types: [DOUBLE]
-- output: [[2.0]]
----
-- Statement: SELECT bigint_field % date_field FROM all_types;
-- output: [[2.0]]
----
-- Statement: SELECT year_field % 3 FROM all_types;
-- output: [[0.0]]
----
-- Message: bug 1070604
-#- Statement: SELECT year_field % time_field FROM all_types;
-#- output: [[0.0]]
-#---
-#- Statement: SELECT year_field from all_types;
-#- output: [[0]]
----
-<<<<<<< HEAD
+---
+- Statement: SELECT 2 % 0;
+- output: [[null]]
+---
+- Statement: SELECT '3' % '5';
+- output_types: [DOUBLE]
+- output: [[3.0]]
+---
+- Statement: SELECT DATE('2006-11-07') % 3 FROM all_types;
+- output_types: [DOUBLE]
+- output: [[2.0]]
+---
+- Statement: SELECT bigint_field % date_field FROM all_types;
+- output: [[2.0]]
+---
+- Statement: SELECT year_field % 3 FROM all_types;
+- output: [[0.0]]
+---
+- Message: bug 1070604
+#- Statement: SELECT year_field % time_field FROM all_types;
+#- output: [[0.0]]
+#---
+#- Statement: SELECT year_field from all_types;
+#- output: [[0]]
+---
 - Newtypes: null
-=======
-- Newtypes: null
->>>>>>> 75b1ce37
-...
-
+...
+