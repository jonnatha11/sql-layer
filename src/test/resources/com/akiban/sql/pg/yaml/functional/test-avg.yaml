# Test the AVG aggregate function
# Related bug(s): 
#           905492: AVG of intergral values produces wrong result (due to integer division)
#               => fix commited
#           Bug: (in test framewrok): precision and scales are not preserved.
# Status: confirmed
---
- Include: all-types-schema.yaml
---
- CreateTable: t (real_field real)
---
- Statement: INSERT INTO t VALUES ('Infinity')
---
- Statement: SELECT AVG(real_field) FROM t
- output: [[Infinity]]
# Test with no rows => null
<<<<<<< HEAD
---
- Statement: SELECT AVG(bigint_field), AVG(bigint_unsigned_field),
    AVG(boolean_field), AVG(decimal_field), AVG(double_field),
    AVG(float_field), AVG(integer_field), AVG(numeric_field),
    AVG(real_field), AVG(smallint_field) FROM all_types
- output: [[null, null, null, null, null, null, null, null, null, null]]

# Test with null row => null
---
- Statement: INSERT INTO all_types (bigint_field, bigint_unsigned_field,
    boolean_field, decimal_field, double_field, float_field,
    integer_field, numeric_field, real_field, smallint_field)
    VALUES (null, null, null, null, null, null, null, null, null, null)
---
- Statement: SELECT AVG(bigint_field), AVG(bigint_unsigned_field),
    AVG(boolean_field), AVG(decimal_field), AVG(double_field),
    AVG(float_field), AVG(integer_field), AVG(numeric_field),
    AVG(real_field), AVG(smallint_field) FROM all_types
- output: [[null, null, null, null, null, null, null, null, null, null]]

# Insert single row
---
- Statement: INSERT INTO all_types
    (bigint_field, bigint_unsigned_field, boolean_field, decimal_field,
     double_field, float_field, integer_field, numeric_field,
     real_field, smallint_field)
    VALUES (1, 1, 1, 1.0, 1.0, 1.0, 1, 1.0, 1.0, 1)
--- # command 9
- Statement: SELECT AVG(bigint_field), AVG(bigint_unsigned_field),
    AVG(boolean_field), AVG(decimal_field), AVG(double_field),
    AVG(float_field), AVG(integer_field), AVG(numeric_field),
    AVG(real_field), AVG(smallint_field) FROM all_types
- output: [[1, 1.0, 1, 1, 1.0, 1.0, 1, 1, 1.0, 1]]

# Insert duplicate row
---
- Statement: INSERT INTO all_types
    (bigint_field, bigint_unsigned_field, boolean_field, decimal_field,
     double_field, float_field, integer_field, numeric_field,
     real_field, smallint_field)
    VALUES (1, 1, 1, 1.0, 1.0, 1.0, 1, 1.0, 1.0, 1)
--- # command 11
- Statement: SELECT AVG(bigint_field), AVG(bigint_unsigned_field),
    AVG(boolean_field), AVG(decimal_field), AVG(double_field),
    AVG(float_field), AVG(integer_field), AVG(numeric_field),
    AVG(real_field), AVG(smallint_field) FROM all_types
- output: [[1, 1.0, 1, 1, 1.0, 1.0, 1, 1, 1.0, 1]]

# Rounding (1+1+2+2)/4 = 6/4 = 1.5
---
- Statement: INSERT INTO all_types
    (bigint_field, bigint_unsigned_field, decimal_field, double_field,
     float_field, integer_field, numeric_field, real_field, smallint_field)
    VALUES
    (2, 2, 2.0, 2.0, 2.0, 2, 2.0, 2.0, 2),
    (2, 2, 2.0, 2.0, 2.0, 2, 2.0, 2.0, 2)
--- # command 13
- Statement: SELECT AVG(bigint_field), AVG(bigint_unsigned_field),
    AVG(decimal_field), AVG(double_field), AVG(float_field),
    AVG(integer_field), AVG(numeric_field), AVG(real_field),
    AVG(smallint_field)
    FROM all_types
- output: [[1, 1.5, 1.5, 1.5, 1.5, 1, 1.5, 1.5, 1]]

# Back to zero
---
- Statement: INSERT INTO all_types
    (bigint_field, decimal_field, double_field, float_field,
     integer_field, numeric_field, real_field, smallint_field)
    VALUES
    (-6, -6.0, -6.0, -6.0, -6, -6.0, -6.0, -6)
--- # command 15
- Statement: SELECT AVG(bigint_field), AVG(decimal_field),
    AVG(double_field), AVG(float_field), AVG(integer_field),
    AVG(numeric_field), AVG(real_field), AVG(smallint_field) FROM all_types
- output: [[0, 0, 0.0, 0.0, 0, 0, 0.0, 0]]
=======
#---
#- Statement: SELECT AVG(bigint_field), AVG(bigint_unsigned_field),
#    AVG(boolean_field), AVG(decimal_field), AVG(double_field),
#    AVG(float_field), AVG(integer_field), AVG(numeric_field),
#    AVG(real_field), AVG(smallint_field) FROM all_types
#- output: [[null, null, null, null, null, null, null, null, null, null]]
#
## Test with null row => null
#---
#- Statement: INSERT INTO all_types (bigint_field, bigint_unsigned_field,
#    boolean_field, decimal_field, double_field, float_field,
#    integer_field, numeric_field, real_field, smallint_field)
#    VALUES (null, null, null, null, null, null, null, null, null, null)
#---
#- Statement: SELECT AVG(bigint_field), AVG(bigint_unsigned_field),
#    AVG(boolean_field), AVG(decimal_field), AVG(double_field),
#    AVG(float_field), AVG(integer_field), AVG(numeric_field),
#    AVG(real_field), AVG(smallint_field) FROM all_types
#- output: [[null, null, null, null, null, null, null, null, null, null]]
#
## Insert single row
#---
#- Statement: INSERT INTO all_types
#    (bigint_field, bigint_unsigned_field, boolean_field, decimal_field,
#     double_field, float_field, integer_field, numeric_field,
#     real_field, smallint_field)
#    VALUES (1, 1, 1, 1.0, 1.0, 1.0, 1, 1.0, 1.0, 1)
#--- bug this always trigger error: {expected [expected] but got [expected]!
#- Statement: SELECT AVG(bigint_field), AVG(bigint_unsigned_field),
#    AVG(boolean_field), AVG(decimal_field), AVG(double_field),
#    AVG(float_field), AVG(integer_field), AVG(numeric_field),
#    AVG(real_field), AVG(smallint_field) FROM all_types
#- output: [[1, 1, 1, 1.000000000, 1.0, 1.0, 1, 1.000000000, 1.0, 1]]

# Insert duplicate row
#---
#- Statement: INSERT INTO all_types
#    (bigint_field, bigint_unsigned_field, boolean_field, decimal_field,
#     double_field, float_field, integer_field, numeric_field,
#     real_field, smallint_field)
#    VALUES (1, 1, 1, 1.0, 1.0, 1.0, 1, 1.0, 1.0, 1)
#---
#- Statement: SELECT AVG(bigint_field), AVG(bigint_unsigned_field),
#    AVG(boolean_field), AVG(decimal_field), AVG(double_field),
#    AVG(float_field), AVG(integer_field), AVG(numeric_field),
#    AVG(real_field), AVG(smallint_field) FROM all_types
#- output: [[1, 1, 1, 1, 1.0, 1.0, 1, 1, 1.0, 1]]
#
## Rounding (1+1+2+2)/4 = 6/4 = 1.5
#---
#- Statement: INSERT INTO all_types
#    (bigint_field, bigint_unsigned_field, decimal_field, double_field,
#     float_field, integer_field, numeric_field, real_field, smallint_field)
#    VALUES
#    (2, 2, 2.0, 2.0, 2.0, 2, 2.0, 2.0, 2),
#    (2, 2, 2.0, 2.0, 2.0, 2, 2.0, 2.0, 2)
#---
#- Statement: SELECT AVG(bigint_field), AVG(bigint_unsigned_field),
#    AVG(decimal_field), AVG(double_field), AVG(float_field),
#    AVG(integer_field), AVG(numeric_field), AVG(real_field),
#    AVG(smallint_field)
#    FROM all_types
#- output: [[1, 1, 1.5, 1.5, 1.5, 1, 1.5, 1.5, 1]]
#
## Back to zero
#---
#- Statement: INSERT INTO all_types
#    (bigint_field, decimal_field, double_field, float_field,
#     integer_field, numeric_field, real_field, smallint_field)
#    VALUES
#    (-6, -6.0, -6.0, -6.0, -6, -6.0, -6.0, -6)
#---
#- Statement: SELECT AVG(bigint_field), AVG(decimal_field),
#    AVG(double_field), AVG(float_field), AVG(integer_field),
#    AVG(numeric_field), AVG(real_field), AVG(smallint_field) FROM all_types
#- output: [[0, 0, 0.0, 0.0, 0, 0, 0.0, 0]]
>>>>>>> 1de89dd1

# Do boolean specially
# Returns incorrect results -- see bug-avg-boolean.yaml
# ---
# - Statement: INSERT INTO all_types (boolean_field) VALUES (0)
# ---
# - Statement: SELECT AVG(boolean_field) FROM all_types
# - output: [[1]]
# ---
# - Statement: INSERT INTO all_types (boolean_field) VALUES (0), (0)
# ---
# - Statement: SELECT AVG(boolean_field) FROM all_types
# - output: [[0]]

---
- Statement: DELETE FROM all_types

# Underflow
---
- Statement: INSERT INTO all_types (double_field, float_field)
    VALUES (4.9E-324, 4.9E-324), (0.0E1, 0.0E1)
--- # command 18
- Statement: SELECT AVG(double_field), AVG(float_field) FROM all_types
- output: [[0.0, 0.0]]

---
- Statement: DELETE FROM all_types

# Infinity and NaN
---
- Statement: INSERT INTO all_types (double_field, float_field)
    VALUES (-1000.0, -1000.0)
---
- Statement: INSERT INTO all_types (double_field, float_field)
    VALUES ('Infinity', 'Infinity')
--- 
- Statement: SELECT AVG(double_field), AVG(float_field) FROM all_types
- output: [[Infinity, Infinity]]
---
- Statement: DELETE FROM all_types
---
- Statement: INSERT INTO all_types (double_field, float_field)
    VALUES (1000.0, 1000.0)
---
- Statement: INSERT INTO all_types (double_field, float_field)
    VALUES ('-Infinity', '-Infinity')
---
- Statement: SELECT AVG(double_field), AVG(float_field) FROM all_types
- output: [[-Infinity, -Infinity]]
---
- Statement: INSERT INTO all_types (double_field, float_field)
    VALUES ('Infinity', 'Infinity')
---
- Statement: SELECT AVG(double_field), AVG(float_field) FROM all_types
- output: [[NaN, NaN]]
---
- Statement: DELETE FROM all_types

---
- Statement: INSERT INTO all_types (double_field, float_field)
    VALUES (1.0, 1.0)
---
- Statement: INSERT INTO all_types (double_field, float_field)
    VALUES ('NaN', 'NaN')
---
- Statement: SELECT AVG(double_field), AVG(float_field) FROM all_types
- output: [[NaN, NaN]]

...<|MERGE_RESOLUTION|>--- conflicted
+++ resolved
@@ -2,7 +2,7 @@
 # Related bug(s): 
 #           905492: AVG of intergral values produces wrong result (due to integer division)
 #               => fix commited
-#           Bug: (in test framewrok): precision and scales are not preserved.
+#           Bug 973449: (in test framewrok): precision and scales are not preserved.
 # Status: confirmed
 ---
 - Include: all-types-schema.yaml
@@ -14,84 +14,6 @@
 - Statement: SELECT AVG(real_field) FROM t
 - output: [[Infinity]]
 # Test with no rows => null
-<<<<<<< HEAD
----
-- Statement: SELECT AVG(bigint_field), AVG(bigint_unsigned_field),
-    AVG(boolean_field), AVG(decimal_field), AVG(double_field),
-    AVG(float_field), AVG(integer_field), AVG(numeric_field),
-    AVG(real_field), AVG(smallint_field) FROM all_types
-- output: [[null, null, null, null, null, null, null, null, null, null]]
-
-# Test with null row => null
----
-- Statement: INSERT INTO all_types (bigint_field, bigint_unsigned_field,
-    boolean_field, decimal_field, double_field, float_field,
-    integer_field, numeric_field, real_field, smallint_field)
-    VALUES (null, null, null, null, null, null, null, null, null, null)
----
-- Statement: SELECT AVG(bigint_field), AVG(bigint_unsigned_field),
-    AVG(boolean_field), AVG(decimal_field), AVG(double_field),
-    AVG(float_field), AVG(integer_field), AVG(numeric_field),
-    AVG(real_field), AVG(smallint_field) FROM all_types
-- output: [[null, null, null, null, null, null, null, null, null, null]]
-
-# Insert single row
----
-- Statement: INSERT INTO all_types
-    (bigint_field, bigint_unsigned_field, boolean_field, decimal_field,
-     double_field, float_field, integer_field, numeric_field,
-     real_field, smallint_field)
-    VALUES (1, 1, 1, 1.0, 1.0, 1.0, 1, 1.0, 1.0, 1)
---- # command 9
-- Statement: SELECT AVG(bigint_field), AVG(bigint_unsigned_field),
-    AVG(boolean_field), AVG(decimal_field), AVG(double_field),
-    AVG(float_field), AVG(integer_field), AVG(numeric_field),
-    AVG(real_field), AVG(smallint_field) FROM all_types
-- output: [[1, 1.0, 1, 1, 1.0, 1.0, 1, 1, 1.0, 1]]
-
-# Insert duplicate row
----
-- Statement: INSERT INTO all_types
-    (bigint_field, bigint_unsigned_field, boolean_field, decimal_field,
-     double_field, float_field, integer_field, numeric_field,
-     real_field, smallint_field)
-    VALUES (1, 1, 1, 1.0, 1.0, 1.0, 1, 1.0, 1.0, 1)
---- # command 11
-- Statement: SELECT AVG(bigint_field), AVG(bigint_unsigned_field),
-    AVG(boolean_field), AVG(decimal_field), AVG(double_field),
-    AVG(float_field), AVG(integer_field), AVG(numeric_field),
-    AVG(real_field), AVG(smallint_field) FROM all_types
-- output: [[1, 1.0, 1, 1, 1.0, 1.0, 1, 1, 1.0, 1]]
-
-# Rounding (1+1+2+2)/4 = 6/4 = 1.5
----
-- Statement: INSERT INTO all_types
-    (bigint_field, bigint_unsigned_field, decimal_field, double_field,
-     float_field, integer_field, numeric_field, real_field, smallint_field)
-    VALUES
-    (2, 2, 2.0, 2.0, 2.0, 2, 2.0, 2.0, 2),
-    (2, 2, 2.0, 2.0, 2.0, 2, 2.0, 2.0, 2)
---- # command 13
-- Statement: SELECT AVG(bigint_field), AVG(bigint_unsigned_field),
-    AVG(decimal_field), AVG(double_field), AVG(float_field),
-    AVG(integer_field), AVG(numeric_field), AVG(real_field),
-    AVG(smallint_field)
-    FROM all_types
-- output: [[1, 1.5, 1.5, 1.5, 1.5, 1, 1.5, 1.5, 1]]
-
-# Back to zero
----
-- Statement: INSERT INTO all_types
-    (bigint_field, decimal_field, double_field, float_field,
-     integer_field, numeric_field, real_field, smallint_field)
-    VALUES
-    (-6, -6.0, -6.0, -6.0, -6, -6.0, -6.0, -6)
---- # command 15
-- Statement: SELECT AVG(bigint_field), AVG(decimal_field),
-    AVG(double_field), AVG(float_field), AVG(integer_field),
-    AVG(numeric_field), AVG(real_field), AVG(smallint_field) FROM all_types
-- output: [[0, 0, 0.0, 0.0, 0, 0, 0.0, 0]]
-=======
 #---
 #- Statement: SELECT AVG(bigint_field), AVG(bigint_unsigned_field),
 #    AVG(boolean_field), AVG(decimal_field), AVG(double_field),
@@ -168,7 +90,6 @@
 #    AVG(double_field), AVG(float_field), AVG(integer_field),
 #    AVG(numeric_field), AVG(real_field), AVG(smallint_field) FROM all_types
 #- output: [[0, 0, 0.0, 0.0, 0, 0, 0.0, 0]]
->>>>>>> 1de89dd1
 
 # Do boolean specially
 # Returns incorrect results -- see bug-avg-boolean.yaml
@@ -190,7 +111,7 @@
 ---
 - Statement: INSERT INTO all_types (double_field, float_field)
     VALUES (4.9E-324, 4.9E-324), (0.0E1, 0.0E1)
---- # command 18
+---
 - Statement: SELECT AVG(double_field), AVG(float_field) FROM all_types
 - output: [[0.0, 0.0]]
 
@@ -204,7 +125,7 @@
 ---
 - Statement: INSERT INTO all_types (double_field, float_field)
     VALUES ('Infinity', 'Infinity')
---- 
+---
 - Statement: SELECT AVG(double_field), AVG(float_field) FROM all_types
 - output: [[Infinity, Infinity]]
 ---
