// Master akiban_information_schema protobuf description file

package akiban_schema.protobuf;
option java_package = "com.akiban.ais.protobuf";
option java_outer_classname = "AISProtobuf";

// The AIS Types are statically generated in akiban server in 
// com.akiban.ais.model.Types. The AIS message needs to include the types
// to send them to the Akiban Adapter, where they are used to create and 
// parse Rows. 
message Type {
   optional string typeName     = 1;  // name of the type
   optional int32  parameters   = 2;  // number of parameters used in the column
   optional bool   fixedSize    = 3;  // Does the type of fixed size 
                                      // (false for variable width types)
   optional int64  maxSizeBytes = 4;  // maximum size of the type in bytes
}

message TableName {
    optional string schemaName = 1;  // link to Schema.schemaName
    optional string tableName  = 2;  // link to Table.tableName
}

message CharCollation {
   optional string characterSetName = 1;
   optional string collationOrderName = 2;
}

enum JoinType {
   LEFT_OUTER_JOIN  = 0;
   RIGHT_OUTER_JOIN = 1;
   FULL_OUTER_JOIN  = 2;
   INNER_JOIN       = 3;
}

// One of the column pairs which define the Join.
message JoinColumn {
   optional string parentColumn = 1; // link to Column.columnName
   optional string childColumn  = 2; // link to Column.columnName
   optional int32  position     = 3; // order of column list in join
}

message Join {
    optional TableName parentTable  = 1;  // Parent table for this join. 
                                          // Child table is the source table.
                                          // link to Table.tableName
    repeated JoinColumn columns     = 2;  // list of columns for this join
}

message Sequence {
    optional string sequenceName    = 1; 
    optional string treeName 	    = 2; // storage system tree name
    optional int32  accumulator     = 3; // storage system accumulator index
    optional int64  start	    = 4; // Starting value
    optional int64  increment       = 5; // increment by value
    optional int64  minValue        = 6; // minimum value
    optional int64  maxValue        = 7; // maximum value
    optional bool   isCycle         = 8; // cycle values
}

message IndexColumn {
    optional string    columnName  = 1;  // links to Column.columnName 
    optional bool      isAscending = 2;  // sort order of the column
    optional int32     position    = 3;  // order of the column in the index
    optional TableName tableName   = 4;  // can be set to override owner name,
                                         // GroupIndex has columns from multiple
}

message Index {
    optional string   indexName   = 1;
    optional string   treeName    = 2;  // storage system tree name 
    optional int32    indexId     = 3;  // id of index within table/group
    optional bool     isPK        = 4;  // Is the primary key index
    optional bool     isUnique    = 5;  // Is a unique index
    optional bool     isAkFK      = 6;  // Is a grouping foreign key index
    repeated IndexColumn columns  = 7;  // list of columns for this index
    optional string   description = 8;  // index comment holder 
    optional JoinType joinType    = 9;  // Type of join used for GroupIndex
}

message Group {
   optional string rootTableName = 1;  // Root Table for this group
                                       // link to Table.tableName
   optional string treeName      = 2;  // storage system tree name  
   repeated Index  indexes       = 3;  // list of Group indexes 
}

// Column in a Table
message Column {
    optional string  columnName   = 1;
    optional string  typeName     = 2;  // link to Types.typeName
    optional bool    isNullable   = 3;  // Can column hold NULL values
    optional int32   position     = 4;  // order of column in Table 
    optional int64   typeParam1   = 5;  
    optional int64   typeParam2   = 6;
    optional int64   initAutoInc  = 7;   // initial auto increment value
    optional CharCollation charColl = 8; // column defined character set
                                         // and collation
    optional string  description  = 9;   // column comment holder
    optional bool    default_identity = 10; // true if column is identity by default,
                                            // false if column is identity always, 
                                            // null if column is not an identity column
    optional TableName sequence   = 11;  // Sequence used for identity generation. 
                                         // links to Schema.schemaName & Sequence.sequenceName
                                         // null if not an identity column                                              
}

// UserTable.  
// GroupTables are derived from the root table and the
// list of joins (if any)
message Table {
    optional string  tableName    = 1;
    optional int32   tableId      = 2;  // globally unique id for table
    optional int32   ordinal      = 3;  // id of table within the group
    repeated Column  columns      = 4;  // list of columns in the table
    optional CharCollation charColl = 5; // table default character set & collation
    repeated Index   indexes      = 6;  // list of indexes on the table
    optional Join    parentTable  = 7;  // Join to parent table
    optional string  description  = 8;  // Table comment holder
    optional bool    protected    = 9;  // Table can not be altered or grouped to
                                        // by user actions. For AIS tables.
    optional int32   version     = 10;  // Version this table was created with.
                                        // For AIS tables.
}

message Property {
    optional string key = 1;
    optional string value = 2;
}

message ColumnReference {
    optional TableName table      = 1;  // table containing references
    repeated string columns       = 2;  // list of columns referenced
}

message View {
    optional string  viewName     = 1;  // name of view
    repeated Column  columns      = 2;  // list of columns in the view
    optional string  definition   = 3;  // text of CREATE VIEW
    repeated Property definitionProperties = 4; // environment in which that was parsed
    repeated ColumnReference references = 5;  // tables & their columns used in view
    optional string  description  = 6;  // View comment holder
    optional bool    protected    = 7;  // View cannot be altered
}

message Schema {
    optional string schemaName   = 1;
    repeated Table  tables       = 2;  // list of user tables in the schema
<<<<<<< HEAD
    repeated Group  groups       = 3;  // list of groups in the schema 
    optional CharCollation charColl = 4; // schema default character set & collation
    repeated Sequence sequences  = 5;  // list of sequences 
=======
    repeated Group  groups       = 3;  // list of groups in the schema
    optional CharCollation charColl = 4; // schema default character set & collation 
    repeated View   views        = 5;  // list of views in the schema
>>>>>>> 1f0f3a70
}

message AkibanInformationSchema {
    repeated Type   types   = 1;
    repeated Schema schemas = 2;
}<|MERGE_RESOLUTION|>--- conflicted
+++ resolved
@@ -146,15 +146,10 @@
 message Schema {
     optional string schemaName   = 1;
     repeated Table  tables       = 2;  // list of user tables in the schema
-<<<<<<< HEAD
     repeated Group  groups       = 3;  // list of groups in the schema 
     optional CharCollation charColl = 4; // schema default character set & collation
-    repeated Sequence sequences  = 5;  // list of sequences 
-=======
-    repeated Group  groups       = 3;  // list of groups in the schema
-    optional CharCollation charColl = 4; // schema default character set & collation 
     repeated View   views        = 5;  // list of views in the schema
->>>>>>> 1f0f3a70
+    repeated Sequence sequences  = 6;  // list of sequences 
 }
 
 message AkibanInformationSchema {
