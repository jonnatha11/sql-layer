--- conflicted
+++ resolved
@@ -146,16 +146,10 @@
 message Schema {
     optional string schemaName   = 1;
     repeated Table  tables       = 2;  // list of user tables in the schema
-<<<<<<< HEAD
-    repeated Group  groups       = 3;  // list of groups in the schema
-    optional CharCollation charColl = 4; // schema default character set & collation 
-    repeated View   views        = 5;  // list of views in the schema
-=======
     repeated Group  groups       = 3;  // list of groups in the schema 
     optional CharCollation charColl = 4; // schema default character set & collation
     repeated View   views        = 5;  // list of views in the schema
     repeated Sequence sequences  = 6;  // list of sequences 
->>>>>>> 3cdf9186
 }
 
 message AkibanInformationSchema {
