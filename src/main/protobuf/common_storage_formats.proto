// Special akiban_information_schema protobuf extensions description file

import "akiban_information_schema.proto";
import "google/protobuf/descriptor.proto";

package akiban_schema.protobuf;
option java_package = "com.foundationdb.ais.protobuf";
option java_outer_classname = "CommonProtobuf";

enum MemoryTableType {
    MEMORY_TABLE_FACTORY = 1;
}

<<<<<<< HEAD
enum ProtobufRowFormat {
    GROUP_MESSAGE = 1;
    SINGLE_TABLE = 2;
=======
message ProtobufRowFormat {
    enum Type {
        GROUP_MESSAGE = 1;
        SINGLE_TABLE = 2;
    }
    optional Type type = 1;
    optional google.protobuf.FileDescriptorProto file_descriptor = 2;
>>>>>>> 51e4e43d
}

extend Storage {
    optional MemoryTableType memory_table = 1001;
    optional string full_text_index_path = 1002;
    optional ProtobufRowFormat protobuf_row = 1003;
}<|MERGE_RESOLUTION|>--- conflicted
+++ resolved
@@ -11,11 +11,6 @@
     MEMORY_TABLE_FACTORY = 1;
 }
 
-<<<<<<< HEAD
-enum ProtobufRowFormat {
-    GROUP_MESSAGE = 1;
-    SINGLE_TABLE = 2;
-=======
 message ProtobufRowFormat {
     enum Type {
         GROUP_MESSAGE = 1;
@@ -23,7 +18,6 @@
     }
     optional Type type = 1;
     optional google.protobuf.FileDescriptorProto file_descriptor = 2;
->>>>>>> 51e4e43d
 }
 
 extend Storage {
