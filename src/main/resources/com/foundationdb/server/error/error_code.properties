#
# Class 00 - Normal Successful completion
#
SUCCESSFUL_COMPLETION       = Successful completion
#
# Class 08 - Connection Failure(s)
#
CONNECTION_TERMINATED       = Connection terminated due to {0}
UNSUPPORTED_PROTOCOL        = Unsupported {0}
#
# Class 0A - feature not supported
#
UNSUPPORTED_SQL             = Unsupported SQL {0} : {1}
UNSUPPORTED_PARAMETERS      = Parameters to queries unsupported
UNSUPPORTED_EXPLAIN         = Optimizer does not support `EXPLAIN`
UNSUPPORTED_CREATE_SELECT   = Unsupported `CREATE TABLE` from `SELECT`
UNSUPPORTED_FK_INDEX        = Unsupported non-grouping Foreign Key
UNSUPPORTED_CHECK           = Unsupported check constraint
UNSUPPORTED_GROUP_UNIQUE    = Group index `{0}` can not be a unique index
UNSUPPORTED_INDEX_PREFIX    = Unsupported index prefix for `{0}`.`{1}`.`{2}`
SELECT_EXISTS_ERROR         = Cannot `SELECT *` in non-EXISTS subquery
UNSUPPORTED_GROUP_INDEX_JOIN = Unsupported group index join type `{0}`
STALE_STATEMENT             = Unusable statement due to DDL after generation
#
# Class 21 - cardinality violation
#
SUBQUERY_TOO_MANY_ROWS      = Subquery returned more than one row
#
# Class 22 - data exception
#
STRING_TRUNCATION           = String data right-truncated: ''{0}'' truncated to ''{1}''
VALUE_OUT_OF_RANGE          = Out of range value: {0}
INVALID_INTERVAL_FORMAT     = Invalid {0} format: {1}
INVALID_DATE_FORMAT         = Invalid {0} format: {1}
SEQUENCE_LIMIT_EXCEEDED     = Sequence `{0}`.`{1}` has exhausted the list of values it can supply.
DIVIDE_BY_ZERO              = Division by zero
INVALID_CHAR_TO_NUM         = Unable to convert ''{0}'' to numeric
TABLE_DEFINITION_CHANGED    = Update concurrent with table definition change for {0}
NEGATIVE_LIMIT              = {0} {1} should be non-negative
INVALID_PARAMETER_VALUE     = Bad argument: {0}
INVALID_ARGUMENT_TYPE       = Invalid argument type for expression: {0}
ZERO_DATE_TIME              = Zero date/time output disallowed
EXTERNAL_ROW_READER_EXCEPTION = {0}
SECURITY                    = {0}
#
# Class 23 - integrity constraint violation
#
DUPLICATE_KEY               = Duplicate key violates unique constraint `{0}`.`{1}`.`{2}`: {3}
NOT_NULL_VIOLATION          = NULL value not permitted for `{0}`.`{1}`.`{2}`
FK_CONSTRAINT_VIOLATION     = FK_CONSTRAINT_VIOLATION: Unused error code
#
# Class 24 - invalid cursor state
#
CURSOR_IS_FINISHED          = Finished scan cursor requested more rows: {0}
CURSOR_IS_UNKNOWN           = Cursor/RowCollector for Table <{0}> is unknown
NO_ACTIVE_CURSOR            = No cursor found for tableId <{0}>
CURSOR_CLOSE_BAD            = Removing RowCollector for Table <{0}> removed the wrong one
#
# Class 25 - invalid transaction state
#
TRANSACTION_IN_PROGRESS     = A transaction is already in progress for this session
ISOLATION_LEVEL_IGNORED     = ISOLATION LEVEL {0} ignored; remains {1}
NO_TRANSACTION              = No transaction currently in progress for this session
TRANSACTION_READ_ONLY       = Write operation in read-only transaction
TRANSACTION_ABORTED         = Current transaction is aborted, statements ignored until rollback
#
# Class 28 - invalid authorization specification
#
AUTHENTICATION_FAILED       = Authentication failed: {0}
#
# Class 2B - dependent privilege descriptors still exist
#
VIEW_REFERENCES_EXIST       = The view `{0}`.`{1}` still references `{2}`.`{3}`
#
# Class 2C - invalid character set name
#
UNSUPPORTED_CHARSET         = Table `{0}`.`{1}` has unsupported character set `{2}`
#
# Class 2H - invalid collation
#
UNSUPPORTED_COLLATION       = Column `{2}` in table `{0}`.`{1}` has unsupported collation `{3}`
#
# Class 38 - external routine exception
#
#
# Class 39 - external routine invocation
#
EXTERNAL_ROUTINE_INVOCATION = Error invoking `{0}`.`{1}`: {2}
EMBEDDED_RESOURCE_LEAK      = Embedded JDBC resource leak: {0}
#
# Class 3F - invalid schema name
#
NO_SUCH_SCHEMA              = Unknown schema `{0}`
#
# Class 40 - transaction rollback
#
QUERY_TIMEOUT               = Query timed out after {0} msec
PERSISTIT_ROLLBACK          = Rollback
<<<<<<< HEAD
FDB_NOT_COMMITTED           = FoundationDB commit aborted: {0}
FDB_COMMIT_UNKNOWN_RESULT   = FoundationDB commit unknown: {0}
=======
# RESERVED
# RESERVED
TABLE_VERSION_CHANGED       = Table `{0}` has changed since transaction start
>>>>>>> 038a219d
#
# Class 42 - syntax error or access rule violation
#
SQL_PARSE_EXCEPTION         = {0}
NO_SUCH_TABLE               = Cannot find the table `{0}`.`{1}`
NO_INDEX                    = Unknown index: `{0}`
NO_SUCH_GROUP               = No group with name `{0}`.`{1}`
NO_SUCH_TABLEDEF            = Can not find table definition for id <{0}>
NO_SUCH_TABLEID             = Can not find a table by ID <{0}>
AMBIGUOUS_COLUMN_NAME       = Column `{0}` is ambiguous
SUBQUERY_RESULT_FAIL        = Setting result set for subquery to boolean failed: {0}
JOIN_NODE_ERROR             = Adding join node to table `{0}`.`{1}` failed: {2}
CORRELATION_NAME_ALREADY_USED = The correlation name `{0}` is already in use
VIEW_BAD_SUBQUERY           = View `{0}` does not have a correct query plan: {0}
TABLE_BAD_SUBQUERY          = Binding information for subquery table `{0}`.`{1}` failed: {2}
WRONG_FUNCTION_ARITY        = Function required {0} arguments, but found {1}
NO_SUCH_FUNCTION            = Function {0} is not defined
ORDER_GROUP_BY_NON_INTEGER_CONSTANT = {0} BY non integer constant: {1}
ORDER_GROUP_BY_INTEGER_OUT_OF_RANGE = {0} BY index {1} out of range {2}
MISSING_GROUP_INDEX_JOIN    = Group index must include `USING LEFT|RIGHT JOIN`
TABLE_INDEX_JOIN            = Table index does not have a join type
INSERT_WRONG_COUNT          = Number of target columns ({0}) is not the same as number of expressions ({1})
UNSUPPORTED_CONFIGURATION   = Unrecognized configuration parameter `{0}`
SCHEMA_DEF_PARSE_EXCEPTION  = [{0}] {1}: {2}
SQL_PARSER_INTERNAL_EXCEPTION = {0}
NO_SUCH_SEQUENCE            = Cannot find the sequence `{0}`.`{1}`
NO_SUCH_UNIQUE              = Cannot find the unique constraint `{0}`.`{1}`.`{2}`
NO_SUCH_GROUPING_FK         = Cannot find the grouping foreign key on table `{0}`.`{1}`
NO_SUCH_ROUTINE             = Cannot find the procedure `{0}`.`{1}`
NO_SUCH_CAST                = Cannot find a method for CAST({0} AS {1})
PROCEDURE_CALLED_AS_FUNCTION = `{0}`.`{1}` is a PROCEDURE not a FUNCTION
NO_SUCH_CURSOR              = No cursor named {0} declared
NO_SUCH_PREPARED_STATEMENT  = No statement named {0} prepared
SET_WRONG_NUM_COLUMNS       = Set operation has mis-matched number of columns: `{0}` vs. `{1}`
SET_WRONG_TYPE_COLUMNS      = Set operation has mis-matched column types: (`{0}`) vs. (`{1}`)
#
# Class 42/600 - JSON REST api errors
#
KEY_COLUMN_MISMATCH         = Supplied key column(s) cannot be parsed: {0}
KEY_COLUMN_MISSING          = Supplied data does not include all key columns: {0}
INVALID_CHILD_COLLECTION    = Array or object not supported here: {0}
#
# Class 42/700 - Full text API errors
#
FULL_TEXT_QUERY_PARSE       = Full text query cannot be parsed: {0}
#
# Class 42/800 - Direct API errors
#
CANT_CALL_SCRIPT_LIBRARY    = Cannot call a script library directly: {0}
SCRIPT_REGISTRATION_EXCEPTION = Script library registration error: {0}
DIRECT_ENDPOINT_NOT_FOUND   = Endpoint not found {0} {1}
DIRECT_TRANSACTION_FAILED   = Transaction failed in {0} {1}
#
# Class 46 - SQL/J
#
INVALID_SQLJ_JAR_URL        = For JAR `{0}`.`{1}`: {2}
DUPLICATE_SQLJ_JAR          = JAR `{0}`.`{1}` already exists
REFERENCED_SQLJ_JAR         = Jar {0} is referenced by external procedures
NO_SUCH_SQLJ_JAR            = Cannot find the JAR `{0}`.`{1}`
SQLJ_INSTANCE_EXCEPTION     = Problem loading `{0}`.`{1}`: {2}
INVALID_SQLJ_DEPLOYMENT_DESCRIPTOR = Problem deploying `{0}`.`{1}`: {2}
#
# Class 50 - DDL definition failure
#
PROTECTED_TABLE             = Cannot create or modify table `{0}` in protected schema `{1}`
JOIN_TO_PROTECTED_TABLE     = Table `{0}`.`{1}` joins to protected table `{2}`.`{3}`
JOIN_TO_UNKNOWN_TABLE       = Table `{0}`.`{1}` joins to undefined table `{2}`.`{3}`
JOIN_TO_WRONG_COLUMNS       = Table `{0}`.`{1}` join reference part `{2}` does not match `{3}`.`{4}` primary key part `{5}`
DUPLICATE_TABLE             = Table `{0}`.`{1}` already exists
UNSUPPORTED_DROP            = Cannot drop non-leaf table `{0}`.`{1}`
UNSUPPORTED_DATA_TYPE       = Table `{0}`.`{1}` has column `{2}` with unsupported data type `{3}`
JOIN_TO_MULTIPLE_PARENTS    = Table `{0}`.`{1}` has joins to two parents
UNSUPPORTED_INDEX_DATA_TYPE = Table `{0}`.`{1}` index `{2}` has unsupported type `{3}` from column `{4}`
UNSUPPORTED_INDEX_SIZE      = Table `{0}`.`{1}` index `{2}` exceeds maximum key size
DUPLICATE_COLUMN            = Table `{0}`.`{1}` already has column `{2}`
DUPLICATE_GROUP             = Group `{0}`.`{1}` already exists
REFERENCED_TABLE            = Table {0} has one or more child tables in the group
DROP_INDEX_NOT_ALLOWED      = DROP_INDEX_NOT_ALLOWED: Unused error code
FK_DDL_VIOLATION            = Cannot drop table `{0}`.`{1}`, it has child table `{2}`.`{3}`
PROTECTED_INDEX             = Index `{0}` can not be added or removed from table `{1}`.`{2}`
BRANCHING_GROUP_INDEX       = Group index `{0}` has tables `{1}`.`{2}` and `{3}`.`{4}` on different branches
WRONG_NAME_FORMAT           = Expected {0} in format of table.column
DUPLICATE_VIEW              = View `{0}`.`{1}` already exists
UNDEFINED_VIEW              = Unknown view `{0}`.`{1}`
SUBQUERY_ONE_COLUMN         = Subquery must exactly return one column
DUPLICATE_SCHEMA            = Schema `{0}` already exists
DROP_SCHEMA_NOT_ALLOWED     = Schema `{0}` contains user objects and can not be dropped
WRONG_TABLE_FOR_INDEX       = Table `{0}`.`{1}` can not be used to create index
MISSING_DDL_PARAMETERS      = Missing expected parameters to DDL
INDEX_COL_NOT_IN_GROUP      = Group index `{0}` has column `{1}` which is not in the group table
INDEX_TABLE_NOT_IN_GROUP    = Group index `{0}` has column `{1}` referring to table {2} which is not in the group
INDISTINGUISHABLE_INDEX     = There are multiple indexes named `{0}`, please qualify your name
DROP_GROUP_NOT_ROOT         = Table `{0}`.`{1}` for DROP GROUP is not the root table of the group
BAD_SPATIAL_INDEX           = Spatial index {0} must have two NUMERIC or DECIMAL columns
DUPLICATE_ROUTINE           = Procedure `{0}`.`{1}` already exists
DUPLICATE_PARAMETER         = Procedure `{0}`.`{1}` already has parameter `{2}`
SET_STORAGE_NOT_ROOT        = Cannot specify storage for table `{0}`.`{1}` which is not the root table of the group
#
# AIS Validataion Errors
#
GROUP_INDEX_DEPTH           = Group index `{0}` is too deep: depth={1}
DUPLICATE_INDEXID           = Index `{0}`.`{1}`.`{2}` has a duplicate indexID to index `{3}`.`{4}`.`{5}`
STORAGE_DESCRIPTION_INVALID = Storage for {0} {1} {2}
GROUP_MULTIPLE_ROOTS        = Group `{0}`.`{1}` has multiple root tables: `{2}`.`{3}` and `{4}`.`{5}`
JOIN_TYPE_MISMATCH          = Column `{0}`.`{1}`.`{2}` type used for join does not match parent column `{3}`.`{4}`.`{5}`
PK_NULL_COLUMN              = Table `{0}`.`{1}` primary key has a nullable column {2}
DUPLICATE_INDEXES           = Table `{0}`.`{1}` already has index `{2}`
MISSING_PRIMARY_KEY         = Table `{0}`.`{1}` is missing its primary key
DUPLICATE_TABLEID           = Table `{0}`.`{1}` has a duplicate tableID to table `{2}`.`{3}`
JOIN_COLUMN_MISMATCH        = Join column list size ({0}) for table `{1}`.`{2}` does not match table `{3}`.`{4}` primary key ({5})
INDEX_LACKS_COLUMNS         = Table `{0}`.`{1}` index `{2}` defined without any columns
NO_SUCH_COLUMN              = Unknown column: `{0}`
DUPLICATE_STORAGE_DESCRIPTION_KEYS = {0} {1} has the same storage key as {2} {3}: {4}
TABLE_NOT_IN_GROUP          = Table `{0}`.`{1}` does not belong to any group
NAME_IS_NULL                = Attempting to create {0} with a null {1}
DUPLICATE_INDEX_COLUMN      = Index `{0}`.`{1}`.`{2}` has duplicate column `{3}`
COLUMN_POS_ORDERED          = Table `{0}`.`{1}` has column `{2}` in position <{3}> which is out of index order <{4}>
TABLE_COL_IN_GROUP          = Table `{0}`.`{1}` column `{2}` is not in any group table
GROUP_MISSING_COL           = Group table `{0}`.`{1}` is missing user table column `{2}`.`{3}`.`{4}`
GROUP_MISSING_INDEX         = Group table `{0}`.`{1}` is missing user table index `{2}`
BAD_COLUMN_DEFAULT          = {0} `{1}` has invalid default for {2}: {3}
NULL_REFERENCE              = {0} `{1}` has null reference to {2}
BAD_AIS_REFERENCE           = {0} `{1}` has bad reference to {2} `{3}`
BAD_INTERNAL_SETTING        = {0} `{1}` has incorrect internal setting for {2}
TYPES_ARE_STATIC            = Type `{0}` isn''t from the static list
GROUP_MIXED_TABLE_TYPES     = Group `{0}`.`{1}` contains a table that {2} a memory table: `{3}`.`{4}`
GROUP_MULTIPLE_MEM_TABLES   = Memory table `{0}`.`{1}` has improper join to table `{2}`.`{3}
JOIN_PARENT_NO_PK           = Table `{0}`.`{1}` has no primary key, and can not be joined.
DUPLICATE_SEQUENCE          = Sequence `{0}`.`{1}` already exists
INDEX_COLUMN_IS_PARTIAL     = Table `{0}`.`{1}` index `{2}` column position `{3}` has non-null indexed length
COLUMN_SIZE_MISMATCH        = Table `{0}`.`{1}` column `{2}` stored `{3}` ({4}) does not match computed ({5})
WHOLE_GROUP_QUERY           = ** is not allowed with OutputFormat = table
SEQUENCE_INTERVAL_ZERO      = Sequence interval can not be 0
SEQUENCE_MIN_GE_MAX         = Sequence minimum value must be less than the maximum value
SEQUENCE_START_IN_RANGE     = Sequence start with must be between the minimum value and maximum value
ALTER_MADE_NO_CHANGE        = ALTER TABLE on `{0}.`{1}` made no change to the definition
INVALID_ROUTINE             = Invalid procedure `{0}.`{1}`: {2}
INVALID_INDEX_ID            = Index `{0}.`{1}`.`{2}` has an invalid ID: {3}
COLUMN_NOT_GENERATED        = Column `{0}`.`{1}`.`{2}` is not generated
COLUMN_ALREADY_GENERATED    = Column `{0}`.`{1}`.`{2}` already generated by sequence `{3}`.`{4}`
DROP_SEQUENCE_NOT_ALLOWED   = Sequence `{0}` is in use by table `{1}`.`{2}` and can not be dropped
JOIN_TO_SELF                = Cannot join table `{0}`.`{1}` to itself
ONLINE_DDL_IN_PROGRESS      = Online DDL in progress for {0}: {1}
#
# Class 51 - Internal problems created by user configuration
#
STALE_AIS                   = AIS generation seen was {0,number,integer} but current generation is {1,number,integer}.
MALFORMED_REQUEST           = REST Request not valid: {0}
#
# Class 52 - Configuration & startup errors
#
SERVICE_NOT_STARTED         = {0} service has not been started correctly
SERVICE_ALREADY_STARTED     = {0} service has already been started
SERVICE_CIRC_DEPEND         = circular dependency at {0}: {1}
BAD_CONFIG_DIRECTORY        = Config directory {0} does not exist or is not really a directory
CONFIG_LOAD_FAILED          = Configuration Service is unable to load {0} because {1}
TAP_BEAN_FAIL               = Tap bean startup failure: {0}
QUERY_LOG_CLOSE_FAIL        = Closing the query log failed due to IO error: {0}
INVALID_PORT                = Invalid configure port: {0}
INVALID_VOLUME              = TreeService tried to load a bad volume: {0}
INVALID_OPTIMIZER_PROPERTY  = Invalid optimizer {0} property: {1}
IS_TABLE_VERSION_MISMATCH   = Stored InformationSchema table version `{0}` does not match new version `{1}`
#
# Class 53 - Internal error
#
INTERNAL_ERROR              = INTERNAL_ERROR: Unused error code
INTERNAL_CORRUPTION         = Internal corrupt RowData at {0}
PERSISTIT_ERROR             = Persistit Data Layer error: {0}
FDB_ERROR                   = FoundationDB Data Layer error {0}: {1}
ROW_OUTPUT                  = Buffer too small to accommodate row output. Row count: {0}
SCAN_RETRY_ABANDONDED       = Scan abandoned after <{0}> retries
TABLEDEF_MISMATCH           = ID <{0}> from RowData didn''t match given ID <{1}>
PROTOBUF_READ               = Error while deserializing protobuf message type {0}: {1}
PROTOBUF_WRITE              = Error while serializing protobuf message type {0}: {1}
MERGE_SORT_IO               = Merge Sort had an unexpected IOException: {0}
AIS_VALIDATION              = AIS failed validation: {0}
PROTOBUF_BUILD              = Error while building protobuf message: {0}
#
# Class 55 - Type conversion errors
#
UNKNOWN_TYPE                = Unknown or unsupported data type `{0}`
UNKNOWN_TYPE_SIZE           = Unknown or unsupported size for Type `{0}`
INCONVERTIBLE_TYPES         = Can''t convert source type `{0}` to target `{1}`
OVERFLOW                    = Overflow exception
#
# Class 56 - Explain query errors
#
UNABLE_TO_EXPLAIN           = Cannot `EXPLAIN` this statement
#
# Class 57 - Insert, Update, Delete processing exceptions
#
NO_SUCH_ROW                 = Missing record at key: {0}
CONCURRENT_MODIFICATION     = Update concurrent with scan for {0}
FK_VALUE_MISMATCH           = Nested insert of child table grouping column `{0}` value does not match parent column value
#
# Class 58 - query canceled by user
#
QUERY_CANCELED              = Query canceled by user
#
# Class 70 - Unknown errors
#
UNKNOWN                     = UNKNOWN: Unused error code
UNEXPECTED_EXCEPTION        = UNEXPECTED EXCEPTION: unused error code<|MERGE_RESOLUTION|>--- conflicted
+++ resolved
@@ -96,14 +96,9 @@
 #
 QUERY_TIMEOUT               = Query timed out after {0} msec
 PERSISTIT_ROLLBACK          = Rollback
-<<<<<<< HEAD
 FDB_NOT_COMMITTED           = FoundationDB commit aborted: {0}
 FDB_COMMIT_UNKNOWN_RESULT   = FoundationDB commit unknown: {0}
-=======
-# RESERVED
-# RESERVED
 TABLE_VERSION_CHANGED       = Table `{0}` has changed since transaction start
->>>>>>> 038a219d
 #
 # Class 42 - syntax error or access rule violation
 #
