--- conflicted
+++ resolved
@@ -269,18 +269,7 @@
         if (wasNull)
             return null;
         else {
-<<<<<<< HEAD
-            // CAST from TIME to TIMESTAMP is underflow to 0, not what JDBC wants.
-            int hhmmss = cachedCast(index, value, MDatetimes.TIME).getInt32();
-            int h = hhmmss / 10000;
-            hhmmss -= h * 10000;
-            int m = hhmmss / 100;
-            int s = hhmmss - (m * 100);
-            DateTime dt = new DateTime(1970, 1, 1, h, m, s);
-            return new Time(dt.getMillis());
-=======
             return new Time(getTypesTranslator().getTimestampMillisValue(value));
->>>>>>> d8cdeb14
         }
     }
 
