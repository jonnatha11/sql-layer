--- conflicted
+++ resolved
@@ -268,25 +268,10 @@
                     }
                 } break;
 
-<<<<<<< HEAD
-                case NodeTypes.AT_ADD_INDEX_NODE:
-                    AlterAddIndexNode aain = (AlterAddIndexNode)node;
-                    IndexConstraintDefinitionNode icdnT = new IndexConstraintDefinitionNode();
-                    icdnT.init(null, aain.getIndexColunmList(), aain.getName(), aain.getJoinType(), aain.getStorageFormat());
-                    indexDefNodes.add(icdnT);
-                    indexChanges.add(TableChange.createAdd(icdnT.getIndexName()));
-                    break;
-                    
-                case NodeTypes.INDEX_CONSTRAINT_NODE:
-                    IndexConstraintDefinitionNode icdn = (IndexConstraintDefinitionNode)node;
-                    indexDefNodes.add(icdn);
-                    indexChanges.add(TableChange.createAdd(icdn.getIndexName()));
-=======
                 case NodeTypes.INDEX_DEFINITION_NODE:
                     IndexDefinitionNode idn = (IndexDefinitionNode)node;
                     indexDefNodes.add(idn);
                     indexChanges.add(TableChange.createAdd(idn.getName()));
->>>>>>> 244e1c0f
                     break;
                     
                 case NodeTypes.AT_DROP_INDEX_NODE:
