/**
 * Copyright (C) 2009-2013 FoundationDB, LLC
 *
 * This program is free software: you can redistribute it and/or modify
 * it under the terms of the GNU Affero General Public License as published by
 * the Free Software Foundation, either version 3 of the License, or
 * (at your option) any later version.
 *
 * This program is distributed in the hope that it will be useful,
 * but WITHOUT ANY WARRANTY; without even the implied warranty of
 * MERCHANTABILITY or FITNESS FOR A PARTICULAR PURPOSE.  See the
 * GNU Affero General Public License for more details.
 *
 * You should have received a copy of the GNU Affero General Public License
 * along with this program.  If not, see <http://www.gnu.org/licenses/>.
 */

package com.foundationdb.sql.optimizer.rule;

import com.foundationdb.server.expressions.TypesRegistryService;
import com.foundationdb.server.types.value.Value;
import com.foundationdb.server.types.value.ValueSource;
import com.foundationdb.sql.optimizer.plan.*;
import com.foundationdb.sql.optimizer.plan.ExpressionsSource.DistinctState;
import com.foundationdb.sql.optimizer.rule.OverloadAndTInstanceResolver.ResolvingVisitor;

import com.foundationdb.server.types.texpressions.Comparison;

import com.foundationdb.ais.model.Routine;
import com.foundationdb.qp.operator.QueryContext;
import com.foundationdb.server.expressions.TCastResolver;
import com.foundationdb.server.types.TClass;
import com.foundationdb.server.types.TExecutionContext;
import com.foundationdb.server.types.TInstance;
import com.foundationdb.server.types.TPreptimeValue;
import com.foundationdb.server.types.common.types.TypesTranslator;

import org.slf4j.Logger;
import org.slf4j.LoggerFactory;

import java.util.*;

/** Evaluate as much as possible at generate time. 
 * As with any compiler, false constants used in conditions can lead
 * to dead code, that is, join sources that don't need to bother
 * outputting any data. And these empty data sets can in turn affect
 * subqueries and aggregation.
 */
public class ConstantFolder extends BaseRule 
{
    private static final Logger logger = LoggerFactory.getLogger(ConstantFolder.class);

    public ConstantFolder() {
    }

    @Override
    protected Logger getLogger() {
        return logger;
    }

    @Override
    public void apply(PlanContext planContext) {
        Folder folder = new NewFolder(planContext);
        while (folder.foldConstants());
        folder.finishAggregates();
    }

    private static abstract class Folder implements PlanVisitor, ExpressionRewriteVisitor {
        protected final PlanContext planContext;
        protected final ExpressionAssembler<?> expressionAssembler;
        private Set<ColumnSource> eliminatedSources = new HashSet<>();
        private Set<AggregateSource> changedAggregates = null;
        private enum State { FOLDING, AGGREGATES, FOLDING_PIECEMEAL };
        private State state;
        private boolean changed;
        private Map<ConditionExpression,Boolean> topLevelConditions = 
            new IdentityHashMap<>();

        protected Folder(PlanContext planContext, ExpressionAssembler<?> expressionAssembler) {
            this.planContext = planContext;
            this.expressionAssembler = expressionAssembler;
        }
        
        public ExpressionNode foldConstants(ExpressionNode fromNode) {
            do {
                state = State.FOLDING_PIECEMEAL;
                changed = false;
                topLevelConditions.clear();
                fromNode = fromNode.accept(this);
            } while (changed);
            return fromNode;
        }

        /** Return <code>true</code> if substantial enough changes were made that
         * need to be run again.
         */
        public boolean foldConstants() {
            state = State.FOLDING;
            changed = false;
            topLevelConditions.clear();
            planContext.accept(this);
            return changed;
        }

        @Override
        public boolean visitEnter(PlanNode n) {
            return visit(n);
        }

        @Override
        public boolean visitLeave(PlanNode n) {
            if (state == State.FOLDING) {
                if (n instanceof Select)
                    selectNode((Select)n);
                else if (n instanceof SubquerySource)
                    subquerySource((SubquerySource)n);
                else if (n instanceof AggregateSource)
                    aggregateSource((AggregateSource)n);
            }
            return true;
        }

        @Override
        public boolean visit(PlanNode n) {
            if (n instanceof Select) {
                for (ConditionExpression condition : ((Select)n).getConditions()) {
                    topLevelConditions.put(condition, Boolean.TRUE);
                }
            }
            return true;
        }

        @Override
        public boolean visitChildrenFirst(ExpressionNode expr) {
            // This assumes that there is no particular advantage to
            // figuring out the whole expression tree of functions and
            // constants and passing it to eval as a whole, rather than
            // doing it piece-by-piece.
            return true;
        }

        @Override
        public ExpressionNode visit(ExpressionNode expr) {
            if ((state == State.FOLDING) || (state == State.FOLDING_PIECEMEAL)) {
                if (expr instanceof ComparisonCondition)
                    return comparisonCondition((ComparisonCondition)expr);
                else if (expr instanceof CastExpression)
                    return castExpression((CastExpression)expr);
                else if (expr instanceof FunctionExpression) {
                    if (expr instanceof LogicalFunctionCondition)
                        return logicalFunctionCondition((LogicalFunctionCondition)expr);
                    else
                        return functionExpression((FunctionExpression)expr);
                }
                else if (expr instanceof IfElseExpression)
                    return ifElseExpression((IfElseExpression)expr);
                else if (expr instanceof ColumnExpression)
                    return columnExpression((ColumnExpression)expr);
                else if (expr instanceof SubqueryValueExpression)
                    return subqueryValueExpression((SubqueryValueExpression)expr);
                else if (expr instanceof ExistsCondition)
                    return existsCondition((ExistsCondition)expr);
                else if (expr instanceof AnyCondition)
                    return anyCondition((AnyCondition)expr);
                else if (expr instanceof RoutineExpression)
                    return routineExpression((RoutineExpression)expr);
            }
            else if (state == State.AGGREGATES) {
                if (expr instanceof ColumnExpression)
                    return columnExpression((ColumnExpression)expr);
            }
            return expr;
        }

        protected ExpressionNode comparisonCondition(ComparisonCondition cond) {
            Constantness lc = isConstant(cond.getLeft());
            Constantness rc = isConstant(cond.getRight());
            if ((lc == Constantness.NULL) || (rc == Constantness.NULL))
                return newBooleanConstant(null, cond);
            if ((lc != Constantness.VARIABLE) && (rc != Constantness.VARIABLE))
                return evalNow(cond);
            if (isIdempotentEquality(cond)) {
                if ((cond.getLeft().getSQLtype() != null) &&
                    !cond.getLeft().getSQLtype().isNullable()) {
                    return newBooleanConstant(Boolean.TRUE, cond);
                }
            }
            return cond;
        }
        
        protected boolean isIdempotentEquality(ComparisonCondition cond) {
            if (cond.getOperation() != Comparison.EQ)
                return false;
            ExpressionNode left = cond.getLeft();
            if (!left.equals(cond.getRight()))
                return false;
            if ((left instanceof FunctionExpression) &&
                !isIdempotent((FunctionExpression)left))
                return false;
            return true;
        }

        protected ExpressionNode castExpression(CastExpression cast) {
            Constantness c = isConstant(cast.getOperand());
            if (c != Constantness.VARIABLE)
                return evalNow(cast);
            return cast;
        }

        protected ExpressionNode functionExpression(FunctionExpression fun) {
            String fname = fun.getFunction();
            if ("isNull".equals(fname) || 
                "isUnknown".equals(fname))
                return isNullExpression(fun);
            else if ("isTrue".equals(fname))
                return isTrueExpression(fun);
            else if ("isFalse".equals(fname))
                return isFalseExpression(fun);
            else if ("COALESCE".equals(fname) || "ifnull".equals(fname))
                return coalesceExpression(fun);
            else if ("if".equals(fname))
                return ifFunction(fun);

            return genericFunctionExpression(fun);
        }

        protected ConditionExpression logicalFunctionCondition(LogicalFunctionCondition lfun) {
            String fname = lfun.getFunction();
            if ("and".equals(fname)) {
                ConditionExpression left = lfun.getLeft();
                ConditionExpression right = lfun.getRight();
                if (isConstant(left) == Constantness.CONSTANT) {
                    boolean lv = checkConstantBoolean(left);
                    if (lv)
                        return right; // TRUE AND X -> X
                    else
                        return left; // FALSE AND X -> FALSE
                }
                if (isConstant(right) == Constantness.CONSTANT) {
                    boolean rv = checkConstantBoolean(right);
                    if (rv)
                        return left; // X AND TRUE -> X
                    else
                        return right; // X AND FALSE -> FALSE
                }
            }
            else if ("or".equals(fname)) {
                ConditionExpression left = lfun.getLeft();
                ConditionExpression right = lfun.getRight();
                if (isConstant(left) == Constantness.CONSTANT) {
                    boolean lv = checkConstantBoolean(left);
                    if (lv)
                        return left; // TRUE OR X -> TRUE
                    else
                        return right; // FALSE OR X -> X
                }
                if (isConstant(right) == Constantness.CONSTANT) {
                    boolean rv = checkConstantBoolean(right);
                    if (rv)
                        return right; // X OR TRUE -> TRUE
                    else
                        return left; // X OR FALSE -> X
                }
            }
            else if ("not".equals(fname)) {
                ConditionExpression cond = lfun.getOperand();
                Constantness c = isConstant(cond);
                if (c == Constantness.NULL)
                    return newBooleanConstant(null, lfun);
                if (c == Constantness.CONSTANT)
                    return newBooleanConstant(!checkConstantBoolean((ConstantExpression)cond), lfun);
            }
            return lfun;
        }

        protected boolean isIdempotent(FunctionExpression fun) {
            // TODO: Nice to get this from some functions repository
            // associated with their implementations.
            // Why do we even need this? Why can't we just know if the function is const?
            String fname = fun.getFunction();
            return !("currentDate".equals(fname) ||
                     "currentTime".equals(fname) ||
                     "currentTimestamp".equals(fname) ||
                     "RAND".equals(fname));
        }

        protected ExpressionNode isNullExpression(FunctionExpression fun) {
            ExpressionNode operand = fun.getOperands().get(0);
            if (isConstant(operand) != Constantness.VARIABLE)
                return evalNow(fun);
            // pkey IS NULL is FALSE, for instance.
            if ((operand.getSQLtype() != null) &&
                !operand.getSQLtype().isNullable())
                return newBooleanConstant(Boolean.FALSE, fun);
            return fun;
        }

        protected ExpressionNode isTrueExpression(FunctionExpression fun) {
            ExpressionNode operand = fun.getOperands().get(0);
            if (isConstant(operand) != Constantness.VARIABLE)
                return evalNow(fun);
            else if (isFalseOrUnknown((ConditionExpression)operand))
                return newBooleanConstant(Boolean.FALSE, fun);
            else
                return fun;
        }

        protected ExpressionNode isFalseExpression(FunctionExpression fun) {
            ExpressionNode operand = fun.getOperands().get(0);
            if (isConstant(operand) != Constantness.VARIABLE)
                return evalNow(fun);
            else if (isTrueOrUnknown((ConditionExpression)operand))
                return newBooleanConstant(Boolean.FALSE, fun);
            else
                return fun;
        }

        protected ExpressionNode coalesceExpression(FunctionExpression fun) {
            // Don't need all the operands to make progress.
            List<ExpressionNode> operands = fun.getOperands();
            int i = 0;
            while (i < operands.size()) {
                ExpressionNode operand = operands.get(i);
                Constantness c = isConstant(operand);
                if (c == Constantness.NULL) {
                    operands.remove(i);
                    continue;
                }
                if (c == Constantness.CONSTANT) {
                    // If the first arg is a not-null constant, that's the answer.
                    if (i == 0) return operand;
                }
                i++;
            }
            if (operands.isEmpty())
                return newBooleanConstant(null, fun);
            return fun;
        }

        protected ExpressionNode ifElseExpression(IfElseExpression cond) {
            boolean keep = checkConditions(cond.getTestConditions());
            if (!keep)
                return cond.getElseExpression();
            else if (cond.getTestConditions().isEmpty())
                return cond.getThenExpression();
            else
                return cond;
        }

        protected ExpressionNode ifFunction(FunctionExpression fun) {
            List<ExpressionNode> operands = fun.getOperands();
            Constantness c = isConstant(operands.get(0));
            if (c != Constantness.VARIABLE) {
              if (checkConstantBoolean(operands.get(0)))
                return operands.get(1);
              else
                return operands.get(2);
            }
            return fun;
        }

        protected ExpressionNode columnExpression(ColumnExpression col) {
            ColumnSource source = col.getTable();
            if (source instanceof AggregateSource) {
                AggregateSource asource = (AggregateSource)source;
                int apos = col.getPosition() - asource.getGroupBy().size();
                if (apos >= 0) {
                    List<AggregateFunctionExpression> afuns = asource.getAggregates();
                    AggregateFunctionExpression afun = afuns.get(apos);
                    if (state == State.FOLDING) {
                        boolean ok = eliminatedSources.contains(asource);
                        if (!ok) {
                            if (isAggregateOfNull(afun)) {
                                ok = true;
                                changedAggregates = new HashSet<>();
                                changedAggregates.add(asource);
                            }
                        }
                        if (ok) {
                            // This is an aggregate of a NULL value or with no inputs.
                            // That can be NULL or 0 for COUNT.
                            Object value = null;
                            if (isAggregateZero(afun))
                                value = Long.valueOf(0);
                            return newConstant(value, col);
                        }
                    }
                    else if (state == State.AGGREGATES) {
                        if (changedAggregates.contains(asource) &&
                            !eliminatedSources.contains(source)) {
                            // Adjust position for any null functions
                            // which are about to get
                            // removed. References to these positions
                            // were replaced by constants some time
                            // ago.
                            int delta = 0;
                            for (int i = 0; i < apos; i++) {
                                if (isAggregateOfNull(afuns.get(i))) {
                                    delta++;
                                }
                            }
                            if (delta > 0)
                                col.setPosition(col.getPosition() - delta);
                        }
                    }
                }
            }
            if (state == State.FOLDING) {
                if (eliminatedSources.contains(source))
                    // TODO: Could do a new ColumnExpression with the
                    // NullSource that replaced it, but then that'd have
                    // to eval specially.
                    return newConstant(null, col);
            }
            return col;
        }

        protected ExpressionNode routineExpression(RoutineExpression expr) {
            Routine routine = expr.getRoutine();
            boolean allConstant = true, anyNull = false;
            for (ExpressionNode operand : expr.getOperands()) {
                switch (isConstant(operand)) {
                case NULL:
                    anyNull = true;
                    /* falls through */
                case VARIABLE:
                    allConstant = false;
                    break;
                }
            }
            if (allConstant && routine.isDeterministic())
                return evalNow(expr);
            if (anyNull && !routine.isCalledOnNullInput()) {
                return newBooleanConstant(null, expr);
            }
            return expr;
        }

        protected void selectNode(Select select) {
            boolean keep = checkConditions(select.getConditions());
            if (keep && (select.getInput() instanceof Joinable)) {
                Joinable input = (Joinable)select.getInput();
                input = checkOuterJoins(input);
                if (input == null)
                    keep = false;
                else
                    select.setInput(input);
            }
            if (!keep) {
                eliminateSources(select.getInput());
                PlanNode toReplace = select;
                PlanWithInput inOutput = toReplace.getOutput();
                if (inOutput instanceof Sort) {
                    toReplace = inOutput;
                    inOutput = toReplace.getOutput();
                }
                boolean emptyRow = false;
                if (inOutput instanceof AggregateSource) {
                    toReplace = inOutput;
                    inOutput = toReplace.getOutput();
                    eliminatedSources.add((ColumnSource)toReplace);
                    // No GROUP BY outputs an answer for no inputs.
                    emptyRow = ((AggregateSource)toReplace).getGroupBy().isEmpty();
                }
                PlanNode replacement;
                if (!emptyRow)
                    replacement = new NullSource();
                else {
                    // set iTinstance types? No. 
                    replacement = new ExpressionsSource(Collections.singletonList(Collections.<ExpressionNode>emptyList()));
                    ResolvingVisitor visitor = (ResolvingVisitor)OverloadAndTInstanceResolver.getResolver(planContext);
                    if (visitor != null) visitor.visitLeave(replacement);
                }
                inOutput.replaceInput(toReplace, replacement);
            }
        }

        protected Joinable checkOuterJoins(Joinable joinable) {
            if (eliminatedSources.contains(joinable))
                return null;
            if (joinable instanceof JoinNode) {
                JoinNode join = (JoinNode)joinable;
                Joinable left = checkOuterJoins(join.getLeft());
                Joinable right = checkOuterJoins(join.getRight());
                if (!checkConditions(join.getJoinConditions())) {
                    // Join cannot be satified.
                    switch (join.getJoinType()) {
                    case INNER:
                        return null;
                    case LEFT:
                        eliminateSources(right);
                        return left;
                    case RIGHT:
                        eliminateSources(left);
                        return right;
                    }
                }
                if (left == null)
                    return right;
                if (right == null)
                    return left;
                join.setLeft(left);
                join.setRight(right);
            }
            return joinable;
        }

        protected void eliminateSources(PlanNode node) {
            if (node instanceof ColumnSource) {
                eliminateSource((ColumnSource)node);
            }
            if (node instanceof BasePlanWithInput) {
                eliminateSources(((BasePlanWithInput)node).getInput());
            }
            else if (node instanceof JoinNode) {
                JoinNode join = (JoinNode)node;
                eliminateSources(join.getLeft());
                eliminateSources(join.getRight());
            }
        }

        protected void eliminateSource(ColumnSource source) {
            eliminatedSources.add(source);
            // Need to find all the references to it, which means another pass.
            changed = true;
        }

        /** Returns <code>false</code> if it's impossible for these
         * conditions to be satisfied.
         * Only valid when conditions are being tested, not when used
         * as a value.
         */
        protected boolean checkConditions(ConditionList conditions) {
            if (conditions == null) return true;
            int i = 0;
            while (i < conditions.size()) {
                ConditionExpression condition = conditions.get(i);
                Constantness c = isConstant(condition);
                if (c != Constantness.VARIABLE) {
                    if (checkConstantBoolean(condition))
                        conditions.remove(i);
                    else
                        return false;
                }
                else if (isFalseOrUnknown(condition))
                    return false;
                else if (condition instanceof LogicalFunctionCondition) {
                    // A complex boolean may have been reduced to a top-level AND.
                    LogicalFunctionCondition lcond = (LogicalFunctionCondition)condition;
                    if ("and".equals(lcond.getFunction())) {
                        conditions.set(i, lcond.getLeft());
                        conditions.add(i+1, lcond.getRight());
                        continue; // Might be AND(AND(...
                    }
                }
                i++;
            }
            return true;
        }

        /** Returns <code>true</code> if the given expression will always evaluate
         * to either <i>true</i> or <i>unknown</i>.
         */
        protected boolean isTrueOrUnknown(ConditionExpression expr) {
            if (expr instanceof ConstantExpression) {
                Boolean value = getBooleanObject((ConstantExpression)expr);
                return ((value == null) ||
                        (value == Boolean.TRUE));
            }
            else if (expr instanceof LogicalFunctionCondition) {
                LogicalFunctionCondition lfun = (LogicalFunctionCondition)expr;
                String fname = lfun.getFunction();
                if ("and".equals(fname)) {
                    return (isTrueOrUnknown(lfun.getLeft()) &&
                            isTrueOrUnknown(lfun.getRight()));
                }
                else if ("or".equals(fname)) {
                    return (isTrueOrUnknown(lfun.getLeft()) ||
                            isTrueOrUnknown(lfun.getRight()));
                }
                else if ("not".equals(fname)) {
                    return isFalseOrUnknown(lfun.getOperand());
                }
            }
            else if (expr instanceof ComparisonCondition) {
                return isIdempotentEquality((ComparisonCondition)expr);
            }
            return false;
        }

        /** Returns <code>true</code> if the given expression will always evaluate
         * to either <i>false</i> or <i>unknown</i>.
         */
        protected boolean isFalseOrUnknown(ConditionExpression expr) {
            if (expr instanceof ConstantExpression) {
                Boolean value = getBooleanObject((ConstantExpression)expr);
                return ((value == null) ||
                        (value == Boolean.FALSE));
            }
            else if (expr instanceof LogicalFunctionCondition) {
                LogicalFunctionCondition lfun = (LogicalFunctionCondition)expr;
                String fname = lfun.getFunction();
                if ("and".equals(fname)) {
                    return (isFalseOrUnknown(lfun.getLeft()) ||
                            isFalseOrUnknown(lfun.getRight()));
                }
                else if ("or".equals(fname)) {
                    return (isFalseOrUnknown(lfun.getLeft()) &&
                            isFalseOrUnknown(lfun.getRight()));
                }
                else if ("not".equals(fname)) {
                    return isTrueOrUnknown(lfun.getOperand());
                }
            }
            else if (expr instanceof AnyCondition) {
                ExpressionNode inner = getSubqueryColumn(((AnyCondition)expr).getSubquery());
                if (inner instanceof ConditionExpression)
                    // Will be false if empty and whatever this is otherwise.
                    // E.g., NULL IN (SELECT ...)
                    return isFalseOrUnknown((ConditionExpression)inner);
            }
            return false;
        }

        protected boolean isTopLevelCondition(ConditionExpression cond) {
            return (topLevelConditions.get(cond) == Boolean.TRUE);
        }

        protected ExpressionNode subqueryValueExpression(SubqueryValueExpression expr) {
            SubqueryEmptiness empty = isEmptySubquery(expr.getSubquery());
            if (empty == SubqueryEmptiness.EMPTY) {
                return newConstant(null, expr);
            }
            ExpressionNode inner = getSubqueryColumn(expr.getSubquery());
            if (inner != null) {
                Constantness ic = isConstant(inner);
                if (ic == Constantness.NULL) {
                    // If it's empty, it's NULL. 
                    // If it selects something, that projects NULL.
                    // NULL either way.
                    return newConstant(null, expr);
                }
                else if ((ic == Constantness.CONSTANT) &&
                         (empty == SubqueryEmptiness.NON_EMPTY)) {
                    // If the inner is a constant and it's driven by a
                    // VALUES, know the value it must generate.  It
                    // would be possible to run the whole subquery if
                    // a variable expression only depended on fields
                    // from the VALUES, but that's getting to be a lot
                    // of setup.
                    return inner;
                }
            }
            return expr;
        }

        protected ExpressionNode existsCondition(ExistsCondition cond) {
            if (isEmptySubquery(cond.getSubquery()) == SubqueryEmptiness.EMPTY) {
                // Empty EXISTS is false.
                return newBooleanConstant(Boolean.FALSE, cond);
            }
            return cond;
        }
    
        protected ExpressionNode anyCondition(AnyCondition cond) {
            SubqueryEmptiness empty = isEmptySubquery(cond.getSubquery());
            if (empty == SubqueryEmptiness.EMPTY) {
                // Empty ANY is false.
                return newBooleanConstant(Boolean.FALSE, cond);
            }
            ExpressionNode inner = getSubqueryColumn(cond.getSubquery());
            if ((inner != null) &&
                (isConstant(inner) == Constantness.CONSTANT) &&
                ((empty == SubqueryEmptiness.NON_EMPTY) ||
                 (!checkConstantBoolean(inner)))) {
                // Constant false: if it's empty, it's false. If it
                // selects something, that projects false. False
                // either way.
                // Constant true: if it's known non-empty, that's what
                // is returned.
                return inner;
            }

            InCondition in = InCondition.of(cond, planContext);
            if (in != null) {
                in.dedup(isTopLevelCondition(cond), (state == State.FOLDING));
                switch (in.compareConstants(this)) {
                case COMPARE_NULL:
                    return newBooleanConstant(null, cond);
                case ROW_EQUALS:
                    return newBooleanConstant(Boolean.TRUE, cond);
                }
                if (in.isEmpty())
                    return newBooleanConstant(Boolean.FALSE, cond);
                if (in.isSingleton()) {
                    return in.buildCondition(in.getSingleton(), this);
                }
            }
            return cond;
        }
    
        protected void subquerySource(SubquerySource source) {
            if (isEmptySubquery(source.getSubquery()) == SubqueryEmptiness.EMPTY) {
                eliminateSource(source);
            }            
        }

        static enum SubqueryEmptiness {
            UNKNOWN, EMPTY, NON_EMPTY
        }

        protected SubqueryEmptiness isEmptySubquery(Subquery subquery) {
            PlanNode node = subquery.getQuery();
            if (node instanceof ResultSet)
                node = ((ResultSet)node).getInput();
            if (node instanceof Project)
                node = ((Project)node).getInput();
            if ((node instanceof Select) &&
                ((Select)node).getConditions().isEmpty())
                node = ((BasePlanWithInput)node).getInput();
            if (node instanceof NullSource)
                return SubqueryEmptiness.EMPTY;
            if (node instanceof ExpressionsSource) {
                int nrows = ((ExpressionsSource)node).getExpressions().size();
                if (nrows == 0)
                    return SubqueryEmptiness.EMPTY;
                else
                    return SubqueryEmptiness.NON_EMPTY;
            }
            else
                return SubqueryEmptiness.UNKNOWN;
        }

        // If the inside of this subquery returns a single column (in
        // an obvious to work out way), get it.
        protected ExpressionNode getSubqueryColumn(Subquery subquery) {
            PlanNode node = subquery.getQuery();
            if (node instanceof ResultSet)
                node = ((ResultSet)node).getInput();
            if (node instanceof Project) {
                List<ExpressionNode> cols = ((Project)node).getFields();
                if (cols.size() == 1)
                    return cols.get(0);
            }
            return null;
        }

        public void finishAggregates() {
            if (changedAggregates == null) return;
            state = State.AGGREGATES;
            planContext.accept(this);
            // Now that all the indexes are fixed, we can finally
            // remove the precomputed aggregate results.
            for (AggregateSource asource : changedAggregates) {
                List<AggregateFunctionExpression> afuns = asource.getAggregates();
                int i = 0;
                while (i < afuns.size()) {
                    AggregateFunctionExpression afun = afuns.get(i);
                    if (isAggregateOfNull(afun)) {
                        afuns.remove(i);
                        continue;
                    }
                    i++;
                }
            }
        }
        
        protected void aggregateSource(AggregateSource aggr) {
            // TODO: Check nullity of outer join result. Should be
            // added even if not on column.
            for (AggregateFunctionExpression afun : aggr.getAggregates()) {
                if ((afun.getOperand() != null) &&
                    !afun.isDistinct() &&
                    "COUNT".equals(afun.getFunction()) &&
                    ((isConstant(afun.getOperand()) == Constantness.CONSTANT) ||
                     ((afun.getOperand().getSQLtype() != null) &&
                      !afun.getOperand().getSQLtype().isNullable()))) {
                    // COUNT(constant or NOT NULL) -> COUNT(*).
                    afun.setOperand(null);
                }
            }
        }

        protected boolean isAggregateOfNull(AggregateFunctionExpression afun) {
            return ((afun.getOperand() != null) &&
                    (isConstant(afun.getOperand()) == Constantness.NULL));
        }

        protected boolean isAggregateZero(AggregateFunctionExpression afun) {
            return ("COUNT".equals(afun.getFunction()));
        }

        protected static enum Constantness { VARIABLE, CONSTANT, NULL }

        protected ExpressionNode evalNow(ExpressionNode node) {
            try {
                return expressionAssembler.evalNow(planContext, node);
            }
            catch (Exception ex) {
                logger.debug("Error evaluating as constant", ex);
            }
            return node;
        }

        protected boolean checkConstantBoolean(ExpressionNode node) {
            Boolean actual = getBooleanObject((ConstantExpression)node);
            return Boolean.TRUE.equals(actual);
        }
        
        protected ConditionExpression newBooleanConstant(Boolean value, ExpressionNode source) {
            return (ConditionExpression)
                newExpression(new BooleanConstantExpression(value));
        }

        protected ExpressionNode newExpression(ExpressionNode expr) {
            return expr;
        }

        protected abstract ExpressionNode newConstant(Object value, ExpressionNode source);
        protected abstract ExpressionNode genericFunctionExpression(FunctionExpression fun);
        protected abstract Boolean getBooleanObject(ConstantExpression expression);
        protected abstract Constantness isConstant(ExpressionNode expr);
    }

    public static final class NewFolder extends Folder {
        private ExpressionRewriteVisitor resolvingVisitor;

        public NewFolder(PlanContext planContext) {
            super(planContext, new NewExpressionAssembler(planContext));
        }

        public void initResolvingVisitor(ExpressionRewriteVisitor resolvingVisitor) {
            this.resolvingVisitor = resolvingVisitor;
        }

        protected ExpressionNode newConstant(Object value, ExpressionNode source) {
            return (value == null)
                    ? newExpression(ConstantExpression.typedNull(
                        source.getSQLtype(),
                        source.getSQLsource(),
                        source.getTInstance()))
                    : newExpression(new ConstantExpression(value, 
                        source.getSQLtype(),
                        source.getSQLsource(),
                        source.getTInstance()));
        }

        @Override
        protected ExpressionNode genericFunctionExpression(FunctionExpression fun) {
            TPreptimeValue preptimeValue = fun.getPreptimeValue();
            return (preptimeValue.value() == null)
                    ? fun
                    : new ConstantExpression(preptimeValue);
        }

        @Override
        protected Boolean getBooleanObject(ConstantExpression expression) {
            ValueSource value = expression.getPreptimeValue().value();
            return value == null || value.isNull()
                    ? null
                    : value.getBoolean();
        }

        @Override
        protected Constantness isConstant(ExpressionNode expr) {
            TPreptimeValue tpv = expr.getPreptimeValue();
            ValueSource value = tpv.value();
            if (tpv.instance() == null) {
                assert value == null || value.isNull() : value;
                return Constantness.NULL;
            }
            if (value == null)
                return Constantness.VARIABLE;
            return value.isNull()
                    ? Constantness.NULL
                    : Constantness.CONSTANT;
        }

        @Override
        protected ExpressionNode newExpression(ExpressionNode expr) {
            if (resolvingVisitor != null)
                return resolvingVisitor.visit(expr);
            else
                return expr;
        }
    }

    // Recognize and improve IN conditions with a list (or VALUES).
    protected static class InCondition implements Comparator<List<ExpressionNode>> {
        private AnyCondition any;
        private ExpressionsSource expressions;
        private List<ComparisonCondition> comparisons;
        private Project project;
        private final TypesRegistryService typesRegistry;
<<<<<<< HEAD
=======
        private final TypesTranslator typesTranslator;
>>>>>>> d8cdeb14
        private final QueryContext qc;
        
        private InCondition(AnyCondition any,
                            ExpressionsSource expressions,
                            List<ComparisonCondition> comparisons,
                            Project project,
                            PlanContext planContext)
        {
            this.any = any;
            this.expressions = expressions;
            this.comparisons = comparisons;
            this.project = project;
<<<<<<< HEAD
            typesRegistry = ((SchemaRulesContext)planContext.getRulesContext()).getTypesRegistry();
=======
            SchemaRulesContext rulesContext = (SchemaRulesContext)planContext.getRulesContext();
            typesRegistry = rulesContext.getTypesRegistry();
            typesTranslator = rulesContext.getTypesTranslator();
>>>>>>> d8cdeb14
            qc = planContext.getQueryContext();
        }

        public boolean isEmpty() {
            return expressions.getExpressions().isEmpty();
        }

        public boolean isSingleton() {
            return (expressions.getExpressions().size() == 1);
        }
        
        public List<ExpressionNode> getSingleton() {
            return expressions.getExpressions().get(0);
        }

        public List<ComparisonCondition> getConditions() {
            return comparisons;
        }

        // Recognize the form of IN we support improving.
        public static InCondition of(AnyCondition any, PlanContext planContext) {
            Subquery subquery = any.getSubquery();
            PlanNode input = subquery.getInput();
            if (!(input instanceof Project))
                return null;
            Project project = (Project)input;
            input = project.getInput();
            if (!(input instanceof ExpressionsSource))
                return null;
            ExpressionsSource expressions = (ExpressionsSource)input;
            if (project.getFields().size() != 1)
                return null;
            ExpressionNode cond = project.getFields().get(0);
            if (!(cond instanceof ConditionExpression))
                return null;
            List<ComparisonCondition> comps = new ArrayList<>();
            if (!getAnyConditions(comps, (ConditionExpression)cond, expressions))
                return null;
            List<List<ExpressionNode>> rows = expressions.getExpressions();
            if (!(rows.isEmpty() ||
                  (rows.get(0).size() == comps.size())))
                return null;
            return new InCondition(any, expressions, comps, project, planContext);
        }

        private static boolean getAnyConditions(List<ComparisonCondition> comps,
                                                ConditionExpression cond,
                                                ExpressionsSource expressions) {
            if (cond instanceof ComparisonCondition) {
                ComparisonCondition comp = (ComparisonCondition)cond;
                if (!(comp.getRight().isColumn() &&
                      (comp.getOperation() == Comparison.EQ) &&
                      (((ColumnExpression)comp.getRight()).getTable() == expressions) &&
                      (((ColumnExpression)comp.getRight()).getPosition() == comps.size())))
                    return false;
                comps.add((ComparisonCondition)cond);
                return true;
            }
            else if (cond instanceof LogicalFunctionCondition) {
                LogicalFunctionCondition lcond = (LogicalFunctionCondition)cond;
                return (getAnyConditions(comps, lcond.getLeft(), expressions) &&
                        getAnyConditions(comps, lcond.getRight(), expressions));
            }
            else {
                return false;
            }
        }

        public void dedup(boolean topLevel, boolean setDistinct) {
            if (expressions.getDistinctState() != null)
                return;

            List<List<ExpressionNode>> rows = expressions.getExpressions();
            List<List<ExpressionNode>> constants = new ArrayList<>();
            List<List<ExpressionNode>> parameters = null;
            List<List<ExpressionNode>> others = null;
            boolean anyNull = false;
            for (List<ExpressionNode> row : rows) {
                boolean allConstant = true, allConstOrParam = true, hasNull = false;
                for (ExpressionNode col : row) {
                    if (col instanceof ConstantExpression) {
                        ConstantExpression constant = (ConstantExpression)col;
                        if (constant.getValue() == null) {
                            anyNull = hasNull = true;
                        }
                    }
                    else {
                        allConstant = false;
                        if (!isParam(col)) {
                            allConstOrParam = false;
                        }
                    }
                }
                if (hasNull && topLevel) {
                    // A top-level condition does not need to worry about the
                    // difference between false and unknown and so can discard
                    // NULL elements.
                    continue;
                }
                if (allConstant) {
                    constants.add(row);
                }
                else if (allConstOrParam) {
                    if (parameters == null)
                        parameters = new ArrayList<>();
                    parameters.add(row);
                }
                else {
                    if (others == null)
                        others = new ArrayList<>();
                    others.add(row);
                }
            }
            if (constants.size() > 1)
                Collections.sort(constants, this);
            rows.clear();
            List<ExpressionNode> lastRow = null;
            for (List<ExpressionNode> row : constants) {
                if ((lastRow == null) ||
                    (compare(lastRow, row) != 0)) {
                    rows.add(row);
                    lastRow = row;
                }
            }
            if (parameters != null)
                rows.addAll(parameters);
            if (others != null)
                rows.addAll(others);

            if (setDistinct) {
                DistinctState distinct;
                if (others != null)
                    distinct = DistinctState.HAS_EXPRESSSIONS;
                else if (parameters != null)
                    distinct = DistinctState.HAS_PARAMETERS;
                else if (anyNull)
                    distinct = DistinctState.DISTINCT_WITH_NULL;
                else
                    distinct = DistinctState.DISTINCT;
                expressions.setDistinctState(distinct);
            }
        }

        private static boolean isParam(ExpressionNode expr) {
            // CAST(? AS type) is okay, too.
            // (Actually, any function with only one param as arguments would be.)
            while (expr instanceof CastExpression)
                expr = ((CastExpression)expr).getOperand();
            return (expr instanceof ParameterExpression);
        }

        public enum CompareConstants { NORMAL, COMPARE_NULL, ROW_EQUALS };

        /**
         * 
         * For types3 ONLY!
         * 
         * Compare ValueSources of two constant expression node
         * @param leftNode
         * @param rightNode
         * @param registry
         * @param qc
         * @return  true if the two ExpressionNodes' ValueSource are equal.
         *          false otherwise
         */
        public static boolean comparePrepValues(ExpressionNode leftNode,
                                         ExpressionNode rightNode,
                                         TypesRegistryService registry,
                                         TypesTranslator typesTranslator,
                                         QueryContext qc)
        {
            // if either is not constant, preptime values aren't available
            if (!leftNode.isConstant() || !rightNode.isConstant())
                return false;
            
            ValueSource leftSource = leftNode.getPreptimeValue().value();
            ValueSource rightSource = rightNode.getPreptimeValue().value();

            TInstance lTIns = leftSource.tInstance();
            TInstance rTIns = rightSource.tInstance();
            
            if (TClass.comparisonNeedsCasting(lTIns, rTIns))
            {
                boolean nullable = leftSource.isNull() || rightSource.isNull();
                TCastResolver casts = registry.getCastsResolver();
                TInstance common = OverloadAndTInstanceResolver.commonInstance(casts, lTIns, rTIns);
                if (common == null)
                    common = typesTranslator.stringTInstance();
                
                Value leftCasted = new Value(common);
                Value rightCasted = new Value(common);

                TExecutionContext execContext = new TExecutionContext(Arrays.asList(lTIns, rTIns), common, qc);
                casts.cast(lTIns, common).evaluate(execContext, leftSource, leftCasted);
                casts.cast(rTIns, common).evaluate(execContext, rightSource, rightCasted);
                
                return TClass.compare(leftCasted.tInstance(), leftCasted, 
                                      rightCasted.tInstance(),rightCasted)
                       == 0;
            }
            else
                return TClass.compare(lTIns, leftSource, rTIns, rightSource) == 0;
        }

        // If some of the values in the LHS row and RHS rows are constants, 
        // can compare them now, and either eliminate a LHS value that always matches
        // or a row that never matches or find a row that always matches, which is
        // the answer.
        public CompareConstants compareConstants(Folder folder) {
            List<List<ExpressionNode>> rows = expressions.getExpressions();
            BitSet matching = new BitSet(rows.size());
            matching.set(0, rows.size());
            boolean removedRow = false, removedComparison = false;
            int i = 0;
            while (i < comparisons.size()) {
                ComparisonCondition cond = comparisons.get(i);
                ExpressionNode left = cond.getLeft();
                switch (folder.isConstant(left)) {
                case NULL:
                    return CompareConstants.COMPARE_NULL;
                case CONSTANT:
                    {
                        boolean verticalMatch = true;
                        for (int j = 0; j < rows.size(); j++) {
                            List<ExpressionNode> row = rows.get(j);
                            if (row == null) continue;
                            ExpressionNode right = row.get(i);
                            if (folder.isConstant(right) == Folder.Constantness.CONSTANT) {
<<<<<<< HEAD
                                if (!comparePrepValues(left, right, typesRegistry, qc)) {
=======
                                if (!comparePrepValues(left, right, typesRegistry, typesTranslator, qc)) {
>>>>>>> d8cdeb14
                                    // Definitely not equal, can remove row.
                                    rows.set(j, null);
                                    removedRow = true;
                                    matching.clear(j);
                                }

                                continue; // Definitely equal.
                            }
                            // Neither this row nor this column known compare equal.
                            verticalMatch = false;
                            matching.clear(j);
                        }
                        if (verticalMatch) {
                            // Column was all constants: every row
                            // matched or was eliminated; don't need this comparison
                            // any more,
                            // This cannot introduce any duplicates, because all the
                            // rows that remain have the same value in the column
                            // being removed and thus would have already been
                            // duplicates.
                            comparisons.remove(i);
                            for (int j = 0; j < rows.size(); j++) {
                                List<ExpressionNode> row = rows.get(j);
                                if (row == null) continue;
                                row.remove(i);
                            }
                            removedComparison = true;
                            continue;
                        }
                    }
                    break;
                default:
                    matching.clear();
                }
                i++;
            }
            if (!matching.isEmpty())
                return CompareConstants.ROW_EQUALS;
            if (removedRow) {
                int j = 0;
                while (j < rows.size()) {
                    if (rows.get(j) == null)
                        rows.remove(j);
                    else
                        j++;
                }
            }
            if (removedComparison)
                project.getFields().set(0, buildCondition(null, folder));
            return CompareConstants.NORMAL;
        }

        public ConditionExpression buildCondition(List<ExpressionNode> values,
                                                  Folder folder) {
            ConditionExpression result = null;
            for (int i = 0; i < comparisons.size(); i++) {
                ComparisonCondition comp = comparisons.get(i);
                if (values != null)
                    comp.setRight(values.get(i));
                if (result == null)
                    result = comp;
                else {
                    List<ConditionExpression> operands = new ArrayList<>(2);
                        
                    operands.add(result);
                    operands.add(comp);
                    result = (ConditionExpression)
                        folder.newExpression(new LogicalFunctionCondition("and", operands,
                                                                          comp.getSQLtype(), null, comp.getTInstance()));
                }
            }
            if (result == null)
                result = folder.newBooleanConstant(Boolean.TRUE, any);
            return result;
        }

        @Override
        public int compare(List<ExpressionNode> r1, List<ExpressionNode> r2) {
            for (int i = 0; i < r1.size(); i++) {
                Comparable o1 = asComparable(r1.get(i));
                Comparable o2 = asComparable(r2.get(i));
                if (o1 == null) {
                    if (o2 != null) {
                        return +1;
                    }
                }
                else if (o2 == null) {
                    return -1;
                }
                else {
                    int c = o1.compareTo(o2);
                    if (c != 0) return c;
                }
            }
            return 0;
        }

        private Comparable asComparable(ExpressionNode elem) {
            // TODO Needed because a TKeyComparison may cause the expressions to not be cast to the same type.
            // This will only work as long as all TKeyComparisons are between integer types.
            Object value = ((ConstantExpression)elem).getValue();
            assert value == null || value instanceof Comparable : "value not a comparable: " + value.getClass();
            Comparable result = (Comparable)value;
            if (result instanceof Byte || result instanceof Short || result instanceof Integer || result instanceof Long)
                result = ((Number)result).longValue();
            return result;
        }

    }

}<|MERGE_RESOLUTION|>--- conflicted
+++ resolved
@@ -892,10 +892,7 @@
         private List<ComparisonCondition> comparisons;
         private Project project;
         private final TypesRegistryService typesRegistry;
-<<<<<<< HEAD
-=======
         private final TypesTranslator typesTranslator;
->>>>>>> d8cdeb14
         private final QueryContext qc;
         
         private InCondition(AnyCondition any,
@@ -908,13 +905,9 @@
             this.expressions = expressions;
             this.comparisons = comparisons;
             this.project = project;
-<<<<<<< HEAD
-            typesRegistry = ((SchemaRulesContext)planContext.getRulesContext()).getTypesRegistry();
-=======
             SchemaRulesContext rulesContext = (SchemaRulesContext)planContext.getRulesContext();
             typesRegistry = rulesContext.getTypesRegistry();
             typesTranslator = rulesContext.getTypesTranslator();
->>>>>>> d8cdeb14
             qc = planContext.getQueryContext();
         }
 
@@ -1143,11 +1136,7 @@
                             if (row == null) continue;
                             ExpressionNode right = row.get(i);
                             if (folder.isConstant(right) == Folder.Constantness.CONSTANT) {
-<<<<<<< HEAD
-                                if (!comparePrepValues(left, right, typesRegistry, qc)) {
-=======
                                 if (!comparePrepValues(left, right, typesRegistry, typesTranslator, qc)) {
->>>>>>> d8cdeb14
                                     // Definitely not equal, can remove row.
                                     rows.set(j, null);
                                     removedRow = true;
