/**
 * Copyright (C) 2009-2013 FoundationDB, LLC
 *
 * This program is free software: you can redistribute it and/or modify
 * it under the terms of the GNU Affero General Public License as published by
 * the Free Software Foundation, either version 3 of the License, or
 * (at your option) any later version.
 *
 * This program is distributed in the hope that it will be useful,
 * but WITHOUT ANY WARRANTY; without even the implied warranty of
 * MERCHANTABILITY or FITNESS FOR A PARTICULAR PURPOSE.  See the
 * GNU Affero General Public License for more details.
 *
 * You should have received a copy of the GNU Affero General Public License
 * along with this program.  If not, see <http://www.gnu.org/licenses/>.
 */

package com.foundationdb.sql.optimizer.rule.cost;

import com.foundationdb.server.geophile.BoxLatLon;
import com.foundationdb.sql.optimizer.rule.cost.CostEstimator.IndexIntersectionCoster;
import com.foundationdb.sql.optimizer.rule.cost.CostEstimator.SelectivityConditions;
import com.foundationdb.sql.optimizer.rule.range.RangeSegment;
import static com.foundationdb.sql.optimizer.rule.OperatorAssembler.INSERTION_SORT_MAX_LIMIT;
import static com.foundationdb.sql.optimizer.rule.cost.CostEstimator.simpleRound;

import com.foundationdb.sql.optimizer.plan.*;

import com.foundationdb.ais.model.Group;
import com.foundationdb.ais.model.Table;
import com.foundationdb.qp.rowtype.InternalIndexTypes;
import com.foundationdb.server.error.AkibanInternalException;
import com.foundationdb.server.geophile.SpaceLatLon;
import com.foundationdb.server.types.common.BigDecimalWrapper;

import java.math.BigDecimal;
import java.util.*;

public class PlanCostEstimator
{
    protected CostEstimator costEstimator;
    private PlanEstimator planEstimator;

    public PlanCostEstimator(CostEstimator costEstimator) {
        this.costEstimator = costEstimator;
    }

    public CostEstimate getCostEstimate() {
        return costEstimator.adjustCostEstimate(planEstimator.getCostEstimate());
    }

    public static final long NO_LIMIT = -1;

    public void setLimit(long limit) {
        planEstimator.setLimit(limit);
    }

    public void indexScan(IndexScan index) {
        planEstimator = new IndexScanEstimator(index);
    }

    public void spatialIndex(SingleIndexScan index) {
        planEstimator = new SpatialIndexEstimator(index);
    }

    public void flatten(TableGroupJoinTree tableGroup,
                        TableSource indexTable,
                        Set<TableSource> requiredTables) {
        planEstimator = new FlattenEstimator(planEstimator, 
                                             tableGroup, indexTable, requiredTables);
    }

    public void groupScan(GroupScan scan,
                          TableGroupJoinTree tableGroup,
                          Set<TableSource> requiredTables) {
        planEstimator = new GroupScanEstimator(scan, tableGroup, requiredTables);
    }

    public void groupLoop(GroupLoopScan scan,
                          TableGroupJoinTree tableGroup,
                          Set<TableSource> requiredTables) {
        planEstimator = new GroupLoopEstimator(scan, tableGroup, requiredTables);
    }

    public void hKeyRow(ExpressionsHKeyScan scan) {
        planEstimator = new HKeyRowEstimator(scan);
    }

    public void fullTextScan(FullTextScan scan) {
        planEstimator = new FullTextScanEstimator(scan);
    }

    public void select(Collection<ConditionExpression> conditions,
                       SelectivityConditions selectivityConditions) {
        planEstimator = new SelectEstimator(planEstimator,
                                            conditions, selectivityConditions);
    }

    public void sort(int nfields) {
        planEstimator = new SortEstimator(planEstimator, nfields);
    }

    protected abstract class PlanEstimator {
        protected PlanEstimator input;
        protected CostEstimate costEstimate = null;
        protected long limit = NO_LIMIT;

        protected PlanEstimator(PlanEstimator input) {
            this.input = input;
        }

        protected CostEstimate getCostEstimate() {
            if (costEstimate == null) {
                estimateCost();
            }
            return costEstimate;
        }

        protected abstract void estimateCost();

        protected void setLimit(long limit) {
            this.limit = limit;
            costEstimate = null;    // Invalidate any previously computed cost.
            // NB: not passed to input; only set on end, which must then
            // propagate some limit back accordingly.
        }

        protected boolean hasLimit() {
            return (limit > 0);
        }

        protected CostEstimate inputCostEstimate() {
            return input.getCostEstimate();
        }

    }

    protected class IndexScanEstimator extends PlanEstimator {
        IndexScan index;

        protected IndexScanEstimator(IndexScan index) {
            super(null);
            this.index = index;
        }

        @Override
        protected void estimateCost() {
            costEstimate = getScanOnlyCost(index);
            long totalCount = costEstimate.getRowCount();
            if (hasLimit() && (limit < totalCount)) {
                if (index instanceof SingleIndexScan) {
                    SingleIndexScan single = (SingleIndexScan)index;
                    if (single.getConditionRange() == null) {
                        costEstimate = costEstimator.costIndexScan(single.getIndex(), 
                                                                   limit);
                        return;
                    }
                }
                // Multiple scans are involved; assume proportional.
                double setupCost = getScanSetupCost(index);
                double scanCost = costEstimate.getCost() - setupCost;
                costEstimate = new CostEstimate(limit,
                                                setupCost + scanCost * limit / totalCount);
            }
        }
    }

    protected class SpatialIndexEstimator extends PlanEstimator {
        SingleIndexScan index;

        protected SpatialIndexEstimator(SingleIndexScan index) {
            super(null);
            this.index = index;
        }

        @Override
        protected void estimateCost() {
            int nscans = 1;
            FunctionExpression func = (FunctionExpression)index.getLowComparand();
            List<ExpressionNode> operands = func.getOperands();
            SpaceLatLon space = (SpaceLatLon)index.getIndex().space();
            if ("_center".equals(func.getFunction())) {
                nscans = 2;     // One in each direction.
                costEstimate = costEstimator.costIndexScan(index.getIndex(),
                                                           index.getEqualityComparands(),
                                                           null, true,
                                                           null, true);
            } else if ("_center_radius".equals(func.getFunction())) {
                BigDecimal lat = decimalConstant(operands.get(0));
                BigDecimal lon = decimalConstant(operands.get(1));
                BigDecimal r = decimalConstant(operands.get(2));
                if ((lat != null) && (lon != null) && (r != null)) {
                    BoxLatLon box = BoxLatLon.newBox(lat.subtract(r), lat.add(r), lon.subtract(r), lon.add(r));
                    long[] zValues = new long[SpaceLatLon.MAX_DECOMPOSITION_Z_VALUES];
                    space.decompose(box, zValues);
                    for (int i = 0; i < SpaceLatLon.MAX_DECOMPOSITION_Z_VALUES; i++) {
                        long z = zValues[i];
                        if (z != -1L) {
<<<<<<< HEAD
                            ExpressionNode lo = new ConstantExpression(space.zLo(z), MNumeric.BIGINT.instance(true));
                            ExpressionNode hi =  new ConstantExpression(space.zHi(z), MNumeric.BIGINT.instance(true));
=======
                            ExpressionNode lo = new ConstantExpression(space.zLo(z), InternalIndexTypes.LONG.instance(true));
                            ExpressionNode hi =  new ConstantExpression(space.zHi(z), InternalIndexTypes.LONG.instance(true));
>>>>>>> d8cdeb14
                            CostEstimate zScanCost =
                                costEstimator.costIndexScan(index.getIndex(), index.getEqualityComparands(),
                                                            lo, true,
                                                            hi, true);
                            costEstimate =
                                costEstimate == null
                                ? zScanCost
                                : costEstimate.union(zScanCost);
                        }
                    }
                } else {
                    throw new AkibanInternalException("Operands for spatial index must all be constant numbers: " + func);
                }
            } else {
                throw new AkibanInternalException("Unexpected function for spatial index: " + func);
            }
            index.setScanCostEstimate(costEstimate);
            long totalRows = costEstimate.getRowCount();
            long nrows = totalRows;
            if (hasLimit() && (limit < totalRows)) {
                nrows = limit;
            }
            if (nscans == 1) {
                if (nrows != totalRows)
                    costEstimate = costEstimator.costIndexScan(index.getIndex(), nrows);
                return;
            }
            double setupCost = costEstimator.costIndexScan(index.getIndex(), 0).getCost();
            double scanCost = costEstimate.getCost() - setupCost;
            costEstimate = new CostEstimate(limit,
                                            setupCost * nscans +
                                            scanCost * nrows / totalRows);
        }
    }

    protected static BigDecimal decimalConstant(ExpressionNode expr) {
        // Because the distance_lat_lon function returns a double, the radius
        // may be one for comparison.
        // Also numbers may accidentally be given as integers due to formatting.
        while (expr instanceof CastExpression) {
            expr = ((CastExpression)expr).getOperand();
        }
        if (!(expr instanceof ConstantExpression)) return null;
        Object obj = ((ConstantExpression)expr).getValue();
        if (obj instanceof BigDecimalWrapper)
            obj = ((BigDecimalWrapper)obj).asBigDecimal();
        if (obj instanceof BigDecimal)
            return (BigDecimal)obj;
        else if (obj instanceof Number)
            return BigDecimal.valueOf((long)(((Number)obj).doubleValue() * 1.0e6), 6);
        else
            return null;
    }

    protected class FlattenEstimator extends PlanEstimator {
        private TableGroupJoinTree tableGroup;
        private TableSource indexTable;
        private Set<TableSource> requiredTables;

        protected FlattenEstimator(PlanEstimator input,
                                   TableGroupJoinTree tableGroup,
                                   TableSource indexTable,
                                   Set<TableSource> requiredTables) {
            super(input);
            this.tableGroup = tableGroup;
            this.indexTable = indexTable;
            this.requiredTables = requiredTables;
        }

        @Override
        protected void estimateCost() {
            CostEstimate flattenCost = costEstimator.costFlatten(tableGroup, indexTable, requiredTables);
            long flattenScale = flattenCost.getRowCount();
            input.setLimit(hasLimit() ? 
                           // Ceiling number of inputs needed to get limit flattened.
                           ((limit + flattenScale - 1) / flattenScale) : 
                           NO_LIMIT);
            costEstimate = inputCostEstimate().nest(flattenCost);
        }
    }

    protected class GroupScanEstimator extends PlanEstimator {
        private GroupScan scan;
        private TableGroupJoinTree tableGroup;
        private Set<TableSource> requiredTables;

        protected GroupScanEstimator(GroupScan scan,
                                     TableGroupJoinTree tableGroup,
                                     Set<TableSource> requiredTables) {
            super(null);
            this.scan = scan;
            this.tableGroup = tableGroup;
            this.requiredTables = requiredTables;
        }

        @Override
        protected void estimateCost() {
            if (hasLimit()) {
                Map<Table,Long> tableCounts = groupScanTableCountsToLimit(requiredTables, limit);
                if (tableCounts != null) {
                    costEstimate = costEstimator.costPartialGroupScanAndFlatten(tableGroup, requiredTables, tableCounts);
                    return;
                }
            }
            CostEstimate scanCost = costEstimator.costGroupScan(scan.getGroup().getGroup());
            CostEstimate flattenCost = costEstimator.costFlattenGroup(tableGroup, requiredTables);
            costEstimate = scanCost.sequence(flattenCost);
        }
    }

    protected class GroupLoopEstimator extends PlanEstimator {
        private GroupLoopScan scan;
        private TableGroupJoinTree tableGroup;
        private Set<TableSource> requiredTables;

        protected GroupLoopEstimator(GroupLoopScan scan,
                                     TableGroupJoinTree tableGroup,
                                     Set<TableSource> requiredTables) {
            super(null);
            this.scan = scan;
            this.tableGroup = tableGroup;
            this.requiredTables = requiredTables;
        }

        @Override
        protected void estimateCost() {
            costEstimate = costEstimator.costFlattenNested(tableGroup, scan.getOutsideTable(), scan.getInsideTable(), scan.isInsideParent(), requiredTables);
        }
    }

    protected class HKeyRowEstimator extends PlanEstimator {
        private ExpressionsHKeyScan scan;

        protected HKeyRowEstimator(ExpressionsHKeyScan scan) {
            super(null);
            this.scan = scan;
        }

        @Override
        protected void estimateCost() {
            costEstimate = costEstimator.costHKeyRow(scan.getKeys());
        }
    }

    protected class FullTextScanEstimator extends PlanEstimator {
        private FullTextScan scan;

        protected FullTextScanEstimator(FullTextScan scan) {
            super(null);
            this.scan = scan;
        }

        @Override
        protected void estimateCost() {
            costEstimate = new CostEstimate(Math.max(scan.getLimit(), 1), 1.0);
        }
    }

    protected class SelectEstimator extends PlanEstimator {
        private Collection<ConditionExpression> conditions;
        private SelectivityConditions selectivityConditions;

        protected SelectEstimator(PlanEstimator input,
                                  Collection<ConditionExpression> conditions,
                                  SelectivityConditions selectivityConditions) {
            super(input);
            this.conditions = conditions;
            this.selectivityConditions = selectivityConditions;
        }

        @Override
        protected void estimateCost() {
            double selectivity = costEstimator.conditionsSelectivity(selectivityConditions);
            // Need enough input rows before selection.
            input.setLimit(hasLimit() ? 
                           Math.round(limit / selectivity) : 
                           NO_LIMIT);
            CostEstimate inputCost = inputCostEstimate();
            CostEstimate selectCost = costEstimator.costSelect(conditions,
                                                               selectivity, 
                                                               inputCost.getRowCount());
            costEstimate = inputCost.sequence(selectCost);
        }
    }

    protected class SortEstimator extends PlanEstimator {
        private int nfields;

        protected SortEstimator(PlanEstimator input, int nfields) {
            super(input);
            this.nfields = nfields;
        }

        @Override
        protected void estimateCost() {
            input.setLimit(NO_LIMIT);
            CostEstimate inputCost = inputCostEstimate();
            CostEstimate sortCost;
            if (hasLimit() && 
                (limit <= INSERTION_SORT_MAX_LIMIT)) {
                sortCost = costEstimator.costSortWithLimit(inputCost.getRowCount(),
                                                           Math.min(limit, inputCost.getRowCount()),
                                                           nfields);
            }
            else {
                sortCost = costEstimator.costSort(inputCost.getRowCount());
            }
            costEstimate = inputCost.sequence(sortCost);
        }
    }

    protected CostEstimate getScanOnlyCost(IndexScan index) {
        CostEstimate result = index.getScanCostEstimate();
        if (result == null) {
            if (index instanceof SingleIndexScan) {
                SingleIndexScan singleIndex = (SingleIndexScan) index;
                if (singleIndex.getConditionRange() == null) {
                    result = costEstimator.costIndexScan(singleIndex.getIndex(),
                            singleIndex.getEqualityComparands(),
                            singleIndex.getLowComparand(),
                            singleIndex.isLowInclusive(),
                            singleIndex.getHighComparand(),
                            singleIndex.isHighInclusive());
                }
                else {
                    CostEstimate cost = null;
                    for (RangeSegment segment : singleIndex.getConditionRange().getSegments()) {
                        CostEstimate acost = costEstimator.costIndexScan(singleIndex.getIndex(),
                                singleIndex.getEqualityComparands(),
                                segment.getStart().getValueExpression(),
                                segment.getStart().isInclusive(),
                                segment.getEnd().getValueExpression(),
                                segment.getEnd().isInclusive());
                        if (cost == null)
                            cost = acost;
                        else
                            cost = cost.union(acost);
                    }
                    if (cost == null) {
                        cost = new CostEstimate(0, 0); // No segments means no real scan.
                    }
                    result = cost;
                }
            }
            else if (index instanceof MultiIndexIntersectScan) {
                MultiIndexIntersectScan multiIndex = (MultiIndexIntersectScan) index;
                result = costEstimator.costIndexIntersection(multiIndex, new IndexIntersectionCoster() {
                    @Override
                    public CostEstimate singleIndexScanCost(SingleIndexScan scan, CostEstimator costEstimator) {
                        return getScanOnlyCost(scan);
                    }
                });
            }
            else {
                throw new AkibanInternalException("unknown index type: " + index + "(" + index.getClass() + ")");
            }
            index.setScanCostEstimate(result);
        }
        return result;
    }

    protected double getScanSetupCost(IndexScan index) {
        if (index instanceof SingleIndexScan) {
            SingleIndexScan singleIndex = (SingleIndexScan)index;
            if (singleIndex.getConditionRange() == null) {
                return costEstimator.costIndexScan(singleIndex.getIndex(), 0).getCost();
            }
            else {
                return costEstimator.costIndexScan(singleIndex.getIndex(), 0).getCost() *
                    singleIndex.getConditionRange().getSegments().size();
            }
        }
        else if (index instanceof MultiIndexIntersectScan) {
            MultiIndexIntersectScan multiIndex = (MultiIndexIntersectScan)index;
            return getScanSetupCost(multiIndex.getOutputIndexScan()) +
                   getScanSetupCost(multiIndex.getSelectorIndexScan());
        }
        else {
            return 0.0;
        }
    }

    protected Map<Table,Long> groupScanTableCountsToLimit(Set<TableSource> requiredTables, long limit) {
        // Find the required table with the highest ordinal; we'll need limit of those
        // rows and however many of the others come before it.
        // TODO: Not as good if multiple branches are being flattened;
        // fewer are needed to start, but repeats come in via branch
        // lookup.
        TableNode lastRequired = null;
        for (TableSource table : requiredTables) {
            if ((lastRequired == null) ||
                (lastRequired.getOrdinal() < table.getTable().getOrdinal())) {
                lastRequired = table.getTable();
            }
        }
        long childCount = costEstimator.getTableRowCount(lastRequired.getTable());
        if (childCount <= limit)
            // Turns out we need the whole group before reaching the limit.
            return null;
        Map<Table,Long> tableCounts = new HashMap<>();
        tableCounts.put(lastRequired.getTable(), limit);
        Table ancestor = lastRequired.getTable();
        while (true) {
            ancestor = ancestor.getParentTable();
            if (ancestor == null) break;
            long ancestorCount = costEstimator.getTableRowCount(ancestor);
            tableCounts.put(ancestor, 
                            // Ceiling number of ancestor needed to get limit of child.
                            (limit * ancestorCount + (childCount - 1)) / childCount);
        }
        Group group = lastRequired.getTable().getGroup();
        Map<Table,Long> moreCounts = new HashMap<>();
        for (Table table : lastRequired.getTable().getAIS().getTables().values()) {
            if (table.getGroup() == group) {
                Table commonAncestor = table;
                while (!tableCounts.containsKey(commonAncestor)) {
                    commonAncestor = commonAncestor.getParentTable();
                }
                if (commonAncestor == table) continue;
                long ancestorCount = tableCounts.get(commonAncestor);
                if (table.getOrdinal() > lastRequired.getOrdinal())
                    // A table that isn't required; number skipped
                    // depends on relative position.
                    ancestorCount--;
                moreCounts.put(table,
                               simpleRound(costEstimator.getTableRowCount(table) * ancestorCount,
                                           costEstimator.getTableRowCount(commonAncestor)));
            }
        }
        tableCounts.putAll(moreCounts);
        return tableCounts;
    }

}<|MERGE_RESOLUTION|>--- conflicted
+++ resolved
@@ -196,13 +196,8 @@
                     for (int i = 0; i < SpaceLatLon.MAX_DECOMPOSITION_Z_VALUES; i++) {
                         long z = zValues[i];
                         if (z != -1L) {
-<<<<<<< HEAD
-                            ExpressionNode lo = new ConstantExpression(space.zLo(z), MNumeric.BIGINT.instance(true));
-                            ExpressionNode hi =  new ConstantExpression(space.zHi(z), MNumeric.BIGINT.instance(true));
-=======
                             ExpressionNode lo = new ConstantExpression(space.zLo(z), InternalIndexTypes.LONG.instance(true));
                             ExpressionNode hi =  new ConstantExpression(space.zHi(z), InternalIndexTypes.LONG.instance(true));
->>>>>>> d8cdeb14
                             CostEstimate zScanCost =
                                 costEstimator.costIndexScan(index.getIndex(), index.getEqualityComparands(),
                                                             lo, true,
