--- conflicted
+++ resolved
@@ -17,10 +17,6 @@
 
 package com.foundationdb.sql.optimizer.plan;
 
-<<<<<<< HEAD
-import com.foundationdb.server.types.mcompat.mtypes.MNumeric;
-=======
->>>>>>> d8cdeb14
 import com.foundationdb.server.types.TInstance;
 import com.foundationdb.server.types.texpressions.TValidatedAggregator;
 
@@ -170,11 +166,7 @@
             if (operand == null) {
                 if ("COUNT".equals(function))
                     function = "COUNT(*)";
-<<<<<<< HEAD
-                TInstance tinst = MNumeric.BIGINT.instance(true);
-=======
                 TInstance tinst = aggregate.getTInstance(); // Some kind of BIGINT.
->>>>>>> d8cdeb14
                 operand = new ConstantExpression(1L, tinst);
             }
             aggregateFunctions.add(function);
