--- conflicted
+++ resolved
@@ -809,47 +809,25 @@
 
     // hashTableLookup_Default
     public static Operator hashTableLookup_Default(List<AkCollator> collators,
-<<<<<<< HEAD
-                                                   List<TPreparedBoundField> outerComparisonFields,
-                                                   boolean outerLeftJoin,
-                                                   int hashBindingPosition,
-                                                   int rowBindingPosition,
-                                                   RowType hashedRowType)
-=======
+
                                                    List<TPreparedExpression> outerComparisonFields,
                                                    int hashTableBindingPosition)
->>>>>>> aa80944a
     {
         return new HashTableLookup_Default(
                 collators,
                 outerComparisonFields,
-<<<<<<< HEAD
-                outerLeftJoin,
-                hashBindingPosition,
-                rowBindingPosition,
-                hashedRowType);
-=======
                 hashTableBindingPosition);
->>>>>>> aa80944a
     }
 
     // using_HashTable
     public static Operator using_HashTable(Operator hashInput,
                                            RowType hashedRowType,
                                            List<TPreparedExpression> comparisonFields,
-<<<<<<< HEAD
-                                           int filterBindingPosition,
-                                           Operator joinedInput,
-                                           List<AkCollator> collators)
-    {
-        return new Using_HashTable(hashInput, hashedRowType, comparisonFields, filterBindingPosition, joinedInput, collators);
-=======
                                            int hashTableBindingPosition,
                                            Operator joinedInput,
                                            List<AkCollator> collators)
     {
         return new Using_HashTable(hashInput, hashedRowType, comparisonFields, hashTableBindingPosition, joinedInput, collators);
->>>>>>> aa80944a
     }
 
     // EmitBoundRow_Nested
