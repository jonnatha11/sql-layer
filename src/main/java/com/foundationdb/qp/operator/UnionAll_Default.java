--- conflicted
+++ resolved
@@ -20,22 +20,23 @@
 import com.foundationdb.ais.model.Table;
 import com.foundationdb.qp.row.HKey;
 import com.foundationdb.qp.row.Row;
+import com.foundationdb.qp.row.RowBase;
 import com.foundationdb.qp.rowtype.RowType;
 import com.foundationdb.server.error.AkibanInternalException;
 import com.foundationdb.server.explain.*;
-<<<<<<< HEAD
-import com.foundationdb.server.types.pvalue.PValueSource;
-import com.foundationdb.util.ShareHolder;
-=======
 import com.foundationdb.server.types.TInstance;
 import com.foundationdb.server.types.value.ValueSource;
 import com.foundationdb.util.ArgumentValidation;
 import com.foundationdb.util.Strings;
->>>>>>> f60efb48
 import com.foundationdb.util.tap.InOutTap;
 
+import com.google.common.base.Objects;
 import org.slf4j.Logger;
 import org.slf4j.LoggerFactory;
+
+import java.util.Arrays;
+import java.util.Collections;
+import java.util.List;
 
 /**
  <h1>Overview</h1>
@@ -181,7 +182,7 @@
                 currentCursor = null;
             }
             if (openBoth) {
-                while (++inputOperatorsIndex < getInputOperators().size()) {
+                while (++inputOperatorsIndex < inputs.size()) {
                     cursors[inputOperatorsIndex].close();
                 }
             }
@@ -298,21 +299,7 @@
             if (currentInputRowType == rowType()) {
                 return inputRow;
             }
-<<<<<<< HEAD
-            MasqueradingRow row;
-            if (rowHolder.isEmpty() || rowHolder.isShared()) {
-                row = new MasqueradingRow(rowType(), inputRow);
-                rowHolder.hold(row);
-            }
-            else {
-                row = rowHolder.get();
-                rowHolder.release();
-                row.setRow(inputRow);
-            }
-            rowHolder.hold(row);
-=======
             MasqueradingRow row = new MasqueradingRow(outputRowType, inputRow);
->>>>>>> f60efb48
             return row;
         }
 
