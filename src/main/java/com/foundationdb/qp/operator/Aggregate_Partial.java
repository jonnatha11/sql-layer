--- conflicted
+++ resolved
@@ -419,13 +419,8 @@
                 for (int i = 0; i < keyValues.size(); ++i) {
                     Value key = keyValues.get(i);
                     ValueSource input = givenInput.value(i);
-<<<<<<< HEAD
                     if (!ValueSources.areEqual(key, input)) {
-                        cursorState = CursorState.OPENING;
-=======
-                    if (!ValueSources.areEqual(key, input, inputRowType.typeAt(i))) {
                         gatheringRows = true;
->>>>>>> 4709dc77
                         return true;
                     }
                 }
