--- conflicted
+++ resolved
@@ -19,14 +19,9 @@
 
 import com.foundationdb.qp.row.HKey;
 import com.foundationdb.qp.row.Row;
-import com.foundationdb.qp.util.KeyWrapper;
 import com.foundationdb.server.types.value.ValueSource;
 import com.foundationdb.util.BloomFilter;
-<<<<<<< HEAD
-import com.google.common.collect.ArrayListMultimap;
-=======
 import com.foundationdb.util.HashTable;
->>>>>>> aa80944a
 
 /** The bindings associated with the execution of a query.
  * This includes query parameters (? markers) as well as current values for iteration.
@@ -90,21 +85,13 @@
      * @return the hash join table at that index
      * @throws BindingNotSetException if the given index wasn't set
      */
-<<<<<<< HEAD
-    public ArrayListMultimap<KeyWrapper, Row> getHashTable(int index);
-=======
     public HashTable getHashTable(int index);
->>>>>>> aa80944a
 
     /**Bind a hash table hash join table to the given index.
      * @param index the index to set
      * @param hashTable the hash join table to assign
      */
-<<<<<<< HEAD
-    public void setHashTable(int index, ArrayListMultimap<KeyWrapper, Row> hashTable);
-=======
     public void setHashTable(int index, HashTable hashTable);
->>>>>>> aa80944a
 
     /**
      * Clear all bindings.
