--- conflicted
+++ resolved
@@ -57,13 +57,8 @@
     public void init(int bucketCount)
     {
         multiColumnVisitor.init(bucketCount, expectedSampleCount);
-<<<<<<< HEAD
-        for (int c = 0; c < nIndexColumns; c++) {
-            singleColumnVisitors.get(c).init(bucketCount, expectedSampleCount);
-=======
         for (int c = 1; c < nIndexColumns; c++) {
             singleColumnVisitors.get(c-1).init(bucketCount, expectedSampleCount);
->>>>>>> cba885d9
         }
     }
 
