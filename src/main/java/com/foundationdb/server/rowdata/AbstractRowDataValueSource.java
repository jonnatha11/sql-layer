--- conflicted
+++ resolved
@@ -137,11 +137,7 @@
             return location == 0
                     ? null
                     : AkServerUtil.byteSourceForMySQLString(bytes(), (int) location, (int) (location >>> 32), fieldDef());
-<<<<<<< HEAD
-        } else if (fieldDef().column().getType().typeClass() instanceof MBigDecimal) {
-=======
         } else if (fieldDef().column().getType().typeClass() instanceof TBigDecimal) {
->>>>>>> 2c98fdea
             return getDecimal();
         } else {
             assert false : "Unable to get object for type: " + fieldDef();
