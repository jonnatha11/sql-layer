--- conflicted
+++ resolved
@@ -390,7 +390,7 @@
     ALTER_MADE_NO_CHANGE    ("50", "023", Importance.DEBUG, AlterMadeNoChangeException.class),
     INVALID_ROUTINE         ("50", "024", Importance.DEBUG, InvalidRoutineException.class),
     INVALID_INDEX_ID        ("50", "025", Importance.DEBUG, InvalidIndexIDException.class),
-    // 50026 available
+    DUPLICATE_CONSTRAINTNAME ("50", "026", Importance.DEBUG, DuplicateConstraintNameException.class),
     COLUMN_NOT_GENERATED    ("50", "027", Importance.DEBUG, ColumnNotGeneratedException.class),
     COLUMN_ALREADY_GENERATED ("50", "028", Importance.DEBUG, ColumnAlreadyGeneratedException.class),
     DROP_SEQUENCE_NOT_ALLOWED ("50", "029", Importance.DEBUG, DropSequenceNotAllowedException.class),
@@ -399,13 +399,8 @@
     ONLINE_DDL_IN_PROGRESS  ("50", "031", Importance.DEBUG, OnlineDDLInProgressException.class),
     FOREIGN_KEY_INDEX_REQUIRED ("50", "032", Importance.DEBUG, ForeignKeyIndexRequiredException.class),
     NO_COLUMNS_IN_TABLE     ("50", "033", Importance.DEBUG, NoColumnsInTableException.class),
-<<<<<<< HEAD
-    DUPLICATE_CONSTRAINTNAME ("50", "034", Importance.DEBUG, DuplicateConstraintNameException.class),
-    
-=======
     PROTECTED_COLUMN        ("50", "034", Importance.DEBUG, ProtectedColumnDDLException.class),
 
->>>>>>> 244e1c0f
     // Class 51 - Internal problems created by user configuration
     STALE_AIS               ("51", "001", Importance.TRACE, OldAISException.class),
     // Messaging errors
