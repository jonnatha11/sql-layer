/**
 * Copyright (C) 2009-2013 FoundationDB, LLC
 *
 * This program is free software: you can redistribute it and/or modify
 * it under the terms of the GNU Affero General Public License as published by
 * the Free Software Foundation, either version 3 of the License, or
 * (at your option) any later version.
 *
 * This program is distributed in the hope that it will be useful,
 * but WITHOUT ANY WARRANTY; without even the implied warranty of
 * MERCHANTABILITY or FITNESS FOR A PARTICULAR PURPOSE.  See the
 * GNU Affero General Public License for more details.
 *
 * You should have received a copy of the GNU Affero General Public License
 * along with this program.  If not, see <http://www.gnu.org/licenses/>.
 */
package com.foundationdb.server.service.restdml;

import java.util.ArrayList;
import java.util.HashMap;
import java.util.List;
import java.util.Map;

import com.foundationdb.ais.model.AkibanInformationSchema;
import com.foundationdb.ais.model.Column;
import com.foundationdb.ais.model.IndexColumn;
import com.foundationdb.ais.model.PrimaryKey;
import com.foundationdb.ais.model.Table;
import com.foundationdb.ais.model.TableName;
import com.foundationdb.ais.model.Types;
import com.foundationdb.qp.operator.API;
import com.foundationdb.qp.operator.Operator;
import com.foundationdb.qp.operator.QueryContext;
import com.foundationdb.qp.operator.SimpleQueryContext;
import com.foundationdb.qp.row.BindableRow;
import com.foundationdb.qp.rowtype.RowType;
import com.foundationdb.qp.rowtype.Schema;
import com.foundationdb.qp.util.SchemaCache;
import com.foundationdb.server.expressions.TypesRegistryService;
import com.foundationdb.server.types.TInstance;
import com.foundationdb.server.types.common.types.TypesTranslator;
import com.foundationdb.server.types.texpressions.TPreparedExpression;
import com.foundationdb.server.types.texpressions.TPreparedField;
import com.foundationdb.server.types.texpressions.TPreparedParameter;
import com.foundationdb.sql.optimizer.rule.PlanGenerator;

public abstract class OperatorGenerator {
    
    private Schema schema;
    private AkibanInformationSchema ais;
    private QueryContext queryContext;
    private TypesRegistryService typesRegistry;
<<<<<<< HEAD
=======
    private TypesTranslator typesTranslator;
>>>>>>> d8cdeb14
    
    private Map<TableName,Operator> plans = new HashMap<>();
    
    protected abstract Operator create (TableName tableName); 
    
    public OperatorGenerator (AkibanInformationSchema ais) {
        this.ais = ais;
        this.schema = SchemaCache.globalSchema(ais);
        queryContext = new SimpleQueryContext(null);
    }
    
    public void setTypesRegistry(TypesRegistryService registryService) {
        this.typesRegistry = registryService;
<<<<<<< HEAD
=======
    }
    
    public TypesTranslator getTypesTranslator() {
        return typesTranslator;
    }

    public void setTypesTranslator(TypesTranslator typesTranslator) {
        this.typesTranslator = typesTranslator;
>>>>>>> d8cdeb14
    }
    
    public Operator get (TableName tableName) {
        Operator plan = null;
        if (plans.containsKey(tableName)) {
            plan = plans.get(tableName);
        } else {
            plan = create (tableName);
            plans.put(tableName, plan);
        }
        return plan;
    }
    
    public Schema schema() { 
        return schema;
    }
    
    public AkibanInformationSchema ais() {
        return ais;
    }
    
    public QueryContext queryContext() {
        return queryContext;
    }
    
    public TypesRegistryService registryService() {
        return typesRegistry;
    }

    static class RowStream {
        Operator operator;
        RowType rowType;
    }
    
    protected Operator indexAncestorLookup(TableName tableName) {
        Table table = ais().getTable(tableName);
        return PlanGenerator.generateAncestorPlan(ais(), table);
    }

    protected RowStream assembleValueScan(Table table) {
        RowStream stream = new RowStream();
        List<BindableRow> bindableRows = new ArrayList<>();
        List<TPreparedExpression> tExprs = parameters (table);
        
        TInstance varchar = Column.generateTInstance(null, Types.VARCHAR, 65535L, null, false);
        int nfields = table.getColumns().size();
        TInstance[] types = new TInstance[nfields];
        for (int index = 0; index < table.getColumns().size(); index++) {
            types[index] = varchar;
        }

        stream.rowType =  schema().newValuesType(types);
        bindableRows.add(BindableRow.of(stream.rowType, tExprs, queryContext()));
        stream.operator = API.valuesScan_Default(bindableRows, stream.rowType);
        return stream;
    }
    
    protected List<TPreparedExpression> parameters (Table table) {
        TInstance varchar = Column.generateTInstance(null, Types.VARCHAR, 65535L, null, false);
        List<TPreparedExpression> tExprs = new ArrayList<>();
        for (int index = 0; index < table.getColumns().size(); index++) {
            tExprs.add(index, new TPreparedParameter(index, varchar));
        }
        return tExprs;
    }
    
    protected RowStream projectTable (RowStream stream, Table table) {
        List<TPreparedExpression> pExpressions = null;
        if (table.getPrimaryKey() != null) {
            PrimaryKey key = table.getPrimaryKey();
            int size  = key.getIndex().getKeyColumns().size();
            pExpressions = new ArrayList<>(size);
            for (IndexColumn column : key.getIndex().getKeyColumns()) {
                int fieldIndex = column.getColumn().getPosition();
                pExpressions.add (new TPreparedField(stream.rowType.typeInstanceAt(fieldIndex), fieldIndex));
            }
            stream.operator = API.project_Table(stream.operator,
                    stream.rowType,
                    schema().tableRowType(table),
                    pExpressions);
        }
        return stream;
    }
}<|MERGE_RESOLUTION|>--- conflicted
+++ resolved
@@ -50,10 +50,7 @@
     private AkibanInformationSchema ais;
     private QueryContext queryContext;
     private TypesRegistryService typesRegistry;
-<<<<<<< HEAD
-=======
     private TypesTranslator typesTranslator;
->>>>>>> d8cdeb14
     
     private Map<TableName,Operator> plans = new HashMap<>();
     
@@ -67,8 +64,6 @@
     
     public void setTypesRegistry(TypesRegistryService registryService) {
         this.typesRegistry = registryService;
-<<<<<<< HEAD
-=======
     }
     
     public TypesTranslator getTypesTranslator() {
@@ -77,7 +72,6 @@
 
     public void setTypesTranslator(TypesTranslator typesTranslator) {
         this.typesTranslator = typesTranslator;
->>>>>>> d8cdeb14
     }
     
     public Operator get (TableName tableName) {
