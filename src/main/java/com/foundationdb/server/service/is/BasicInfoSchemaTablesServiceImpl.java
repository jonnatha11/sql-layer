/**
 * Copyright (C) 2009-2013 FoundationDB, LLC
 *
 * This program is free software: you can redistribute it and/or modify
 * it under the terms of the GNU Affero General Public License as published by
 * the Free Software Foundation, either version 3 of the License, or
 * (at your option) any later version.
 *
 * This program is distributed in the hope that it will be useful,
 * but WITHOUT ANY WARRANTY; without even the implied warranty of
 * MERCHANTABILITY or FITNESS FOR A PARTICULAR PURPOSE.  See the
 * GNU Affero General Public License for more details.
 *
 * You should have received a copy of the GNU Affero General Public License
 * along with this program.  If not, see <http://www.gnu.org/licenses/>.
 */

package com.foundationdb.server.service.is;

import com.foundationdb.ais.model.AkibanInformationSchema;
import com.foundationdb.ais.model.Column;
import com.foundationdb.ais.model.ForeignKey;
import com.foundationdb.ais.model.FullTextIndex;
import com.foundationdb.ais.model.GroupIndex;
import com.foundationdb.ais.model.Index;
import com.foundationdb.ais.model.IndexColumn;
import com.foundationdb.ais.model.Join;
import com.foundationdb.ais.model.JoinColumn;
import com.foundationdb.ais.model.Parameter;
import com.foundationdb.ais.model.Routine;
import com.foundationdb.ais.model.Schema;
import com.foundationdb.ais.model.Sequence;
import com.foundationdb.ais.model.SQLJJar;
import com.foundationdb.ais.model.Table;
import com.foundationdb.ais.model.TableIndex;
import com.foundationdb.ais.model.TableName;
import com.foundationdb.ais.model.View;
import com.foundationdb.ais.model.aisb2.AISBBasedBuilder;
import com.foundationdb.ais.model.aisb2.NewAISBuilder;
import com.foundationdb.qp.memoryadapter.BasicFactoryBase;
import com.foundationdb.qp.memoryadapter.MemoryAdapter;
import com.foundationdb.qp.memoryadapter.MemoryGroupCursor;
import com.foundationdb.qp.memoryadapter.MemoryGroupCursor.GroupScan;
import com.foundationdb.qp.row.ValuesRow;
import com.foundationdb.qp.row.Row;
import com.foundationdb.qp.rowtype.RowType;
import com.foundationdb.server.rowdata.RowDefCache;
import com.foundationdb.server.service.Service;
import com.foundationdb.server.service.routines.ScriptEngineManagerProvider;
import com.foundationdb.server.service.security.SecurityService;
import com.foundationdb.server.service.session.Session;
import com.foundationdb.server.store.SchemaManager;
import com.foundationdb.server.types.Attribute;
import com.foundationdb.server.types.TBundleID;
import com.foundationdb.server.types.TClass;
import com.foundationdb.server.types.TInstance;
import com.foundationdb.server.types.common.types.StringAttribute;
import com.foundationdb.server.types.common.types.DecimalAttribute;
import com.foundationdb.server.types.common.types.TBinary;
import com.foundationdb.server.types.common.types.TypeValidator;
import com.foundationdb.server.types.service.TypesRegistry;
import com.foundationdb.sql.pg.PostgresType;
import com.google.common.collect.Iterators;
import com.google.inject.Inject;

import javax.script.ScriptEngineFactory;
import java.util.ArrayList;
import java.util.Collection;
import java.util.Collections;
import java.util.Comparator;
import java.util.Iterator;
import java.util.List;
import java.util.ListIterator;
import java.util.Map;

public class BasicInfoSchemaTablesServiceImpl
    extends SchemaTablesService
    implements Service, BasicInfoSchemaTablesService {
    
    static final TableName SCHEMATA = new TableName(SCHEMA_NAME, "schemata");
    static final TableName TABLES = new TableName(SCHEMA_NAME, "tables");
    static final TableName COLUMNS = new TableName(SCHEMA_NAME, "columns");
    static final TableName TABLE_CONSTRAINTS = new TableName(SCHEMA_NAME, "table_constraints");
    static final TableName REFERENTIAL_CONSTRAINTS = new TableName(SCHEMA_NAME, "referential_constraints");
    static final TableName GROUPING_CONSTRAINTS = new TableName(SCHEMA_NAME, "grouping_constraints");
    static final TableName KEY_COLUMN_USAGE = new TableName(SCHEMA_NAME, "key_column_usage");
    static final TableName INDEXES = new TableName(SCHEMA_NAME, "indexes");
    static final TableName INDEX_COLUMNS = new TableName(SCHEMA_NAME, "index_columns");
    static final TableName SEQUENCES = new TableName(SCHEMA_NAME, "sequences");
    static final TableName VIEWS = new TableName(SCHEMA_NAME, "views");
    static final TableName VIEW_TABLE_USAGE = new TableName(SCHEMA_NAME, "view_table_usage");
    static final TableName VIEW_COLUMN_USAGE = new TableName(SCHEMA_NAME, "view_column_usage");
    static final TableName ROUTINES = new TableName(SCHEMA_NAME, "routines");
    static final TableName PARAMETERS = new TableName(SCHEMA_NAME, "parameters");
    static final TableName JARS = new TableName(SCHEMA_NAME, "jars");
    static final TableName ROUTINE_JAR_USAGE = new TableName(SCHEMA_NAME, "routine_jar_usage");
    static final TableName SCRIPT_ENGINES = new TableName(SCHEMA_NAME, "script_engines");
    static final TableName SCRIPT_ENGINE_NAMES = new TableName(SCHEMA_NAME, "script_engine_names");
    static final TableName TYPES = new TableName (SCHEMA_NAME, "types");
    static final TableName TYPE_BUNDLES = new TableName (SCHEMA_NAME, "type_bundles");
    static final TableName TYPE_ATTRIBUTES = new TableName (SCHEMA_NAME, "type_attributes");

    private static final String CHARSET_SCHEMA = SCHEMA_NAME;
    private static final String COLLATION_SCHEMA = SCHEMA_NAME;

    private final SecurityService securityService;
    private final ScriptEngineManagerProvider scriptEngineManagerProvider;

    @Inject
    public BasicInfoSchemaTablesServiceImpl(SchemaManager schemaManager,
                                            SecurityService securityService,
                                            ScriptEngineManagerProvider scriptEngineManagerProvider) {
        super(schemaManager);
        this.securityService = securityService;
        this.scriptEngineManagerProvider = scriptEngineManagerProvider;
    }

    @Override
    public void start() {
        AkibanInformationSchema ais = createTablesToRegister(getTypesRegistry());
        attachFactories(ais);
    }

    @Override
    public void stop() {
        // Nothing
    }

    @Override
    public void crash() {
        // Nothing
    }

    protected boolean isAccessible(Session session, String schemaName) {
        if ((session == null) || (securityService == null))
            return true;
        return securityService.isAccessible(session, schemaName);
    }

    protected boolean isAccessible(Session session, TableName name) {
        return isAccessible(session, name.getSchemaName());
    }

    protected TypesRegistry getTypesRegistry() {
        return schemaManager.getTypesRegistry();
    }

    private List<ScriptEngineFactory> getScriptEngineFactories() {
        return scriptEngineManagerProvider.getManager().getEngineFactories();
    }

    private class SchemataFactory extends BasicFactoryBase {
        public SchemataFactory(TableName sourceTable) {
            super(sourceTable);
        }

        @Override
        public GroupScan getGroupScan(MemoryAdapter adapter) {
            return new Scan(adapter.getSession(), getRowType(adapter));
        }

        @Override
        public long rowCount() {
            return getDirtyAIS().getSchemas().size();
        }

        private class Scan extends BaseScan {
            final Session session;
            final Iterator<Schema> it;

            public Scan(Session session, RowType rowType) {
                super(rowType);
                this.session = session;
                it = getAIS(session).getSchemas().values().iterator();
            }

            @Override
            public Row next() {
                while(it.hasNext()) {
                    Schema schema = it.next();
                    if(isAccessible(session, schema.getName())) {
                        return new ValuesRow(rowType,
                                            null,        // catalog
                                             schema.getName(),
                                             null,              // owner
                                             null,null, null,   // default charset catalog/schema/name
                                             null,              // sql path
                                             null,null, null,   // default charset catalog/schema/name
                                             ++rowCounter /*hidden pk*/); 
                    }
                }
                return null;
           }
        }
    }

    private AkibanInformationSchema getDirtyAIS() {
        return RowDefCache.latestForDebugging().ais();
    }

    private AkibanInformationSchema getAIS(Session session) {
        return schemaManager.getAis(session);
    }

    private class TablesFactory extends BasicFactoryBase {
        public TablesFactory(TableName sourceTable) {
            super(sourceTable);
        }

        @Override
        public GroupScan getGroupScan(MemoryAdapter adapter) {
            return new Scan(adapter.getSession(), getRowType(adapter));
        }

        @Override
        public long rowCount() {
            AkibanInformationSchema ais = getDirtyAIS();
            return ais.getTables().size() + ais.getViews().size() ;
        }

        private class Scan extends BaseScan {
            final Session session;
            final Iterator<Table> tableIt;
            Iterator<View> viewIt = null;

            public Scan(Session session, RowType rowType) {
                super(rowType);
                this.session = session;
                this.tableIt = getAIS(session).getTables().values().iterator();
            }

            @Override
            public Row next() {
                if(viewIt == null) {
                    while(tableIt.hasNext()) {
                        Table table = tableIt.next();
                        String tableType = (table.getName().inSystemSchema() ? "SYSTEM " : "") +
                                           (table.hasMemoryTableFactory() ? "VIEW" : "TABLE");
                        final Integer ordinal = table.hasMemoryTableFactory() ? null : table.getOrdinal();
                        final boolean isInsertable = !table.hasMemoryTableFactory();
                        if(isAccessible(session, table.getName())) {
                            return new ValuesRow(rowType,
                                     null,       //catalog
                                     table.getName().getSchemaName(),
                                     table.getName().getTableName(),
                                     tableType,
                                     null,                  // self reference column
                                     null,                  // reference generation
                                     boolResult(isInsertable),
                                     boolResult(false),     // is types
                                     null,                  //commit action
                                     null,                  // charset catalog
                                     null,
                                     table.getDefaultedCharsetName().toLowerCase(),
                                     null,                  // collation catalog
                                     null,
                                     table.getDefaultedCollationName().toLowerCase(),
                                     table.getTableId(),
                                     ordinal,
                                     table.getGroup().getStorageNameString(),
                                     ++rowCounter /*hidden pk*/);
                        }
                    }
                    viewIt = getAIS(session).getViews().values().iterator();
                }
                while(viewIt.hasNext()) {
                    View view = viewIt.next();
                    if(isAccessible(session, view.getName())) {
                        return new ValuesRow(rowType,
                                null, 
                                 view.getName().getSchemaName(),
                                 view.getName().getTableName(),
                                 "VIEW",
                                 null,      //self reference
                                 null,      //reference generation
                                 boolResult(false), // insertable
                                 boolResult(false), // is typed
                                 null,              // commit action
                                 null,null,null,    // charset catalog/schema/name
                                 null,null,null,    // collation catalog/schema/name
                                 null,              // tableId
                                 null,              // ordinal
                                 null,              // storage_name
                                 ++rowCounter /*hidden pk*/);
                    }
                }
                return null;
            }
        }
    }

    private class ColumnsFactory extends BasicFactoryBase {
        public ColumnsFactory(TableName sourceTable) {
            super(sourceTable);
        }

        @Override
        public GroupScan getGroupScan(MemoryAdapter adapter) {
            return new Scan(adapter.getSession(), getRowType(adapter));
        }

        @Override
        public long rowCount() {
            AkibanInformationSchema ais = getDirtyAIS();
            long count = 0;
            for(Table table : ais.getTables().values()) {
                count += table.getColumns().size();
            }
            for(View view : ais.getViews().values()) {
                count += view.getColumns().size();
            }
            return count;
        }
        
        private class Scan extends BaseScan {
            final Session session;
            final Iterator<Table> tableIt;
            Iterator<View> viewIt = null;
            Iterator<Column> columnIt;

            public Scan(Session session, RowType rowType) {
                super(rowType);
                this.session = session;
                this.tableIt = getAIS(session).getTables().values().iterator();
            }

            @Override
            public Row next() {
                getCols:
                while(columnIt == null || !columnIt.hasNext()) {
                    if(viewIt == null) {
                        while(tableIt.hasNext()) {
                            Table table = tableIt.next();
                            if(isAccessible(session, table.getName())) {
                                columnIt = table.getColumns().iterator();
                                continue getCols;
                            }
                        }
                        viewIt = getAIS(session).getViews().values().iterator();
                    }
                    while(viewIt.hasNext()) {
                        View view = viewIt.next();
                        if(isAccessible(session, view.getName())) {
                            columnIt = view.getColumns().iterator();
                            continue getCols;
                        }
                    }
                    return null;
                }

                Column column = columnIt.next();

                Long precision = null;
                Long scale = null;
                Long radix = null;
                String charset = null;
                String collation = null;
                if (column.getType().hasAttributes(DecimalAttribute.class)) {
                    precision = (long) column.getType().attribute(DecimalAttribute.PRECISION);
                    scale = (long) column.getType().attribute(DecimalAttribute.SCALE);
                    radix = 10L;
                }
                Long charMaxLength = null;
                Long charOctetLength = null;
                if (column.hasCharsetAndCollation()) {
                    charset = column.getCharsetName().toLowerCase();
                    collation = column.getCollationName().toLowerCase();
                }
                if (column.getType().hasAttributes(StringAttribute.class)) {
                    charMaxLength = (long) column.getType().attribute(StringAttribute.MAX_LENGTH);
                    charOctetLength = column.getMaxStorageSize() - column.getPrefixSize();
                }
                else if (column.getType().hasAttributes(TBinary.Attrs.class)) {
                    charMaxLength = charOctetLength = (long) column.getType().attribute(TBinary.Attrs.LENGTH);
                }
                String sequenceSchema = null;
                String sequenceName = null;
                String identityGeneration = null;
                long identityStart = 0, 
                        identityIncrement = 0, 
                        identityMin = 0, 
                        identityMax = 0;
                String identityCycle = null;
                if (column.getIdentityGenerator() != null) {
                    sequenceSchema = column.getIdentityGenerator().getSequenceName().getSchemaName();
                    sequenceName   = column.getIdentityGenerator().getSequenceName().getTableName();
                    identityGeneration = column.getDefaultIdentity() ? "BY DEFAULT" : "ALWAYS";
                    identityStart = column.getIdentityGenerator().getStartsWith();
                    identityIncrement = column.getIdentityGenerator().getIncrement();
                    identityMin = column.getIdentityGenerator().getMinValue();
                    identityMax = column.getIdentityGenerator().getMaxValue();
                    identityCycle = boolResult(column.getIdentityGenerator().isCycle()); 
                }
                String defaultString = null;
                if (column.getDefaultValue() != null) {
                    defaultString = column.getDefaultValue();
                }
                else if (column.getDefaultFunction() != null) {
                    defaultString = column.getDefaultFunction() + "()";
                }
                
                return new ValuesRow(rowType,
                                    null,
                                     column.getColumnar().getName().getSchemaName(),
                                     column.getColumnar().getName().getTableName(),
                                     column.getName(),
                                     column.getPosition().longValue(),
                                     defaultString,
                                     boolResult(column.getNullable()),
                                     column.getTypeName(),
                                     charMaxLength,
                                     charOctetLength,
                                     precision,
                                     radix,
                                     scale,
                                     null,          // charset catalog
                                     null,          // charset schema
                                     charset,
                                     null,              // collation catalog
                                     null,              //collation schema
                                     collation,
                                     null,null,null,    // domain catalog/schema/name
                                     null,null,null,    // udt catalog/schema/name
                                     null,null,null,    // scope catalog/schema/name
                                     null,              //maximum cardinality
                                     boolResult(false), // is self referencing
                                     boolResult(identityGeneration != null),
                                     identityGeneration,
                                     identityGeneration != null ? identityStart : null,
                                     identityGeneration != null ? identityIncrement : null,
                                     identityGeneration != null ? identityMin : null,
                                     identityGeneration != null ? identityMax : null,
                                     identityCycle,
                                     boolResult(false), // is generated
                                     null,              // generation expression
                                     boolResult(true),  // is Updatable
                                     null,              // sequence catalog
                                     sequenceSchema,
                                     sequenceName,
                                     ++rowCounter /*hidden pk*/);
            }
        }
    }

    private class TableConstraintsFactory extends BasicFactoryBase {
        public TableConstraintsFactory(TableName sourceTable) {
            super(sourceTable);
        }

        private TableConstraintsIteration newIteration(Session session,
                                                       AkibanInformationSchema ais) {
            return new TableConstraintsIteration(session, ais.getTables().values().iterator());
        }

        @Override
        public GroupScan getGroupScan(MemoryAdapter adapter) {
            return new Scan(adapter.getSession(), getRowType(adapter));
        }

        @Override
        public long rowCount() {
            AkibanInformationSchema ais = getDirtyAIS();
            long count = 0;
            TableConstraintsIteration it = newIteration(null, ais);
            while(it.next()) {
                ++count;
            }
            return count;
        }

        private class Scan extends BaseScan {
            final TableConstraintsIteration it;

            public Scan(Session session, RowType rowType) {
                super(rowType);
                this.it = newIteration(session, getAIS(session));
            }

            @Override
            public Row next() {
                if(!it.next()) {
                    return null;
                }
                return new ValuesRow(rowType,
                        null,   //constraint catalog
                         it.getTable().getName().getSchemaName(),
                         it.getName(),
                         null,          // table_catalog
                         it.getTable().getName().getSchemaName(),
                         it.getTable().getName().getTableName(),
                         it.getType(),
                         boolResult(false), //is deferrable
                         boolResult(false), //initially deferrable
                         boolResult(true),  // enforced
                         ++rowCounter /*hidden pk*/);
            }
        }
    }

    private class ReferentialConstraintsFactory extends BasicFactoryBase {
        public ReferentialConstraintsFactory(TableName sourceTable) {
            super(sourceTable);
        }

        private TableConstraintsIteration newIteration(Session session,
                                                       AkibanInformationSchema ais) {
            return new TableConstraintsIteration(session, ais.getTables().values().iterator());
        }

        @Override
        public GroupScan getGroupScan(MemoryAdapter adapter) {
            return new Scan(adapter.getSession(), getRowType(adapter));
        }

        @Override
        public long rowCount() {
            AkibanInformationSchema ais = getDirtyAIS();
            long count = 0;
            TableConstraintsIteration it = newIteration(null, ais);
            while(it.next()) {
                if (it.isForeignKey()) {
                    ++count;
                }
            }
            return count;
        }

        private class Scan extends BaseScan {
            final TableConstraintsIteration it;

            public Scan(Session session, RowType rowType) {
                super(rowType);
                this.it = newIteration(session, getAIS(session));
            }

            @Override
            public Row next() {
                do {
                    if(!it.next()) {
                        return null;
                    }
                } while (!it.isForeignKey());
                ForeignKey fk = it.getTable().getReferencingForeignKey(it.getIndex().getIndexName().getName());
                return new ValuesRow(rowType,
                        null,   //constraint catalog
                         it.getTable().getName().getSchemaName(),
                         it.getTable().getName().getTableName() + "." + fk.getConstraintName(),
                         null,          //unique_constraint catalog
                         fk.getReferencedTable().getName().getSchemaName(),
                         fk.getReferencedTable().getName().getTableName() + "."  + fk.getReferencedIndex().getIndexName().getName(),
                         "NONE",
                         fk.getUpdateAction().toSQL(),
                         fk.getDeleteAction().toSQL(),
                         ++rowCounter /*hidden pk*/);
            }
        }
    }

    private static class RootPathTable {
        final Table root;
        final String path;
        final Table table;

        public RootPathTable(Table root, String path, Table table) {
            this.root = root;
            this.path = path;
            this.table = table;
        }

        @Override
        public String toString() {
            return root.getName() + ", " + table.getName() + ", " + path;
        }
    }

    private static class TableIDComparator implements Comparator<Table> {
        @Override
        public int compare(Table o1, Table o2) {
            return o1.getTableId().compareTo(o2.getTableId());
        }
    }
    private static final TableIDComparator TABLE_ID_COMPARATOR = new TableIDComparator();

    private static void addBranchToList(List<RootPathTable> list, StringBuilder builder, Table root, Table branch) {
        if(builder.length() != 0) {
            builder.append('/');
        }
        builder.append(branch.getName().getSchemaName());
        builder.append('.');
        builder.append(branch.getName().getTableName());
        list.add(new RootPathTable(root, builder.toString(), branch));

        // For tables at the same depth, comparing table IDs is currently synonymous with ordinals
        List<Table> children = new ArrayList<>();
        for(Join join : branch.getChildJoins()) {
            children.add(join.getChild());
        }
        Collections.sort(children, TABLE_ID_COMPARATOR);

        for(Table child : children) {
            int saveLen = builder.length();
            addBranchToList(list, builder, root, child);
            builder.setLength(saveLen);
        }
    }

    private class GroupingConstraintsFactory extends BasicFactoryBase {
        public GroupingConstraintsFactory(TableName sourceTable) {
            super(sourceTable);
        }

        @Override
        public GroupScan getGroupScan(MemoryAdapter adapter) {
            return new Scan(adapter.getSession(), getRowType(adapter));
        }

        @Override
        public long rowCount() {
            return getDirtyAIS().getTables().size();
        }

        private class Scan extends BaseScan {
            final List<RootPathTable> rootPathTables;
            final Iterator<RootPathTable> it;

            public Scan(Session session, RowType rowType) {
                super(rowType);
                AkibanInformationSchema ais = getAIS(session);

                // Desired output: groups together, ordered by branch (ordinal), then ordered by depth
                // Highest level sorting will be by schema.root, which seems as good as any
                rootPathTables = new ArrayList<>();
                Collection<Table> allTables = new ArrayList<>();
                for(Table table : ais.getTables().values()) {
                    if(isAccessible(session, table.getName())) {
                        allTables.add(table);
                    }
                }
                StringBuilder builder = new StringBuilder();
                for(Table table : allTables) {
                    if(table.isRoot()) {
                        addBranchToList(rootPathTables, builder, table, table);
                        builder.setLength(0);
                    }
                }
                assert rootPathTables.size() == allTables.size() : "Didn't collect all tables";
                it = rootPathTables.iterator();
            }

            @Override
            public Row next() {
                if (!it.hasNext()) {
                    return null;
                }
                
                RootPathTable rpt = it.next();
                Table table = rpt.table;
                String constraintName = null;
                String uniqueSchema = null;
                String uniqueConstraint = null;

                Join join = table.getParentJoin();
                if (table.getParentJoin() != null) {
                    constraintName = join.getName();
                    uniqueSchema = join.getParent().getName().getSchemaName();
                    uniqueConstraint = join.getParent().getName().getTableName() + "." + Index.PRIMARY_KEY_CONSTRAINT;
                }

                return new ValuesRow(rowType,
                                    null,                               //root table catalog
                                     rpt.root.getName().getSchemaName(),// root_table_schema
                                     rpt.root.getName().getTableName(), // root_table_name
                                     null,                              //constraint catalog
                                     table.getName().getSchemaName(),   // constraint_schema
                                     table.getName().getTableName(),    // constraint_table_name
                                     rpt.path,                          // path
                                     table.getDepth().longValue(),      // depth
                                     constraintName,                    // constraint_name
                                     null,                              // unique_catalog
                                     uniqueSchema,                      // unique_schema
                                     uniqueConstraint,                  // unique_constraint_name
                                     ++rowCounter);
            }
        }
    }

    private class KeyColumnUsageFactory extends BasicFactoryBase {
        public KeyColumnUsageFactory(TableName sourceTable) {
            super(sourceTable);
        }

        private TableConstraintsIteration newIteration(Session session,
                                                       AkibanInformationSchema ais) {
            return new TableConstraintsIteration(session, ais.getTables().values().iterator());
        }

        @Override
        public GroupScan getGroupScan(MemoryAdapter adapter) {
            return new Scan(adapter.getSession(), getRowType(adapter));
        }

        @Override
        public long rowCount() {
            int count = 0;
            TableConstraintsIteration it = newIteration(null, getDirtyAIS());
            while(it.next()) {
                ++count;
            }
            return count;
        }

        private class Scan extends BaseScan {
            final TableConstraintsIteration it;
            Iterator<IndexColumn> indexColIt;
            Iterator<JoinColumn> joinColIt;
            String colName;
            String constraintName;
            int colPos;
            Long posInUnique;

            public Scan(Session session, RowType rowType) {
                super(rowType);
                this.it = newIteration(session, getAIS(session));
            }

            // Find position in parents PK
            private Integer findPosInIndex(Column column, Index index) {
                // Find position in the parents pk
                for(IndexColumn indexCol : index.getKeyColumns()) {
                    if(column == indexCol.getColumn()) {
                        return indexCol.getPosition();
                    }
                }
                return null;
            }

            public boolean advance() {
                posInUnique = null;
                if(joinColIt != null && joinColIt.hasNext()) {
                    JoinColumn joinColumn = joinColIt.next();
                    colName = joinColumn.getChild().getName();
                    posInUnique = findPosInIndex(joinColumn.getParent(), joinColumn.getParent().getTable().getPrimaryKey().getIndex()).longValue();
                    constraintName = it.getName();
                } else if(indexColIt != null && indexColIt.hasNext()) {
                    IndexColumn indexColumn = indexColIt.next();
                    colName = indexColumn.getColumn().getName();
                    constraintName = indexColumn.getIndex().getIndexName().getTableName() + "." + indexColumn.getIndex().getIndexName().getName();
                    if (it.isForeignKey()) {
                        ForeignKey fk = it.getTable().getReferencingForeignKey(it.getIndex().getIndexName().getName());
                        posInUnique = findPosInIndex(fk.getReferencedColumns().get(indexColumn.getPosition()), fk.getReferencedIndex()).longValue();
                    }
                } else if(it.next()) {
                    joinColIt = null;
                    indexColIt = null;
                    if(it.isGrouping()) {
                        joinColIt = it.getTable().getParentJoin().getJoinColumns().iterator();
                    } else {
                        indexColIt = it.getIndex().getKeyColumns().iterator();
                    }
                    colPos = -1;
                    return advance();
                } else {
                    return false;
                }
                ++colPos;
                return true;
            }

            @Override
            public Row next() {
                if(!advance()) {
                    return null;
                }
                return new ValuesRow(rowType,
                        null,       // constraint catalog, 
                        it.getTable().getName().getSchemaName(),
                        constraintName,
                        null,       // table catalog
                        it.getTable().getName().getSchemaName(),
                        it.getTable().getName().getTableName(),
                        colName,
                        new Long(colPos),
                        posInUnique,
                        ++rowCounter /*hidden pk*/);
            }
        }
    }

    private class IndexesFactory extends BasicFactoryBase {
        public IndexesFactory(TableName sourceTable) {
            super(sourceTable);
        }

        private IndexIteration newIteration(Session session,
                                            AkibanInformationSchema ais) {
            return new IndexIteration(session, ais.getTables().values().iterator());
        }

        @Override
        public GroupScan getGroupScan(MemoryAdapter adapter) {
            return new Scan(adapter.getSession(), getRowType(adapter));
        }

        @Override
        public long rowCount() {
            long count = 0;
            IndexIteration it = newIteration(null, getDirtyAIS());
            while(it.next() != null) {
                ++count;
            }
            return count;
        }

        private class Scan extends BaseScan {
            final IndexIteration indexIt;

            public Scan(Session session, RowType rowType) {
                super(rowType);
                this.indexIt = newIteration(session, getAIS(session));
            }

            @Override
            public Row next() {
                Index index = indexIt.next();
                if(index == null) {
                    return null;
                }
                final String indexType;
                String constraintName = null;
                if(index.isPrimaryKey()) {
                    indexType = constraintName = Index.PRIMARY_KEY_CONSTRAINT;
                } else if(index.isUnique()) {
                    constraintName = index.getIndexName().getName();
                    indexType = Index.UNIQUE_KEY_CONSTRAINT;
                } else {
                    indexType = "INDEX";
                }
                return new ValuesRow(rowType,
                        null, 
                        indexIt.getTable().getName().getSchemaName(),
                        indexIt.getTable().getName().getTableName(),
                        index.getIndexName().getName(),
                        null, 
                        constraintName == null ? null : indexIt.getTable().getName().getSchemaName(),
                        constraintName,
                        index.getIndexId(),
                        index.getStorageNameString(),
                        indexType,
                        boolResult(index.isUnique()),
                        index.isGroupIndex() ? index.getJoinType().name() : null,
                        (index.getIndexMethod() == Index.IndexMethod.NORMAL) ? null : index.getIndexMethod().name(),
                        ++rowCounter /*hidden pk*/);
            }
        }
    }

    private class IndexColumnsFactory extends BasicFactoryBase {
        public IndexColumnsFactory(TableName sourceTable) {
            super(sourceTable);
        }

        private IndexIteration newIteration(Session session,
                                            AkibanInformationSchema ais) {
            return new IndexIteration(session, ais.getTables().values().iterator());
        }

        @Override
        public MemoryGroupCursor.GroupScan getGroupScan(MemoryAdapter adapter) {
            return new Scan(adapter.getSession(), getRowType(adapter));
        }

        @Override
        public long rowCount() {
            IndexIteration indexIt = newIteration(null, getDirtyAIS());
            long count = 0;
            Index index;
            while((index = indexIt.next()) != null) {
                count += index.getKeyColumns().size();
            }
            return count;
        }

        private class Scan extends BaseScan {
            final IndexIteration indexIt;
            Iterator<IndexColumn> indexColumnIt;

            public Scan(Session session, RowType rowType) {
                super(rowType);
                this.indexIt = newIteration(session, getAIS(session));
            }

            private IndexColumn advance() {
                while(indexColumnIt == null || !indexColumnIt.hasNext()) {
                    Index index = indexIt.next();
                    if(index == null) {
                        return null;
                    }
                    indexColumnIt = index.getKeyColumns().iterator(); // Always at least 1
                }
                return indexColumnIt.next();
            }

            @Override
            public Row next() {
                IndexColumn indexColumn = advance();
                if(indexColumn == null) {
                    return null;
                }
                return new ValuesRow(rowType,
                        null,
                         indexIt.getTable().getName().getSchemaName(),
                         indexIt.getTable().getName().getTableName(),
                         indexColumn.getIndex().getIndexName().getName(),
                         null,
                         indexColumn.getColumn().getTable().getName().getSchemaName(),
                         indexColumn.getColumn().getTable().getName().getTableName(),
                         indexColumn.getColumn().getName(),
                         indexColumn.getPosition().longValue(),
                         boolResult(indexColumn.isAscending()),
                         ++rowCounter /*hidden pk*/);
            }
        }
    }

    private class SequencesFactory extends BasicFactoryBase {
        public SequencesFactory (TableName sourceTable) {
            super(sourceTable);
        }

        @Override
        public GroupScan getGroupScan(MemoryAdapter adapter) {
            return new Scan(adapter.getSession(), getRowType(adapter));
        }

        @Override
        public long rowCount() {
            return getDirtyAIS().getSequences().size();
        }
        
        private class Scan extends BaseScan {
            final Session session;
            final Iterator<Sequence> it;
            final static String datatype = "bigint";
            
            public Scan(Session session, RowType rowType) {
                super(rowType);
                this.session = session;
                this.it =  getAIS(session).getSequences().values().iterator();
            }

            @Override
            public Row next() {
                while(it.hasNext()) {
                    Sequence sequence = it.next();
                    if(isAccessible(session, sequence.getSequenceName())) {
                        return new ValuesRow(rowType,
                                             null,      //sequence catalog
                                             sequence.getSequenceName().getSchemaName(),
                                             sequence.getSequenceName().getTableName(),
                                             datatype,
                                             sequence.getStartsWith(),
                                             sequence.getMinValue(),
                                             sequence.getMaxValue(),
                                             sequence.getIncrement(),
                                             boolResult(sequence.isCycle()),
                                             sequence.getStorageNameString(),
                                             ++rowCounter);
                    }
                }
                return null;
            }
        }
    }
    private class ViewsFactory extends BasicFactoryBase {
        public ViewsFactory(TableName sourceTable) {
            super(sourceTable);
        }

        @Override
        public GroupScan getGroupScan(MemoryAdapter adapter) {
            return new Scan(adapter.getSession(), getRowType(adapter));
        }

        @Override
        public long rowCount() {
            return getDirtyAIS().getViews().size();
        }

        private class Scan extends BaseScan {
            final Session session;
            final Iterator<View> it;
            final static String checkOption = "NONE";

            public Scan(Session session, RowType rowType) {
                super(rowType);
                this.session = session;
                it = getAIS(session).getViews().values().iterator();
            }

            @Override
            public Row next() {
                while(it.hasNext()) {
                    View view = it.next();
                    if(isAccessible(session, view.getName())) {
                        return new ValuesRow(rowType,
                                            null,       // view catalog
                                             view.getName().getSchemaName(),
                                             view.getName().getTableName(),
                                             view.getDefinition(),
                                             checkOption,
                                             boolResult(false),
                                             boolResult(false),
                                             boolResult(false),
                                             boolResult(false),
                                             boolResult(false),
                                             ++rowCounter /*hidden pk*/);
                    }
                } 
                return null;
            }
        }
    }

    private class ViewTableUsageFactory extends BasicFactoryBase {
        public ViewTableUsageFactory(TableName sourceTable) {
            super(sourceTable);
        }

        @Override
        public GroupScan getGroupScan(MemoryAdapter adapter) {
            return new Scan(adapter.getSession(), getRowType(adapter));
        }

        @Override
        public long rowCount() {
            long count = 0;
            for (View view : getDirtyAIS().getViews().values()) {
                count += view.getTableReferences().size();
            }
            return count;
        }

        private class Scan extends BaseScan {
            final Session session;
            final Iterator<View> viewIt;
            View view;
            Iterator<TableName> tableIt = null;

            public Scan(Session session, RowType rowType) {
                super(rowType);
                this.session = session;
                this.viewIt =  getAIS(session).getViews().values().iterator();
            }

            @Override
            public Row next() {
                getTables:
                while((tableIt == null) || !tableIt.hasNext()) {
                    while(viewIt.hasNext()) {
                        view = viewIt.next();
                        if(isAccessible(session, view.getName())) {
                            tableIt = view.getTableReferences().iterator();
                            continue getTables;
                        }
                    }
                    return null;
                }
                TableName table = tableIt.next();
                return new ValuesRow(rowType,
                                    null,
                                     view.getName().getSchemaName(),
                                     view.getName().getTableName(),
                                    null,
                                     table.getSchemaName(),
                                     table.getTableName(),
                                     ++rowCounter /*hidden pk*/);
            }
        }
    }

    private class ViewColumnUsageFactory extends BasicFactoryBase {
        public ViewColumnUsageFactory(TableName sourceTable) {
            super(sourceTable);
        }

        @Override
        public GroupScan getGroupScan(MemoryAdapter adapter) {
            return new Scan(adapter.getSession(), getRowType(adapter));
        }

        @Override
        public long rowCount() {
            long count = 0;
            for (View view : getDirtyAIS().getViews().values()) {
                for (Collection<String> columns : view.getTableColumnReferences().values()) {
                    count += columns.size();
                }
            }
            return count;
        }

        private class Scan extends BaseScan {
            final Session session;
            final Iterator<View> viewIt;
            View view;
            Iterator<Map.Entry<TableName,Collection<String>>> tableIt = null;
            TableName table;
            Iterator<String> columnIt = null;

            public Scan(Session session, RowType rowType) {
                super(rowType);
                this.session = session;
                this.viewIt = getAIS(session).getViews().values().iterator();
            }

            @Override
            public Row next() {
                while((columnIt == null) || !columnIt.hasNext()) {
                    getTables:
                    while((tableIt == null) || !tableIt.hasNext()) {
                        while(viewIt.hasNext()) {
                            view = viewIt.next();
                            if(isAccessible(session, view.getName())) {
                                tableIt = view.getTableColumnReferences().entrySet().iterator();                            
                                continue getTables;
                            }
                        }
                        return null;
                    }
                    Map.Entry<TableName,Collection<String>> entry = tableIt.next();
                    table = entry.getKey();
                    columnIt = entry.getValue().iterator();
                }
                String column = columnIt.next();
                return new ValuesRow(rowType,
                                    null,
                                     view.getName().getSchemaName(),
                                     view.getName().getTableName(),
                                    null,
                                     table.getSchemaName(),
                                     table.getTableName(),
                                     column,
                                     ++rowCounter /*hidden pk*/);
            }
        }
    }
    
    private class TableConstraintsIteration {
        private final Session session;
        private final Iterator<Table> tableIt;
        private Iterator<? extends Index> indexIt;
        private Table curTable;
        private Index curIndex;
        private String name;
        private String type;

        public TableConstraintsIteration(Session session, Iterator<Table> tableIt) {
            this.session = session;
            this.tableIt = tableIt;
        }

        public boolean next() {
            while(curTable != null || tableIt.hasNext()) {
                if(curTable == null) {
                    curTable = tableIt.next();
                    if (!isAccessible(session, curTable.getName())) {
                        curTable = null;
                        continue;
                    }
                    if(curTable.getParentJoin() != null) {
                        name = curTable.getParentJoin().getName(); // TODO: Need a real constraint name here
                        type = "GROUPING";
                        return true;
                    }
                }
                if(indexIt == null) {
                    indexIt = curTable.getIndexes().iterator();
                }
                while(indexIt.hasNext()) {
                    curIndex = indexIt.next();
                    if(curIndex.isUnique()) {
                        name = curIndex.getIndexName().getTableName() + "." + curIndex.getIndexName().getName();
                        type = curIndex.isPrimaryKey() ? "PRIMARY KEY" : curIndex.getConstraint();
                        return true;
                    } else if(curIndex.isForeignKey()) {
                        name = curIndex.getIndexName().getTableName() + "." + curIndex.getIndexName().getName();
                        type = curIndex.getConstraint();
                        return true;
                    }
                }
                indexIt = null;
                curIndex = null;
                curTable = null;
            }
            return false;
        }

        public String getName() {
            return name;
        }

        public String getType() {
            return type;
        }

        public Table getTable() {
            return curTable;
        }

        public Index getIndex() {
            return curIndex;
        }

        public boolean isGrouping() {
            return indexIt == null;
        }

        public boolean isForeignKey() {
            return !isGrouping() && curIndex.isForeignKey();
        }
    }

    private class IndexIteration {
        private final Session session;
        private final Iterator<Table> tableIt;
        Iterator<TableIndex> tableIndexIt;
        Iterator<GroupIndex> groupIndexIt;
        Iterator<FullTextIndex> textIndexIt;
        Table curTable;

        public IndexIteration(Session session,
                              Iterator<Table> tableIt) {
            this.session = session;
            this.tableIt = tableIt;
        }

        public Index next() {
            getIndexes:
            while(tableIndexIt == null || !tableIndexIt.hasNext()) {
                while(groupIndexIt != null && groupIndexIt.hasNext()) {
                    GroupIndex index = groupIndexIt.next();
                    if(index.leafMostTable() == curTable) {
                        return index;
                    }
                }
                while(textIndexIt != null && textIndexIt.hasNext()) {
                    return textIndexIt.next();
                }
                while(tableIt.hasNext()) {
                    curTable = tableIt.next();
                    if(isAccessible(session, curTable.getName())) {
                        tableIndexIt = curTable.getIndexes().iterator();
                        groupIndexIt = curTable.getGroup().getIndexes().iterator();
                        textIndexIt = curTable.getOwnFullTextIndexes().iterator();
                        continue getIndexes;
                    }
                } 
                return null;
            }
            return tableIndexIt.next();
        }

        public Table getTable() {
            return curTable;
        }
    }

    private class RoutinesFactory extends BasicFactoryBase {
        public RoutinesFactory(TableName sourceTable) {
            super(sourceTable);
        }

        @Override
        public GroupScan getGroupScan(MemoryAdapter adapter) {
            return new Scan(adapter.getSession(), getRowType(adapter));
        }

        @Override
        public long rowCount() {
            return getDirtyAIS().getRoutines().size() ;
        }

        private class Scan extends BaseScan {
            final Session session;
            final Iterator<Routine> it;

            public Scan(Session session, RowType rowType) {
                super(rowType);
                this.session = session;
                this.it = getAIS(session).getRoutines().values().iterator();
            }

            @Override
            public Row next() {
                while(it.hasNext()) {
                    Routine routine = it.next();
                    if(isAccessible(session, routine.getName())) {
                        String routineType = (routine.getName().inSystemSchema() ? "SYSTEM " : "") +
                                             (routine.isProcedure() ? "PROCEDURE" : "FUNCTION");
                        return new ValuesRow(rowType,
                                            null,
                                             routine.getName().getSchemaName(),
                                             routine.getName().getTableName(),
                                            null, 
                                             routine.getName().getSchemaName(),
                                             routine.getName().getTableName(),
                                             routineType,
                                             null, null, null,                  // module catalog/schema/name
                                             null, null, null,                  // udt catalog/schema/name
                                             routine.getLanguage().equals("SQL") ? "SQL" : "EXTERNAL", // body
                                             routine.getDefinition(),                           // definition
                                             routine.getExternalName(),                         //external name
                                             routine.getLanguage(),                             //language
                                             routine.getCallingConvention().name(), //parameter_style
                                             boolResult(false),                     //is deterministic
                                             (routine.getSQLAllowed() == null) ? null : routine.getSQLAllowed().name().replace('_', ' '),
                                             routine.isProcedure() ? null : boolResult(!routine.isCalledOnNullInput()),
                                             null, //sql path
                                             boolResult(true),      // schema level routine
                                             (long)(routine.getDynamicResultSets()),
                                             null, null, // defined cast, implicit invoke
                                             null, //security type
                                             null, //as locator
                                             boolResult(false), //is udt dependent
                                             null, //created timestamp
                                             null, //last updated timestamp
                                             null, //new savepoint level
                                             ++rowCounter /*hidden pk*/);
                    }
                }
                return null;
            }
        }
    }

    private class ParametersFactory extends BasicFactoryBase {
        public ParametersFactory(TableName sourceTable) {
            super(sourceTable);
        }

        @Override
        public GroupScan getGroupScan(MemoryAdapter adapter) {
            return new Scan(adapter.getSession(), getRowType(adapter));
        }

        @Override
        public long rowCount() {
            long count = 0;
            for (Routine routine : getDirtyAIS().getRoutines().values()) {
                if (routine.getReturnValue() != null) {
                    count++;
                }
                count += routine.getParameters().size();
            }
            return count;
        }

        private class Scan extends BaseScan {
            final Session session;
            final Iterator<Routine> routinesIt;
            Iterator<Parameter> paramsIt;
            long ordinal;

            public Scan(Session session, RowType rowType) {
                super(rowType);
                this.session = session;
                this.routinesIt = getAIS(session).getRoutines().values().iterator();
            }

            @Override
            public Row next() {
                Parameter param;
                while (true) {
                    if (paramsIt != null) {
                        if (paramsIt.hasNext()) {
                            param = paramsIt.next();
                            ordinal++;
                            break;
                        }
                    }
                    if (!routinesIt.hasNext())
                        return null;
                    Routine routine = routinesIt.next();
                    if (!isAccessible(session, routine.getName()))
                        continue;
                    paramsIt = routine.getParameters().iterator();
                    ordinal = 0;
                    param = routine.getReturnValue();
                    if (param != null) {
                        ordinal++;
                        break;
                    }
                }
                Long length = null;
                Long precision = null;
                Long scale = null;
                Long radix = null;

                if (param.getType().hasAttributes(StringAttribute.class))
                {
                    length = (long)param.getType().attribute(StringAttribute.MAX_LENGTH);
                } else if (param.getType().hasAttributes(DecimalAttribute.class)) {
                    precision = (long)param.getType().attribute(DecimalAttribute.PRECISION);
                    scale = (long)param.getType().attribute(DecimalAttribute.SCALE);
                    radix = 10L;
                }
                return new ValuesRow(rowType,
                                    null, //Routine catalog
                                     param.getRoutine().getName().getSchemaName(),
                                     param.getRoutine().getName().getTableName(),
                                     param.getName(),
                                     ordinal,
                                     param.getTypeName(),
                                     length, 
                                     precision,
                                     radix,
                                     scale,
                                     (param.getDirection() == Parameter.Direction.RETURN) ? "OUT" : param.getDirection().name(),
                                     boolResult(param.getDirection() == Parameter.Direction.RETURN),
                                     null, //parameter default
                                     ++rowCounter /*hidden pk*/);
            }
        }
    }

    private class JarsFactory extends BasicFactoryBase {
        public JarsFactory(TableName sourceTable) {
            super(sourceTable);
        }

        @Override
        public GroupScan getGroupScan(MemoryAdapter adapter) {
            return new Scan(adapter.getSession(), getRowType(adapter));
        }

        @Override
        public long rowCount() {
            return getDirtyAIS().getSQLJJars().size() ;
        }

        private class Scan extends BaseScan {
            final Session session;
            final Iterator<SQLJJar> it;

            public Scan(Session session, RowType rowType) {
                super(rowType);
                this.session = session;
                this.it = getAIS(session).getSQLJJars().values().iterator();
            }

            @Override
            public Row next() {
                while(it.hasNext()) {
                    SQLJJar jar = it.next();
                    if(isAccessible(session, jar.getName())) {
                        return new ValuesRow(rowType,
                                            null, //jar catalog
                                             jar.getName().getSchemaName(),
                                             jar.getName().getTableName(),
                                             jar.getURL().toExternalForm(),
                                             ++rowCounter /*hidden pk*/);
                    }
                }
                return null;
            }
        }
    }

    private class RoutineJarUsageFactory extends BasicFactoryBase {
        public RoutineJarUsageFactory(TableName sourceTable) {
            super(sourceTable);
        }

        @Override
        public GroupScan getGroupScan(MemoryAdapter adapter) {
            return new Scan(adapter.getSession(), getRowType(adapter));
        }

        @Override
        public long rowCount() {
            long count = 0;
            for (Routine routine : getDirtyAIS().getRoutines().values()) {
                if (routine.getSQLJJar() != null) {
                    count++;
                }
            }
            return count;
        }

        private class Scan extends BaseScan {
            final Session session;
            final Iterator<Routine> it;

            public Scan(Session session, RowType rowType) {
                super(rowType);
                this.session = session;
                this.it = getAIS(session).getRoutines().values().iterator();
            }

            @Override
            public Row next() {
                while (it.hasNext()) {
                    Routine routine = it.next();
                    if (!isAccessible(session, routine.getName()))
                        continue;
                    SQLJJar jar = routine.getSQLJJar();
                    if (jar != null) {
                        return new ValuesRow(rowType,
                                            null,       // routine catalog
                                             routine.getName().getSchemaName(),
                                             routine.getName().getTableName(),
                                            null,       // jar catalog
                                             jar.getName().getSchemaName(),
                                             jar.getName().getTableName(),
                                             ++rowCounter /*hidden pk*/);
                    }
                }
                return null;
            }
        }
    }

    private class ScriptEnginesISFactory extends BasicFactoryBase {
        public ScriptEnginesISFactory(TableName sourceTable) {
            super(sourceTable);
        }

        @Override
        public long rowCount() {
            return getScriptEngineFactories().size();
        }

        @Override
        public GroupScan getGroupScan(MemoryAdapter adapter) {
            return new Scan(getScriptEngineFactories().listIterator(), getRowType(adapter));
        }

        private class Scan extends BaseScan {
            final ListIterator<ScriptEngineFactory> it;

            public Scan(ListIterator<ScriptEngineFactory> it, RowType rowType) {
                super(rowType);
                this.it = it;
            }

            @Override
            public Row next() {
                if (!it.hasNext())
                    return null;
                ScriptEngineFactory factory = it.next();
                return new ValuesRow(
                        rowType,
                        it.nextIndex(), // use nextIndex so that the IDs are 1-based
                        factory.getEngineName(),
                        factory.getEngineVersion(),
                        factory.getLanguageName(),
                        factory.getLanguageVersion(),
                        ++rowCounter /*hidden pk*/);
            }
        }
    }

    private class ScriptEngineNamesISFactory extends BasicFactoryBase {
        public ScriptEngineNamesISFactory(TableName sourceTable) {
            super(sourceTable);
        }

        @Override
        public long rowCount() {
            int c = 0;
            for (ScriptEngineFactory factory : getScriptEngineFactories())
                c += factory.getNames().size();
            return c;
        }

        @Override
        public GroupScan getGroupScan(MemoryAdapter adapter) {
            return new Scan(getScriptEngineFactories().listIterator(), getRowType(adapter));
        }

        private class Scan extends BaseScan {
            final ListIterator<ScriptEngineFactory> factories;
            Iterator<String> names;

            public Scan(ListIterator<ScriptEngineFactory> factories, RowType rowType) {
                super(rowType);
                this.factories = factories;
                this.names = Iterators.emptyIterator();
            }

            @Override
            public Row next() {
                while (!names.hasNext()) {
                    if (!factories.hasNext())
                        return null;
                    names = factories.next().getNames().iterator();
                }
                String nextName = names.next();
                return new ValuesRow(
                        rowType,
                        nextName,
                        factories.nextIndex(),      // use nextIndex so that the IDs are 1-based
                        ++rowCounter /*hidden pk*/); 
            }
        }
    }

    private class TypeAttributesFactory extends BasicFactoryBase {
        public TypeAttributesFactory (TableName sourceTable) {
            super (sourceTable);
        }
        @Override
        public long rowCount() {
            return getTypesRegistry().getTypeClasses().size();
        }
        @Override 
        public GroupScan getGroupScan (MemoryAdapter adapter) {
            return new Scan (getRowType(adapter));
        }
        
        private class Scan extends BaseScan {
            final Iterator<? extends TClass> typesList;
            Iterator<? extends Attribute> attrs = null;
            TClass currType = null;
           
            public Scan (RowType rowType) {
                super (rowType);
                typesList = getTypesRegistry().getTypeClasses().iterator();
            }
            
            private TClass nextType() {
                TClass type = null;
                do {
                    if (!typesList.hasNext()) 
                        return null;
                    type = typesList.next();
                } while (!TypeValidator.isSupportedForColumn(type));
                return type;
            }
           
            @Override
            public Row next() {
                if (attrs == null || !attrs.hasNext()) {
                    do {
                        if ((currType = nextType()) == null) 
                            return null;
                        attrs = currType.attributes().iterator();
                    } while (!attrs.hasNext());
                }
                Attribute attr = attrs.next();
                return new ValuesRow (rowType,
                        currType.name().unqualifiedName(),
                        attr.name(),
                        ++rowCounter);
            }
        }
    }
    
    private class TypeBundlesFactory extends BasicFactoryBase {
        public TypeBundlesFactory (TableName sourceTable) {
            super (sourceTable);
        }
        
        @Override
        public long rowCount() {
            return getTypesRegistry().getTypeBundleIDs().size();
        }
        
        @Override
        public GroupScan getGroupScan (MemoryAdapter adapter) {
            return new Scan (getRowType(adapter));
        }
        
        private class Scan extends BaseScan {
            final Iterator<? extends TBundleID> bundlesList;
            public Scan (RowType rowType) {
                super(rowType);
                bundlesList = getTypesRegistry().getTypeBundleIDs().iterator();
            }
            
            @Override
            public Row next() {
                if (!bundlesList.hasNext()) 
                    return null;

                TBundleID bundle = bundlesList.next();
                return new ValuesRow (rowType,
                                      bundle.name(),
                                      bundle.uuid().toString(),
                                      ++rowCounter);
            }
        }
    }

    private class TypeFactory extends BasicFactoryBase {
        public TypeFactory (TableName sourceTable) {
            super(sourceTable);
        }
        
        @Override
        public long rowCount() {
            return getTypesRegistry().getTypeClasses().size();
        }
        
        @Override
        public GroupScan getGroupScan (MemoryAdapter adapter) {
            return new Scan(getRowType(adapter));
        }
        
        private class Scan extends BaseScan {
            final Iterator<? extends TClass> typesList;
            public Scan (RowType rowType) {
                super(rowType);
                typesList = getTypesRegistry().getTypeClasses().iterator();
            }
            
            @Override
            public Row next() {
                // Skip the unsupported types
                TClass tClass = null;
                do {
                    if (!typesList.hasNext()) 
                        return null;
                    tClass = typesList.next();
                } while (!TypeValidator.isSupportedForColumn(tClass));
                
                boolean indexable = TypeValidator.isSupportedForIndex(tClass);
                TInstance type = tClass.instance(true);
                PostgresType pgType = PostgresType.fromTInstance(type);
                
                String bundle = tClass.name().bundleId().name();
                String category = tClass.name().categoryName();
                String name = tClass.name().unqualifiedName();
                
                String attribute1 = null;
                String attribute2 = null;
                String attribute3 = null;
                Iterator<? extends Attribute> attrs = tClass.attributes().iterator();
                if (attrs.hasNext()) {
                    attribute1 = attrs.next().name();
                }
                if (attrs.hasNext()) {
                    attribute2 = attrs.next().name();
                }
                if (attrs.hasNext()) {
                    attribute3 = attrs.next().name();
                }
                Long size = tClass.hasFixedSerializationSize() ? (long)tClass.fixedSerializationSize() : null;
                
<<<<<<< HEAD
                Integer jdbcTypeID = type.dataTypeDescriptor().getJDBCTypeId();
=======
                Integer jdbcTypeID = tClass.jdbcType();
>>>>>>> 2c98fdea
                
                return new ValuesRow (rowType,
                        name,
                        category,
                        bundle,
                        attribute1, 
                        attribute2,
                        attribute3,
                        size,
                        (long)pgType.getOid(),
                        (long)jdbcTypeID,
                        boolResult(indexable),
                        ++rowCounter);
            }
        }
    }
    
    //
    // Package, for testing
    //

    static AkibanInformationSchema createTablesToRegister(TypesRegistry typesRegistry) {
        // bug1127376: Grouping constraint names are auto-generated and very long. Use a big value until that changes.
        final int GROUPING_CONSTRAINT_MAX = PATH_MAX;

        NewAISBuilder builder = AISBBasedBuilder.create(typesRegistry);
        builder.table(SCHEMATA)
                .colString("catalog_name", IDENT_MAX, true)
                .colString("schema_name", IDENT_MAX, false)
                .colString("schema_owner", IDENT_MAX, true)
                .colString("default_character_set_catalog", IDENT_MAX, true)
                .colString("default_character_set_schema", IDENT_MAX, true)
                .colString("default_character_set_name", IDENT_MAX, true)
                .colString("sql_path", PATH_MAX, true)
                .colString("default_collation_catalog", IDENT_MAX, true)
                .colString("default_collation_schema", IDENT_MAX, true)
                .colString("default_collation_name", IDENT_MAX, true);
        //primary key (schema_name)
        builder.table(TABLES)
                .colString("table_catalog", IDENT_MAX, true)
                .colString("table_schema", IDENT_MAX, false)
                .colString("table_name", IDENT_MAX, false)
                .colString("table_type", IDENT_MAX, false)
                .colString("self_referencing_column", IDENT_MAX, true)
                .colText("reference_generation", true)
                .colString("is_insertable_into", YES_NO_MAX, false)
                .colString("is_typed", YES_NO_MAX, false)
                .colString("commit_action", DESCRIPTOR_MAX, true)
                .colString("default_character_set_catalog", IDENT_MAX, true)
                .colString("default_character_set_schema", IDENT_MAX, true)
                .colString("default_character_set_name", IDENT_MAX, true)
                .colString("default_collation_catalog", IDENT_MAX, true)
                .colString("default_collation_schema", IDENT_MAX, true)
                .colString("default_collation_name", IDENT_MAX, true)
                .colBigInt("table_id", true)
                .colBigInt("group_ordinal", true)
                .colString("storage_name", PATH_MAX, true);
        //primary key (table_schema, table_name)
        //foreign_key (table_schema) references SCHEMATA (schema_name)
        //foreign key (character_set_schema, character_set_name) references CHARACTER_SETS
        //foreign key (collations_schema, collation_name) references COLLATIONS
        //foreign key (storage_name) references STORAGE_TREES
        builder.table(COLUMNS)
                .colString("table_catalog", IDENT_MAX, true)
                .colString("table_schema", IDENT_MAX, false)
                .colString("table_name", IDENT_MAX, false)
                .colString("column_name", IDENT_MAX, false)
                .colBigInt("ordinal_position", false)
                .colString("column_default", PATH_MAX, true)
                .colString("is_nullable", YES_NO_MAX, false)
                .colString("data_type", DESCRIPTOR_MAX, false)
                .colBigInt("character_maximum_length", true)
                .colBigInt("character_octet_length", true)
                .colBigInt("numeric_precision", true)
                .colBigInt("numeric_precision_radix", true)
                .colBigInt("numeric_scale", true)
                .colString("character_set_catalog", IDENT_MAX, true)
                .colString("character_set_schema", IDENT_MAX, true)
                .colString("character_set_name", IDENT_MAX, true)
                .colString("collation_catalog", IDENT_MAX, true)
                .colString("collation_schema", IDENT_MAX, true)
                .colString("collation_name", IDENT_MAX, true)
                .colString("domain_catalog", IDENT_MAX, true)
                .colString("domain_schema", IDENT_MAX, true)
                .colString("domain_name", IDENT_MAX, true)
                .colString("udt_catalog",IDENT_MAX, true)
                .colString("udt_schema", IDENT_MAX, true)
                .colString("udt_name", IDENT_MAX, true)
                .colString("scope_catalog", IDENT_MAX, true)
                .colString("scope_schema", IDENT_MAX, true)
                .colString("scope_name", IDENT_MAX, true)
                .colBigInt("maximum_cardinality", true)
                .colString("is_self_referencing", YES_NO_MAX, false)
                .colString("is_identity", YES_NO_MAX, false)
                .colString("identity_generation", IDENT_MAX, true)
                .colBigInt("identity_start", true)
                .colBigInt("identity_increment", true)
                .colBigInt("identity_maximum", true)
                .colBigInt("identity_minimum", true)
                .colString("identity_cycle", YES_NO_MAX, true)
                .colString("is_generated", YES_NO_MAX, false)
                .colString("generation_expression", PATH_MAX, true)
                .colString("is_updatable", YES_NO_MAX, true)
                .colString("sequence_catalog", IDENT_MAX, true)
                .colString("sequence_schema", IDENT_MAX, true)
                .colString("sequence_name", IDENT_MAX, true);
        //primary key(table_schema, table_name, column_name)
        //foreign key(table_schema, table_name) references TABLES (table_schema, table_name)
        //foreign key (type) references TYPES (type_name)
        //foreign key (character_set_schema, character_set_name) references CHARACTER_SETS
        //foreign key (collation_schema, collation_name) references COLLATIONS
        builder.table(TABLE_CONSTRAINTS)
                .colString("constraint_catalog", IDENT_MAX, true)
                .colString("constraint_schema", IDENT_MAX, false)
                .colString("constraint_name", GROUPING_CONSTRAINT_MAX, false)
                .colString("table_catalog", IDENT_MAX, true)
                .colString("table_schema", IDENT_MAX, false)
                .colString("table_name", IDENT_MAX, false)
                .colString("constraint_type", DESCRIPTOR_MAX, false)
                .colString("is_deferable", YES_NO_MAX, false)
                .colString("initially_deferred", YES_NO_MAX, false)
                .colString("enforced", YES_NO_MAX, false);
        //primary key (constraint_schema, constraint_table, constraint_name)
        //foreign key (table_schema, table_name) references TABLES
        builder.table(REFERENTIAL_CONSTRAINTS)
            .colString("constraint_catalog", IDENT_MAX, true)
            .colString("constraint_schema", IDENT_MAX, false)
            .colString("constraint_name", IDENT_MAX, false)
            .colString("unique_constraint_catalog", IDENT_MAX, true)
            .colString("unique_constraint_schema", IDENT_MAX, false)
            .colString("unique_constraint_name", IDENT_MAX, false)
            .colString("match_option", DESCRIPTOR_MAX, false)
            .colString("update_rule", DESCRIPTOR_MAX, false)
            .colString("delete_rule", DESCRIPTOR_MAX, false);
        //foreign key (constraint_schema, constraint_name)
        //    references TABLE_CONSTRAINTS (constraint_schema, constraint_name)
        builder.table(GROUPING_CONSTRAINTS) 
                .colString("root_table_catalog", IDENT_MAX, true)
                .colString("root_table_schema", IDENT_MAX, false)
                .colString("root_table_name", IDENT_MAX, false)
                .colString("constraint_catalog",IDENT_MAX, true)
                .colString("constraint_schema", IDENT_MAX, false)
                .colString("constraint_table_name", IDENT_MAX, false)
                .colString("path", IDENT_MAX, false)
                .colBigInt("depth", false)
                .colString("constraint_name", GROUPING_CONSTRAINT_MAX, true)
                .colString("unique_catalog", IDENT_MAX, true)
                .colString("unique_schema", IDENT_MAX, true)
                .colString("unique_constraint_name", GROUPING_CONSTRAINT_MAX, true);
        //foreign key (constraint_schema, constraint_name)
        //    references TABLE_CONSTRAINTS (constraint_schema, constraint_name)
        builder.table(KEY_COLUMN_USAGE)
            .colString("constraint_catalog", IDENT_MAX, true)
            .colString("constraint_schema", IDENT_MAX, false)
            .colString("constraint_name", GROUPING_CONSTRAINT_MAX, false)
            .colString("table_catalog", IDENT_MAX, true)
            .colString("table_schema", IDENT_MAX, false)
            .colString("table_name", IDENT_MAX, false)
            .colString("column_name", IDENT_MAX, false)
            .colBigInt("ordinal_position", false)
            .colBigInt("position_in_unique_constraint", true);
        //primary key  (constraint_schema, constraint_name, column_name),
        //foreign key (constraint_schema, constraint_name) references TABLE_CONSTRAINTS
        builder.table(INDEXES)
                .colString("table_catalog", IDENT_MAX, true)
                .colString("table_schema", IDENT_MAX, false)
                .colString("table_name", IDENT_MAX, false)
                .colString("index_name", IDENT_MAX, false)
                .colString("constraint_catalog", IDENT_MAX, true)
                .colString("constraint_schema", IDENT_MAX, true)
                .colString("constraint_name", IDENT_MAX, true)
                .colBigInt("index_id", false)
                .colString("storage_name", PATH_MAX, true)
                .colString("index_type", DESCRIPTOR_MAX, false)
                .colString("is_unique", YES_NO_MAX, false)
                .colString("join_type", DESCRIPTOR_MAX, true)
                .colString("index_method", IDENT_MAX, true);
        //primary key(table_schema, table_name, index_name)
        //foreign key (constraint_schema, constraint_name)
        //    references TABLE_CONSTRAINTS (constraint_schema, constraint_name)
        //foreign key (table_schema, table_name) references TABLES (table_schema, table_name)
        builder.table(INDEX_COLUMNS)
                .colString("index_table_catalog", IDENT_MAX, true)
                .colString("index_table_schema", IDENT_MAX, false)
                .colString("index_table_name", IDENT_MAX, false)
                .colString("index_name", IDENT_MAX, false)
                .colString("column_catalog", IDENT_MAX, true)
                .colString("column_schema", IDENT_MAX, false)
                .colString("column_table", IDENT_MAX, false)
                .colString("column_name", IDENT_MAX, false)
                .colBigInt("ordinal_position", false)
                .colString("is_ascending", IDENT_MAX, false);
        //primary key(index_table_schema, index_table, index_name, column_schema, column_table, column_name)
        //foreign key(index_table_schema, index_table_name, index_name)
        //    references INDEXES (table_schema, table_name, index_name)
        //foreign key (column_schema, column_table, column_name)
        //    references COLUMNS (table_schema, table_name, column_name)
        builder.table(SEQUENCES)
                .colString("sequence_catalog", IDENT_MAX, true)
                .colString("sequence_schema", IDENT_MAX, false)
                .colString("sequence_name", IDENT_MAX, false)
                .colString("data_type", DESCRIPTOR_MAX, false)
                .colBigInt("start_value", false)
                .colBigInt("minimum_value", false)
                .colBigInt("maximum_value", false)
                .colBigInt("increment", false)
                .colString("cycle_option", YES_NO_MAX, false)
                .colString("storage_name", IDENT_MAX, false);
        //primary key (sequence_schema, sequence_name)
        //foreign key (data_type) references type (type_name)
                
        builder.table(VIEWS)
                .colString("table_catalog", IDENT_MAX,true)
                .colString("table_schema", IDENT_MAX, false)
                .colString("table_name", IDENT_MAX, false)
                .colText("view_definition", false)
                .colString("check_option", DESCRIPTOR_MAX, false)
                .colString("is_updatable", YES_NO_MAX, false)
                .colString("is_insertable_into", YES_NO_MAX, false)
                .colString("is_trigger_updatable", YES_NO_MAX, false)
                .colString("is_trigger_deletable", YES_NO_MAX, false)
                .colString("is_trigger_insertable_into", YES_NO_MAX, false);
        //primary key(table_schema, table_name)
        //foreign key(table_schema, table_name) references TABLES (table_schema, table_name)

        builder.table(VIEW_TABLE_USAGE)
                .colString("view_catalog", IDENT_MAX, true)
                .colString("view_schema", IDENT_MAX, false)
                .colString("view_name", IDENT_MAX, false)
                .colString("table_catalog", IDENT_MAX, true)
                .colString("table_schema", IDENT_MAX, false)
                .colString("table_name", IDENT_MAX, false);
        //foreign key(view_schema, view_name) references VIEWS (schema_name, table_name)
        //foreign key(table_schema, table_name) references TABLES (schema_name, table_name)

        builder.table(VIEW_COLUMN_USAGE)
                .colString("view_catalog", IDENT_MAX, true)
                .colString("view_schema", IDENT_MAX, false)
                .colString("view_name", IDENT_MAX, false)
                .colString("table_catalog", IDENT_MAX, true)
                .colString("table_schema", IDENT_MAX, false)
                .colString("table_name", IDENT_MAX, false)
                .colString("column_name", IDENT_MAX, false);
        //foreign key(view_schema, view_name) references VIEWS (schema_name, table_name)
        //foreign key(table_schema, table_name, column_name) references COLUMNS
 
        builder.table(ROUTINES)
                .colString("specific_catalog", IDENT_MAX,true)
                .colString("specific_schema", IDENT_MAX, false)
                .colString("specific_name", IDENT_MAX, false)
                .colString("routine_catalog", IDENT_MAX, true)
                .colString("routine_schema", IDENT_MAX, false)
                .colString("routine_name", IDENT_MAX, false)
                .colString("routine_type", DESCRIPTOR_MAX, false)
                .colString("module_catalog", IDENT_MAX, true)
                .colString("module_schema", IDENT_MAX, true)
                .colString("module_name", IDENT_MAX, true)
                .colString("udt_catalog", IDENT_MAX, true)
                .colString("udt_schema", IDENT_MAX, true)
                .colString("udt_name", IDENT_MAX, true)
                .colString("routine_body", DESCRIPTOR_MAX, true)
                .colText("routine_definition", true)
                .colString("external_name", PATH_MAX, true)
                .colString("language", IDENT_MAX, false)
                .colString("parameter_style", IDENT_MAX, false)
                .colString("is_deterministic", YES_NO_MAX, false)
                .colString("sql_data_access", IDENT_MAX, true)
                .colString("is_null_call", YES_NO_MAX, true)
                .colString("sql_path", PATH_MAX, true)
                .colString("schema_level_routine", YES_NO_MAX, false)
                .colBigInt("max_dynamic_result_sets", false)
                .colString("is_user_defined_cast", YES_NO_MAX, true)
                .colString("is_implicitly_invokable", YES_NO_MAX, true)
                .colString("security_type", DESCRIPTOR_MAX, true)
                .colString("as_locator", YES_NO_MAX, true)
                .colString("is_udt_dependent", YES_NO_MAX, true)
                .colTimestamp("created", true)
                .colTimestamp("last_updated", true)
                .colString("new_savepoint_level", YES_NO_MAX,true);
        //primary key(routine_schema, routine_name)

        builder.table(PARAMETERS)
                .colString("specific_catalog", IDENT_MAX,true)
                .colString("specific_schema", IDENT_MAX, false)
                .colString("specific_name", IDENT_MAX, false)
                .colString("parameter_name", IDENT_MAX, true)
                .colBigInt("ordinal_position", false)
                .colString("data_type", DESCRIPTOR_MAX, false)
                .colBigInt("character_maximum_length", true)
                .colBigInt("numeric_precision", true)
                .colBigInt("numeric_precision_radix", true)
                .colBigInt("numeric_scale",true)
                .colString("parameter_mode", DESCRIPTOR_MAX, false)
                .colString("is_result", YES_NO_MAX, false)
                .colString("parameter_default", PATH_MAX, true);
        //primary key(specific_schema, specific_name, parameter_name, ordinal_position)
        //foreign key(routine_schema, routine_name) references ROUTINES (routine_schema, routine_name)
        //foreign key (type) references TYPES (type_name)

        builder.table(JARS)
                .colString("jar_catalog", IDENT_MAX, true)
                .colString("jar_schema", IDENT_MAX, false)
                .colString("jar_name", IDENT_MAX, false)
                .colString("java_path", PATH_MAX, true);
        //primary key(jar_schema, jar_name)

        builder.table(ROUTINE_JAR_USAGE)
                .colString("specific_catalog", IDENT_MAX, true)
                .colString("specific_schema", IDENT_MAX, false)
                .colString("specific_name", IDENT_MAX, false)
                .colString("jar_catalog", IDENT_MAX, true)
                .colString("jar_schema", IDENT_MAX, false)
                .colString("jar_name", IDENT_MAX, false);
        //foreign key(specific_schema, specific_name) references ROUTINES (specific_schema, specific_name)
        //foreign key(jar_schema, jar_name) references JARS (jar_schema, jar_name)

        builder.table(SCRIPT_ENGINES)
                .colInt("engine_id", false)
                .colString("engine_name", IDENT_MAX, false)
                .colString("engine_version", IDENT_MAX, false)
                .colString("language_name", IDENT_MAX, false)
                .colString("language_version", IDENT_MAX, false);
        //primary key(engine_id)

        builder.table(SCRIPT_ENGINE_NAMES)
                .colString("name", IDENT_MAX, false)
                .colInt("engine_id", false);
        //foreign key (engine_id) references SCRIPT_ENGINES (engine_id)

        builder.table(TYPES)
            .colString("type_name", IDENT_MAX, false)
            .colString("type_category", IDENT_MAX, false)
            .colString("type_bundle_name", IDENT_MAX)
            .colString("attribute_1", IDENT_MAX)
            .colString("attribute_2", IDENT_MAX)
            .colString("attribute_3", IDENT_MAX)
            .colInt("fixed_length")
            .colInt("postgres_oid")
            .colInt("jdbc_type_id")
            .colString("indexable", YES_NO_MAX);

        builder.table(TYPE_BUNDLES)
            .colString("type_bundle_name", IDENT_MAX, false)
            .colString("bundle_guid", IDENT_MAX, false);
        
        builder.table(TYPE_ATTRIBUTES)
            .colString("type_name", IDENT_MAX, false)
            .colString("attribute_name", IDENT_MAX, false);
        
        return builder.ais(false);
    }

    void attachFactories(AkibanInformationSchema ais) {
        attach(ais, SCHEMATA, SchemataFactory.class);
        attach(ais, TABLES, TablesFactory.class);
        attach(ais, COLUMNS, ColumnsFactory.class);
        attach(ais, TABLE_CONSTRAINTS, TableConstraintsFactory.class);
        attach(ais, REFERENTIAL_CONSTRAINTS, ReferentialConstraintsFactory.class);
        attach(ais, GROUPING_CONSTRAINTS, GroupingConstraintsFactory.class);
        attach(ais, KEY_COLUMN_USAGE, KeyColumnUsageFactory.class);
        attach(ais, INDEXES, IndexesFactory.class);
        attach(ais, INDEX_COLUMNS, IndexColumnsFactory.class);
        attach(ais, SEQUENCES, SequencesFactory.class);
        attach(ais, VIEWS, ViewsFactory.class);
        attach(ais, VIEW_TABLE_USAGE, ViewTableUsageFactory.class);
        attach(ais, VIEW_COLUMN_USAGE, ViewColumnUsageFactory.class);
        attach(ais, ROUTINES, RoutinesFactory.class);
        attach(ais, PARAMETERS, ParametersFactory.class);
        attach(ais, JARS, JarsFactory.class);
        attach(ais, ROUTINE_JAR_USAGE, RoutineJarUsageFactory.class);
        attach(ais, SCRIPT_ENGINES, ScriptEnginesISFactory.class);
        attach(ais, SCRIPT_ENGINE_NAMES, ScriptEngineNamesISFactory.class);
        attach(ais, TYPES, TypeFactory.class);
        attach(ais, TYPE_BUNDLES, TypeBundlesFactory.class);
        attach(ais, TYPE_ATTRIBUTES, TypeAttributesFactory.class);
    }
}<|MERGE_RESOLUTION|>--- conflicted
+++ resolved
@@ -1747,11 +1747,7 @@
                 }
                 Long size = tClass.hasFixedSerializationSize() ? (long)tClass.fixedSerializationSize() : null;
                 
-<<<<<<< HEAD
-                Integer jdbcTypeID = type.dataTypeDescriptor().getJDBCTypeId();
-=======
                 Integer jdbcTypeID = tClass.jdbcType();
->>>>>>> 2c98fdea
                 
                 return new ValuesRow (rowType,
                         name,
