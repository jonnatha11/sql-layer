/**
 * Copyright (C) 2009-2013 FoundationDB, LLC
 *
 * This program is free software: you can redistribute it and/or modify
 * it under the terms of the GNU Affero General Public License as published by
 * the Free Software Foundation, either version 3 of the License, or
 * (at your option) any later version.
 *
 * This program is distributed in the hope that it will be useful,
 * but WITHOUT ANY WARRANTY; without even the implied warranty of
 * MERCHANTABILITY or FITNESS FOR A PARTICULAR PURPOSE.  See the
 * GNU Affero General Public License for more details.
 *
 * You should have received a copy of the GNU Affero General Public License
 * along with this program.  If not, see <http://www.gnu.org/licenses/>.
 */

package com.foundationdb.server.types.common.funcs;

import com.foundationdb.server.types.value.ValueTarget;
import com.foundationdb.sql.LayerVersionInfo;
import com.foundationdb.sql.Main;
import com.foundationdb.server.types.LazyList;
import com.foundationdb.server.types.TClass;
import com.foundationdb.server.types.TExecutionContext;
import com.foundationdb.server.types.TScalar;
import com.foundationdb.server.types.TOverloadResult;
import com.foundationdb.server.types.mcompat.mtypes.MApproximateNumber;
import com.foundationdb.server.types.mcompat.mtypes.MDatetimes;
import com.foundationdb.server.types.mcompat.mtypes.MNumeric;
import com.foundationdb.server.types.mcompat.mtypes.MString;
import com.foundationdb.server.types.value.ValueSource;
import com.foundationdb.server.types.texpressions.TInputSetBuilder;
import com.foundationdb.server.types.texpressions.TScalarBase;
import com.foundationdb.server.types.texpressions.std.NoArgExpression;
import java.util.Date;

public class NoArgFuncs
{
    static final int USER_NAME_LENGTH = 77;
    static final int SCHEMA_NAME_LENGTH = 128;

<<<<<<< HEAD
    public static final TScalar SHORT_SERVER_VERSION = new NoArgExpression("version", true)
    {
        @Override
        public void evaluate(TExecutionContext context, PValueTarget target)
        {
            String version = "FoundationDB " + Main.SHORT_VERSION_STRING;
            target.putString(version, null);
=======
    protected static String buildVersion(LayerVersionInfo vinfo) {
        StringBuilder version = new StringBuilder("FoundationDB ");
        version.append(vinfo.versionShort);
        version.append(" ");
        int idx = vinfo.versionShort.length();
        if (vinfo.versionLong.length() > idx) {
            if (vinfo.versionLong.charAt(idx) == '-') idx++;
            version.append(vinfo.versionLong, idx, vinfo.versionLong.length());
>>>>>>> 6f4885c1
        }
        return version.toString();
    }

<<<<<<< HEAD
        @Override
        protected TClass resultTClass() {
            return MString.VARCHAR;
        }

        @Override
        protected int[] resultAttrs() {
            return new int[] { Main.SHORT_VERSION_STRING.length() + 13 };
        }
    };

    public static final TScalar SERVER_FULL_VERSION = new NoArgExpression("version_full", true)
=======
    public static final TScalar SHORT_SERVER_VERSION = new NoArgExpression("version", true)
>>>>>>> 6f4885c1
    {
        private final String VERSION_STR = buildVersion(Main.VERSION_INFO);

        @Override
        public void evaluate(TExecutionContext context, ValueTarget target)
        {
            target.putString(VERSION_STR, null);
        }

        @Override
        protected TClass resultTClass() {
            return MString.VARCHAR;
        }

        @Override
        protected int[] resultAttrs() {
            return new int[] { VERSION_STR.length() };
        }
    };
    
    public static final TScalar PI = new TScalarBase()
    {
        @Override
        protected void buildInputSets(TInputSetBuilder builder)
        {
            // does nothing. doesn't take any arg
        }

        
        @Override
        protected void doEvaluate(TExecutionContext context, LazyList<? extends ValueSource> inputs, ValueTarget output)
        {
            output.putDouble(Math.PI);
        }

        @Override
        public String displayName()
        {
            return "PI";
        }

        @Override
        public TOverloadResult resultType()
        {
            return TOverloadResult.fixed(MApproximateNumber.DOUBLE);
        }
    };
 
    public static final TScalar CUR_DATE = new NoArgExpression("CURRENT_DATE", true)
    {
        @Override
        public String[] registeredNames()
        {
            return new String[] {"curdate", "current_date"};
        }
        
        @Override
        public TClass resultTClass()
        {
            return MDatetimes.DATE;
        }

        @Override
        public void evaluate(TExecutionContext context, ValueTarget target)
        {
            target.putInt32(MDatetimes.encodeDate(context.getCurrentDate(), context.getCurrentTimezone()));
        }
    };

    public static final TScalar CUR_TIME = new NoArgExpression("CURRENT_TIME", true)
    {
        @Override
        public String[] registeredNames()
        {
            return new String[] {"curtime", "current_time"};
        }
        
        @Override
        public TClass resultTClass()
        {
            return MDatetimes.TIME;
        }

        @Override
        public void evaluate(TExecutionContext context, ValueTarget target)
        {
            target.putInt32(MDatetimes.encodeTime(context.getCurrentDate(), context.getCurrentTimezone()));
        }   
    };

    public static final TScalar CUR_TIMESTAMP = new NoArgExpression("CURRENT_TIMESTAMP", true)
    {
        @Override
        public String[] registeredNames()
        {
            return new String[] {"current_timestamp", "now", "localtime", "localtimestamp"};
        }

        @Override
        public TClass resultTClass()
        {
            return MDatetimes.DATETIME;
        }

        @Override
        public void evaluate(TExecutionContext context, ValueTarget target)
        {
            target.putInt64(MDatetimes.encodeDatetime(context.getCurrentDate(), context.getCurrentTimezone()));
        }
    };
    
    public static final TScalar UNIX_TIMESTAMP = new NoArgExpression("UNIX_TIMESTAMP", true)
    {
        @Override
        public void evaluate(TExecutionContext context, ValueTarget target)
        {
            target.putInt32((int)MDatetimes.encodeTimetamp(context.getCurrentDate(), context));
        }

        @Override
        protected TClass resultTClass()
        {
            return MDatetimes.TIMESTAMP;
        }
        
    };
    
    public static final TScalar SYSDATE = new NoArgExpression("SYSDATE", false)
    {
        @Override
        public TClass resultTClass()
        {
            return MDatetimes.DATETIME;
        }

        @Override
        public void evaluate(TExecutionContext context, ValueTarget target)
        {
            target.putInt64(MDatetimes.encodeDatetime(new Date().getTime(), context.getCurrentTimezone()));
        }
    };

    public static final TScalar CURRENT_USER = new NoArgExpression("CURRENT_USER", true) 
    {
        @Override
        public TClass resultTClass() {
            return MString.VARCHAR;
        }

        @Override
        protected int[] resultAttrs() {
            return new int[] { USER_NAME_LENGTH };
        }

        @Override
        public void evaluate(TExecutionContext context, ValueTarget target) {
            target.putString(context.getCurrentUser(), null);
        }
    };

    public static final TScalar SESSION_USER = new NoArgExpression("SESSION_USER", true)
    {
        @Override
        public TClass resultTClass() {
            return MString.VARCHAR;
        }

        @Override
        protected int[] resultAttrs() {
            return new int[] { USER_NAME_LENGTH };
        }

        @Override
        public void evaluate(TExecutionContext context, ValueTarget target)
        {
            target.putString(context.getSessionUser(), null);
        }
    };
    
    public static final TScalar SYSTEM_USER = new NoArgExpression("SYSTEM_USER", true)
    {
        @Override
        public TClass resultTClass() {
            return MString.VARCHAR;
        }

        @Override
        protected int[] resultAttrs() {
            return new int[] { USER_NAME_LENGTH };
        }

        @Override
        public void evaluate(TExecutionContext context, ValueTarget target)
        {
            target.putString(context.getSystemUser(), null);
        }
    };
    
    public static final TScalar CURRENT_SCHEMA = new NoArgExpression("CURRENT_SCHEMA", true)
    {
        @Override
        public TClass resultTClass() {
            return MString.VARCHAR;
        }

        @Override
        protected int[] resultAttrs() {
            return new int[] { SCHEMA_NAME_LENGTH };
        }

        @Override
        public void evaluate(TExecutionContext context, ValueTarget target)
        {
            target.putString(context.getCurrentSchema(), null);
        }
    };
    
    public static final TScalar CURRENT_SESSION_ID = new NoArgExpression("CURRENT_SESSION_ID", true)
    {
        @Override
        public TClass resultTClass() {
            return MNumeric.INT;
        }

        @Override
        public void evaluate(TExecutionContext context, ValueTarget target)
        {
            target.putInt32(context.getSessionId());
        }
    };
}<|MERGE_RESOLUTION|>--- conflicted
+++ resolved
@@ -40,15 +40,6 @@
     static final int USER_NAME_LENGTH = 77;
     static final int SCHEMA_NAME_LENGTH = 128;
 
-<<<<<<< HEAD
-    public static final TScalar SHORT_SERVER_VERSION = new NoArgExpression("version", true)
-    {
-        @Override
-        public void evaluate(TExecutionContext context, PValueTarget target)
-        {
-            String version = "FoundationDB " + Main.SHORT_VERSION_STRING;
-            target.putString(version, null);
-=======
     protected static String buildVersion(LayerVersionInfo vinfo) {
         StringBuilder version = new StringBuilder("FoundationDB ");
         version.append(vinfo.versionShort);
@@ -57,27 +48,11 @@
         if (vinfo.versionLong.length() > idx) {
             if (vinfo.versionLong.charAt(idx) == '-') idx++;
             version.append(vinfo.versionLong, idx, vinfo.versionLong.length());
->>>>>>> 6f4885c1
         }
         return version.toString();
     }
 
-<<<<<<< HEAD
-        @Override
-        protected TClass resultTClass() {
-            return MString.VARCHAR;
-        }
-
-        @Override
-        protected int[] resultAttrs() {
-            return new int[] { Main.SHORT_VERSION_STRING.length() + 13 };
-        }
-    };
-
-    public static final TScalar SERVER_FULL_VERSION = new NoArgExpression("version_full", true)
-=======
     public static final TScalar SHORT_SERVER_VERSION = new NoArgExpression("version", true)
->>>>>>> 6f4885c1
     {
         private final String VERSION_STR = buildVersion(Main.VERSION_INFO);
 
