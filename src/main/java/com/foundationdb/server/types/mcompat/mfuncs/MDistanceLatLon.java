--- conflicted
+++ resolved
@@ -30,58 +30,4 @@
 
     private MDistanceLatLon(){}
     
-<<<<<<< HEAD
-    static final double MAX_LAT = 90;
-    static final double MIN_LAT = -90;
-    static final double MAX_LON = 180;
-    static final double MIN_LON = -180;
-    
-    static final double MAX_LON_DIS = MAX_LON * 2;
-    
-    @Override
-    protected void buildInputSets(TInputSetBuilder builder)
-    {
-        builder.covers(MNumeric.DECIMAL, 0, 1, 2, 3);
-    }
-
-    @Override
-    protected void doEvaluate(TExecutionContext context, LazyList<? extends ValueSource> inputs, ValueTarget output)
-    {
-        double y1 = doubleInRange(MBigDecimal.getWrapper(inputs.get(0), context.inputTypeAt(0)), MIN_LAT, MAX_LAT);
-        double x1 = doubleInRange(MBigDecimal.getWrapper(inputs.get(1), context.inputTypeAt(1)), MIN_LON, MAX_LON);
-        double y2 = doubleInRange(MBigDecimal.getWrapper(inputs.get(2), context.inputTypeAt(2)), MIN_LAT, MAX_LAT);
-        double x2 = doubleInRange(MBigDecimal.getWrapper(inputs.get(3), context.inputTypeAt(3)), MIN_LON, MAX_LON);
-        
-        double dx = Math.abs(x1 - x2);
-        // we want the shorter distance of the two
-        if (Double.compare(dx, MAX_LON) > 0)
-            dx = MAX_LON_DIS - dx;
-        
-        double dy = y1 - y2;
-        
-        output.putDouble(Math.sqrt(dx * dx + dy * dy));
-    }
-
-    private static double doubleInRange(BigDecimalWrapper val, double min, double max)
-    {
-        double dVar = val.asBigDecimal().doubleValue();
-        
-        if (Double.compare(dVar, min) >= 0 && Double.compare(dVar, max) <= 0)
-            return dVar;
-        else
-            throw new InvalidParameterValueException(String.format("Value out of range[%f, %f]: %f ", min, max, dVar));
-    }
-    @Override
-    public String displayName()
-    {
-        return "DISTANCE_LAT_LON";
-    }
-
-    @Override
-    public TOverloadResult resultType()
-    {
-        return TOverloadResult.fixed(MApproximateNumber.DOUBLE);
-    }
-=======
->>>>>>> 2c98fdea
 }