--- conflicted
+++ resolved
@@ -71,13 +71,8 @@
         DECIMAL(MNumeric.DECIMAL) {
             @Override
             void input(TInstance type, ValueSource source, TInstance stateType, Value state) {
-<<<<<<< HEAD
-                BigDecimalWrapper oldState = MBigDecimal.getWrapper(source, type);
-                BigDecimalWrapper input = MBigDecimal.getWrapper(state, type);
-=======
                 BigDecimalWrapper oldState = TBigDecimal.getWrapper(source, type);
                 BigDecimalWrapper input = TBigDecimal.getWrapper(state, type);
->>>>>>> 2c98fdea
                 state.putObject(oldState.add(input));
             }
         }
