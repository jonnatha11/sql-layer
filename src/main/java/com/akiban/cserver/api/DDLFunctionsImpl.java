--- conflicted
+++ resolved
@@ -262,25 +262,17 @@
     }
 
     @Override
-<<<<<<< HEAD
-    public void dropIndexes(final Session session, TableId tableId, Collection<String> indexNamesToDrop)
-=======
-    public void dropIndexes(final Session session, TableName tableName, List<Integer> indexesToDrop)
->>>>>>> b06c29c2
+    public void dropIndexes(final Session session, TableName tableName, Collection<String> indexNamesToDrop)
             throws InvalidOperationException {
         if(indexNamesToDrop.isEmpty() == true) {
             return;
         }
 
-        final TableName tableName;
-        try {
-            tableId.getTableId(idResolver());
-            tableName = tableId.getTableName(idResolver());
-        } catch(NoSuchTableException e) {
+        final Table table = getAIS(session).getTable(tableName);
+        if (table == null) {
             throw new IndexAlterException(ErrorCode.NO_SUCH_TABLE, "Unkown table");
         }
 
-        final Table table = getAIS(session).getTable(tableName);
         ArrayList<Index> indexesToDrop = new ArrayList<Index>();
 
         StringBuilder sb = new StringBuilder();
