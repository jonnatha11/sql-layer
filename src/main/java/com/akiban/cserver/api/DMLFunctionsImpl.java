/**
 * Copyright (C) 2011 Akiban Technologies Inc.
 * This program is free software: you can redistribute it and/or modify
 * it under the terms of the GNU Affero General Public License, version 3,
 * as published by the Free Software Foundation.
 *
 * This program is distributed in the hope that it will be useful,
 * but WITHOUT ANY WARRANTY; without even the implied warranty of
 * MERCHANTABILITY or FITNESS FOR A PARTICULAR PURPOSE.  See the
 * GNU Affero General Public License for more details.
 *
 * You should have received a copy of the GNU Affero General Public License
 * along with this program.  If not, see http://www.gnu.org/licenses.
 */

package com.akiban.cserver.api;

import java.nio.ByteBuffer;
import java.util.ArrayList;
import java.util.Collections;
import java.util.HashSet;
import java.util.List;
import java.util.Set;
import java.util.concurrent.BlockingQueue;
import java.util.concurrent.LinkedBlockingDeque;
import java.util.concurrent.atomic.AtomicLong;

import com.akiban.ais.model.Index;
import com.akiban.ais.model.IndexColumn;
import com.akiban.ais.model.Table;
import com.akiban.cserver.InvalidOperationException;
import com.akiban.cserver.RowData;
import com.akiban.cserver.RowDef;
import com.akiban.cserver.TableStatistics;
import com.akiban.cserver.api.common.NoSuchTableException;
import com.akiban.cserver.api.dml.*;
import com.akiban.cserver.api.dml.scan.ColumnSet;
import com.akiban.cserver.api.dml.scan.Cursor;
import com.akiban.cserver.api.dml.scan.CursorId;
import com.akiban.cserver.api.dml.scan.CursorIsFinishedException;
import com.akiban.cserver.api.dml.scan.CursorIsUnknownException;
import com.akiban.cserver.api.dml.scan.CursorState;
import com.akiban.cserver.api.dml.scan.LegacyOutputConverter;
import com.akiban.cserver.api.dml.scan.LegacyOutputRouter;
import com.akiban.cserver.api.dml.scan.LegacyRowOutput;
import com.akiban.cserver.api.dml.scan.NewRow;
import com.akiban.cserver.api.dml.scan.NiceRow;
import com.akiban.cserver.api.dml.scan.RowOutput;
import com.akiban.cserver.api.dml.scan.RowOutputException;
import com.akiban.cserver.api.dml.scan.ScanAllRequest;
import com.akiban.cserver.api.dml.scan.ScanRequest;
import com.akiban.cserver.encoding.EncodingException;
import com.akiban.cserver.service.session.Session;
import com.akiban.cserver.store.RowCollector;
import com.akiban.cserver.util.RowDefNotFoundException;
import com.akiban.util.ArgumentValidation;
import org.apache.log4j.Logger;

public class DMLFunctionsImpl extends ClientAPIBase implements DMLFunctions {

    private static final String MODULE_NAME = DMLFunctionsImpl.class
            .getCanonicalName();
    private static final AtomicLong cursorsCount = new AtomicLong();
    private static final Object OPEN_CURSORS = new Object();

    private final static Logger logger = Logger.getLogger(DMLFunctionsImpl.class);
    private final DDLFunctionsImpl ddlFunctions;

    public DMLFunctionsImpl(DDLFunctionsImpl ddlFunctions) {
        this.ddlFunctions = ddlFunctions;
    }

    @Override
    public TableStatistics getTableStatistics(Session session, int tableId,
            boolean updateFirst) throws NoSuchTableException,
            GenericInvalidOperationException {
        try {
            if (updateFirst) {
                store().analyzeTable(session, tableId);
            }
            return store().getTableStatistics(session, tableId);
        } catch (Exception e) {
            InvalidOperationException ioe = launder(e);
            throwIfInstanceOf(NoSuchTableException.class, ioe);
            throw new GenericInvalidOperationException(e);
        }
    }

    private static final class ScanData {
        private final Cursor cursor;
        private final byte[] scanColumns;
        private final boolean scanAll;
        private Set<Integer> scanColumnsUnpacked;

        ScanData(ScanRequest request, Cursor cursor) {
            scanColumns = request.getColumnBitMap();
            scanAll = request.scanAllColumns();
            this.cursor = cursor;
        }

        public Set<Integer> getScanColumns() {
            if (scanColumnsUnpacked == null) {
                scanColumnsUnpacked = ColumnSet.unpackFromLegacy(scanColumns);
            }
            return scanColumnsUnpacked;
        }

        public Cursor getCursor() {
            return cursor;
        }

        public boolean scanAll() {
            return scanAll;
        }

        @Override
        public String toString() {
            return String.format("ScanData[cursor=%s, columns=%s]", cursor,
                    getScanColumns());
        }
    }

    @Override
    public CursorId openCursor(Session session, ScanRequest request)
            throws NoSuchTableException, NoSuchColumnException,
            NoSuchIndexException, GenericInvalidOperationException {
        if (request.scanAllColumns()) {
            request = scanAllColumns(session, request);
        }
        final RowCollector rc = getRowCollector(session, request);
        final CursorId cursorId = newUniqueCursor(rc.getTableId());
        final Cursor cursor = new Cursor(rc);
        Object old = session.put(MODULE_NAME, cursorId, new ScanData(request, cursor));
        assert old == null : old;

        Set<CursorId> cursors = session.get(MODULE_NAME, OPEN_CURSORS);
        if (cursors == null) {
            cursors = new HashSet<CursorId>();
            session.put(MODULE_NAME, OPEN_CURSORS, cursors);
        }
        boolean addWorked = cursors.add(cursorId);
        assert addWorked : String.format("%s -> %s", cursor, cursors);
        return cursorId;
    }

    private ScanRequest scanAllColumns(final Session session,
            final ScanRequest request) throws NoSuchTableException {
        Table table = ddlFunctions.getAIS(session).getTable(
                ddlFunctions.getTableName(session, request.getTableId())
        );
        final int colsCount = table.getColumns().size();
        Set<Integer> allColumns = new HashSet<Integer>(colsCount);
        for (int i = 0; i < colsCount; ++i) {
            allColumns.add(i);
        }
        final byte[] allColumnsBytes = ColumnSet.packToLegacy(allColumns);
        return new ScanRequest() {
            @Override
            public int getIndexId() {
                return request.getIndexId();
            }

            @Override
            public int getScanFlags() {
                return request.getScanFlags();
            }

            @Override
            public RowData getStart()
                    throws NoSuchTableException {
                return request.getStart();
            }

            @Override
            public RowData getEnd()
                    throws NoSuchTableException {
                return request.getEnd();
            }

            @Override
            public byte[] getColumnBitMap() {
                return allColumnsBytes;
            }

            @Override
            public int getTableId()
                    throws NoSuchTableException {
                return request.getTableId();
            }

            @Override
            public boolean scanAllColumns() {
                return true;
            }
        };
    }

    protected RowCollector getRowCollector(Session session, ScanRequest request)
            throws NoSuchTableException, NoSuchColumnException,
            NoSuchIndexException, GenericInvalidOperationException {
        try {
            return store().newRowCollector(session, request.getTableId(),
                    request.getIndexId(), request.getScanFlags(),
                    request.getStart(), request.getEnd(),
                    request.getColumnBitMap());
        } catch (RowDefNotFoundException e) {
            throw new NoSuchTableException(request.getTableId(), e);
        } catch (Exception e) {
            throw new GenericInvalidOperationException(e);
        }
    }

    protected CursorId newUniqueCursor(int tableId) {
        return new CursorId(cursorsCount.incrementAndGet(), tableId);
    }

    @Override
    public CursorState getCursorState(Session session, CursorId cursorId) {
        final ScanData extraData = session.get(MODULE_NAME, cursorId);
        if (extraData == null || extraData.getCursor() == null) {
            return CursorState.UNKNOWN_CURSOR;
        }
        return extraData.getCursor().getState();
    }

    @Override
    public boolean scanSome(Session session, CursorId cursorId, LegacyRowOutput output, int limit)
            throws CursorIsFinishedException,
                   CursorIsUnknownException,
                   RowOutputException,
                   GenericInvalidOperationException

    {
        ArgumentValidation.notNull("cursor", cursorId);
        ArgumentValidation.notNull("output", output);

        final Cursor cursor = session.<ScanData> get(MODULE_NAME, cursorId).getCursor();
        if (cursor == null) {
            throw new CursorIsUnknownException(cursorId);
        }
        return doScan(cursor, cursorId, output, limit);
    }

    private static class PooledConverter {
        private final LegacyOutputConverter converter;
        private final LegacyOutputRouter router;

        public PooledConverter(DMLFunctions dmlFunctions) {
            router = new LegacyOutputRouter(1024 * 1024, true);
            converter = new LegacyOutputConverter(dmlFunctions);
            router.addHandler(converter);
        }

        public LegacyRowOutput getLegacyOutput() {
            return router;
        }

        public void setConverter(RowOutput output, Set<Integer> columns)
                throws NoSuchTableException {
            converter.setOutput(output);
            converter.setColumnsToScan(columns);
        }
    }

    private final BlockingQueue<PooledConverter> convertersPool = new LinkedBlockingDeque<PooledConverter>();

<<<<<<< HEAD
    private PooledConverter getPooledConverter(RowOutput output,
            Set<Integer> columns) throws NoSuchTableException {
=======
    private PooledConverter getPooledConverter(RowOutput output, Set<ColumnId> columns)
        throws NoSuchTableException {
>>>>>>> 93fb2859
        PooledConverter converter = convertersPool.poll();
        if (converter == null) {
            logger.debug("Allocating new PooledConverter");
            converter = new PooledConverter(this);
        }
        try {
            converter.setConverter(output, columns);
        } catch (NoSuchTableException e) {
            releasePooledConverter(converter);
            throw e;
        } catch (RuntimeException e) {
            releasePooledConverter(converter);
            throw e;
        }
        return converter;
    }

    private void releasePooledConverter(PooledConverter which) {
        if (!convertersPool.offer(which)) {
            logger.warn("Failed to release PooledConverter "
                    + which
                    + " to pool. "
                    + "This could result in superfluous allocations, and may happen because too many pools are being "
                    + "released at the same time.");
        }
    }

    @Override
    public boolean scanSome(Session session, CursorId cursorId, RowOutput output, int limit)
        throws CursorIsFinishedException,
               CursorIsUnknownException,
               RowOutputException,
               NoSuchTableException,
               GenericInvalidOperationException {
        final ScanData scanData = session.get(MODULE_NAME, cursorId);
        assert scanData != null;
<<<<<<< HEAD
        Set<Integer> scanColumns = scanData.scanAll() ? null : scanData
                .getScanColumns();
        final PooledConverter converter = getPooledConverter(output,
                scanColumns);
=======
        Set<ColumnId> scanColumns = scanData.scanAll() ? null : scanData.getScanColumns();
        final PooledConverter converter = getPooledConverter(output, scanColumns);
>>>>>>> 93fb2859
        try {
            return scanSome(session, cursorId, converter.getLegacyOutput(), limit);
        } finally {
            releasePooledConverter(converter);
        }
    }

    /**
     * Do the actual scan. Refactored out of scanSome for ease of unit testing.
     * 
     * @param cursor
     *            the cursor itself; used to check status and get a row
     *            collector
     * @param cursorId
     *            the cursor id; used only to report errors
     * @param output
     *            the output; see
     *            {@link #scanSome(Session, CursorId, LegacyRowOutput , int)}
     * @param limit
     *            the limit, or negative value if none; ee
     *            {@link #scanSome(Session, CursorId, LegacyRowOutput , int)}
     * @return whether more rows remain to be scanned; see
     *         {@link #scanSome(Session, CursorId, LegacyRowOutput , int)}
     * @throws CursorIsFinishedException
     *             see
     *             {@link #scanSome(Session, CursorId, LegacyRowOutput , int)}
     * @throws RowOutputException
     *             see
     *             {@link #scanSome(Session, CursorId, LegacyRowOutput , int)}
     * @throws GenericInvalidOperationException
     *             see
     *             {@link #scanSome(Session, CursorId, LegacyRowOutput , int)}
     * @see #scanSome(Session, CursorId, LegacyRowOutput , int)
     */
    protected static boolean doScan(Cursor cursor,
                                    CursorId cursorId,
                                    LegacyRowOutput output,
                                    int limit)
            throws CursorIsFinishedException,
                   RowOutputException,
                   GenericInvalidOperationException {
        assert cursor != null;
        assert cursorId != null;
        assert output != null;

        if (cursor.isFinished()) {
            throw new CursorIsFinishedException(cursorId);
        }

        final RowCollector rc = cursor.getRowCollector();
        try {
            if (!rc.hasMore()) {
                cursor.setFinished();
                if (cursor.isScanning()) {
                    throw new CursorIsFinishedException(cursorId);
                }
                return false;
            }
            if (cursor.isScanning() && !(rc.hasMore())) {
                cursor.setFinished();
                return false;
            }
            cursor.setScanning();
            boolean limitReached = (limit == 0);
            final ByteBuffer buffer = output.getOutputBuffer();
            int bufferLastPos = buffer.position();

            boolean mayHaveMore = true;
            while (mayHaveMore && (!limitReached)) {
                mayHaveMore = rc.collectNextRow(buffer);

                final int bufferPos = buffer.position();
                assert bufferPos >= bufferLastPos : String.format(
                        "false: %d >= %d", bufferPos, bufferLastPos);
                if (bufferPos == bufferLastPos) {
                    // The previous iteration of rc.collectNextRow() said
                    // there'd be more, but there wasn't
                    break;
                }

                output.wroteRow();
                bufferLastPos = buffer.position(); // wroteRow() may have
                                                   // changed this, so we get it
                                                   // again
                if (limit > 0) {
                    limitReached = (--limit) == 0;
                }
            }

            final boolean hasMore = rc.hasMore();
            if (!hasMore) {
                cursor.setFinished();
            }
            return hasMore;
        } catch (Exception e) {
            cursor.setFinished();
            throw new GenericInvalidOperationException(e);
        }
    }

    @Override
    public void closeCursor(Session session, CursorId cursorId)
            throws CursorIsUnknownException {
        ArgumentValidation.notNull("cursor ID", cursorId);
        final ScanData scanData = session.remove(MODULE_NAME, cursorId);
        if (scanData == null) {
            throw new CursorIsUnknownException(cursorId);
        }
        Set<CursorId> cursors = session.get(MODULE_NAME, OPEN_CURSORS);
        // cursors should not be null, since the cursor isn't null and creating
        // it guarantees a Set<Cursor>
        boolean removeWorked = cursors.remove(cursorId);
        assert removeWorked : String.format("%s %s -> %s", cursorId, scanData,
                cursors);
    }

    @Override
    public Set<CursorId> getCursors(Session session) {
        Set<CursorId> cursors = session.get(MODULE_NAME, OPEN_CURSORS);
        if (cursors == null) {
            return Collections.emptySet();
        }
        return Collections.unmodifiableSet(cursors);
    }

    @Override
    public RowData convertNewRow(NewRow row) throws NoSuchTableException {
        return row.toRowData();
    }

    @Override
    public NewRow convertRowData(RowData rowData) throws NoSuchTableException {

        RowDef rowDef = ddlFunctions.getRowDef(rowData.getRowDefId());
        return NiceRow.fromRowData(rowData, rowDef);
    }

    @Override
    public List<NewRow> convertRowDatas(List<RowData> rowDatas)
            throws NoSuchTableException {
        if (rowDatas.isEmpty()) {
            return Collections.emptyList();
        }

        List<NewRow> converted = new ArrayList<NewRow>(rowDatas.size());
        int lastRowDefId = -1;
        RowDef rowDef = null;
        for (RowData rowData : rowDatas) {
            int currRowDefId = rowData.getRowDefId();
            if ((rowDef == null) || (currRowDefId != lastRowDefId)) {
                lastRowDefId = currRowDefId;
                rowDef = ddlFunctions.getRowDef(currRowDefId);
            }
            converted.add(NiceRow.fromRowData(rowData, rowDef));
        }
        return converted;
    }

    @Override
    public Long writeRow(Session session, NewRow row)
            throws NoSuchTableException, UnsupportedModificationException,
            TableDefinitionMismatchException, DuplicateKeyException,
            GenericInvalidOperationException {
        final RowData rowData = niceRowToRowData(row);
        try {
            store().writeRow(session, rowData);
            return null;
        } catch (Exception e) {
            InvalidOperationException ioe = launder(e);
            throwIfInstanceOf(DuplicateKeyException.class, ioe);
            throw new GenericInvalidOperationException(e);
        }
    }

    @Override
    public void deleteRow(Session session, NewRow row)
            throws NoSuchTableException, UnsupportedModificationException,
            ForeignKeyConstraintDMLException, NoSuchRowException,
            TableDefinitionMismatchException, GenericInvalidOperationException {
        final RowData rowData = niceRowToRowData(row);
        try {
            store().deleteRow(session, rowData);
        } catch (Exception e) {
            InvalidOperationException ioe = launder(e);
            throwIfInstanceOf(NoSuchRowException.class, ioe);
            throw new GenericInvalidOperationException(e);
        }
    }

    private RowData niceRowToRowData(NewRow row) throws NoSuchTableException,
            TableDefinitionMismatchException {
        try {
            return row.toRowData();
        } catch (EncodingException e) {
            throw new TableDefinitionMismatchException(e);
        }
    }

    @Override
    public void updateRow(Session session, NewRow oldRow, NewRow newRow, ColumnSelector columnSelector)
            throws NoSuchTableException, DuplicateKeyException,
            TableDefinitionMismatchException, UnsupportedModificationException,
            ForeignKeyConstraintDMLException, NoSuchRowException,
            GenericInvalidOperationException {
        final RowData oldData = niceRowToRowData(oldRow);
        final RowData newData = niceRowToRowData(newRow);

        LegacyUtils.matchRowDatas(oldData, newData);
        try {
            store().updateRow(session, oldData, newData, columnSelector);
        } catch (Exception e) {
            final InvalidOperationException ioe = launder(e);
            throwIfInstanceOf(NoSuchRowException.class, ioe);
            throwIfInstanceOf(DuplicateKeyException.class, ioe);
            throw new GenericInvalidOperationException(ioe);
        }
    }

    @Override
    public void truncateTable(final Session session, final int tableId)
            throws NoSuchTableException, UnsupportedModificationException,
            ForeignKeyConstraintDMLException, GenericInvalidOperationException {
        // Store.truncate doesn't work well, so we have to actually scan the
        // rows
        Index pkIndex = ddlFunctions.getTable(session, tableId).getIndex(Index.PRIMARY_KEY_CONSTRAINT);
        assert pkIndex.isPrimaryKey() : pkIndex;
        Set<Integer> pkColumns = new HashSet<Integer>();
        for (IndexColumn column : pkIndex.getColumns()) {
            int pos = column.getColumn().getPosition();
            pkColumns.add(pos);
        }
        ScanRequest all = new ScanAllRequest(tableId, pkColumns);

        RowOutput output = new RowOutput() {
            @Override
            public void output(NewRow row) throws RowOutputException {
                try {
                    deleteRow(session, row);
                } catch (InvalidOperationException e) {
                    throw new RowOutputException(e);
                }
            }
        };

        final CursorId cursorId;
        try {
            cursorId = openCursor(session, all);
        } catch (InvalidOperationException e) {
            throw new RuntimeException("Internal error", e);
        }

        InvalidOperationException thrown = null;
        try {
            while (scanSome(session, cursorId, output, -1)) {
            }
        } catch (InvalidOperationException e) {
            throw new RuntimeException("Internal error", e);
        } finally {
            try {
                closeCursor(session, cursorId);
            } catch (CursorIsUnknownException e) {
                thrown = e;
            }
        }
        if (thrown != null) {
            throw new RuntimeException("Internal error", thrown);
        }
    }
}<|MERGE_RESOLUTION|>--- conflicted
+++ resolved
@@ -264,13 +264,8 @@
 
     private final BlockingQueue<PooledConverter> convertersPool = new LinkedBlockingDeque<PooledConverter>();
 
-<<<<<<< HEAD
-    private PooledConverter getPooledConverter(RowOutput output,
-            Set<Integer> columns) throws NoSuchTableException {
-=======
-    private PooledConverter getPooledConverter(RowOutput output, Set<ColumnId> columns)
+    private PooledConverter getPooledConverter(RowOutput output, Set<Integer> columns)
         throws NoSuchTableException {
->>>>>>> 93fb2859
         PooledConverter converter = convertersPool.poll();
         if (converter == null) {
             logger.debug("Allocating new PooledConverter");
@@ -307,15 +302,8 @@
                GenericInvalidOperationException {
         final ScanData scanData = session.get(MODULE_NAME, cursorId);
         assert scanData != null;
-<<<<<<< HEAD
-        Set<Integer> scanColumns = scanData.scanAll() ? null : scanData
-                .getScanColumns();
-        final PooledConverter converter = getPooledConverter(output,
-                scanColumns);
-=======
-        Set<ColumnId> scanColumns = scanData.scanAll() ? null : scanData.getScanColumns();
+        Set<Integer> scanColumns = scanData.scanAll() ? null : scanData.getScanColumns();
         final PooledConverter converter = getPooledConverter(output, scanColumns);
->>>>>>> 93fb2859
         try {
             return scanSome(session, cursorId, converter.getLegacyOutput(), limit);
         } finally {
