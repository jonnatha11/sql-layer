package com.akiban.cserver.api;
import com.akiban.cserver.service.session.Session;

import java.nio.ByteBuffer;

public interface HapiProcessor {
<<<<<<< HEAD
	public String processRequest(String request ) ;
=======
	public String processRequest(Session session, String request ) ;
>>>>>>> cb03ab89
}<|MERGE_RESOLUTION|>--- conflicted
+++ resolved
@@ -4,9 +4,5 @@
 import java.nio.ByteBuffer;
 
 public interface HapiProcessor {
-<<<<<<< HEAD
-	public String processRequest(String request ) ;
-=======
 	public String processRequest(Session session, String request ) ;
->>>>>>> cb03ab89
 }