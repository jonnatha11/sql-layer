/**
 * Copyright (C) 2011 Akiban Technologies Inc.
 * This program is free software: you can redistribute it and/or modify
 * it under the terms of the GNU Affero General Public License, version 3,
 * as published by the Free Software Foundation.
 *
 * This program is distributed in the hope that it will be useful,
 * but WITHOUT ANY WARRANTY; without even the implied warranty of
 * MERCHANTABILITY or FITNESS FOR A PARTICULAR PURPOSE.  See the
 * GNU Affero General Public License for more details.
 *
 * You should have received a copy of the GNU Affero General Public License
 * along with this program.  If not, see http://www.gnu.org/licenses.
 */

package com.akiban.cserver;

<<<<<<< HEAD
import com.akiban.util.Strings;
import org.apache.commons.logging.Log;
import org.apache.commons.logging.LogFactory;
=======
import org.slf4j.Logger;
import org.slf4j.LoggerFactory;
>>>>>>> 94d264d0

import com.akiban.cserver.manage.ManageMXBean;
import com.akiban.cserver.manage.ManageMXBeanImpl;
import com.akiban.cserver.service.DefaultServiceFactory;
import com.akiban.cserver.service.Service;
import com.akiban.cserver.service.ServiceManager;
import com.akiban.cserver.service.ServiceManagerImpl;
import com.akiban.cserver.service.jmx.JmxManageable;
import com.akiban.util.Tap;

import java.io.IOException;

/**
 * @author peter
 */
public class CServer implements CServerConstants, Service<CServer>, JmxManageable {

<<<<<<< HEAD
    private static final String VERSION_STRING_FILE = "version/akserver_version";
    public static final String VERSION_STRING = getVersionString();

    private static final Log LOG = LogFactory.getLog(CServer.class.getName());
=======
    private static final Logger LOG = LoggerFactory.getLogger(CServer.class.getName());
>>>>>>> 94d264d0

    /**
     * Config property name and default for the port on which the CServer will
     * listen for requests.
     *
     * /** Port on which the CServer will listen for requests.
     */
    private static final int CSERVER_PORT = Integer.parseInt(System.getProperty(
            "cserver.port", DEFAULT_CSERVER_PORT_STRING));

    /**
     * Interface on which this cserver instance will listen. TODO - allow
     * multiple NICs
     */

    private static final String CSERVER_HOST = System.getProperty(
            "cserver.host", DEFAULT_CSERVER_HOST_STRING);

    private static final boolean TCP_NO_DELAY =
        Boolean.parseBoolean(System.getProperty("com.akiban.server.tcpNoDelay", "true"));

    /**
     * Name of this chunkserver. Must match one of the entries in
     * /config/cluster.properties (managed by Admin).
     */
    private static final String CSERVER_NAME = System.getProperty("cserver.name");

    
    private final int cserverPort = CSERVER_PORT; // TODO - get from
                                                  // ConfigurationService

    private volatile Thread _shutdownHook;
    
    private final JmxObjectInfo jmxObjectInfo;

    public CServer() {
        this.jmxObjectInfo = new JmxObjectInfo("CSERVER", new ManageMXBeanImpl(
                this), ManageMXBean.class);
    }

    @Override
    public void start() throws Exception {
        LOG.warn(String.format("Starting chunkserver %s on port %s",
                CSERVER_NAME, CSERVER_PORT));
        Tap.registerMXBean();
        LOG.warn(String.format("Started chunkserver %s on port %s", CSERVER_NAME, CSERVER_PORT));
        _shutdownHook = new Thread(new Runnable() {
            public void run() {
                try {
                    _shutdownHook = null;
                    ServiceManagerImpl.get().stopServices();
                } catch (Exception e) {
                    LOG.warn("Caught exception while stopping services", e);
                }
            }
        }, "ShutdownHook");
        Runtime.getRuntime().addShutdownHook(_shutdownHook);
    }

    @Override
    public void stop() throws Exception
    {
        final Thread hook = _shutdownHook;
        _shutdownHook = null;
        if (hook != null) {
            Runtime.getRuntime().removeShutdownHook(hook);
        }
        Tap.unregisterMXBean();
    }

    public String host() {
        return CSERVER_HOST;
    }

    public int port() {
        return cserverPort;
    }

    public ServiceManager getServiceManager()
    {
        return ServiceManagerImpl.get();
    }

    @Override
    public JmxObjectInfo getJmxObjectInfo() {
        return jmxObjectInfo;
    }


    @Override
    public CServer cast() {
        return this;
    }

    @Override
    public Class<CServer> castClass() {
        return CServer.class;
    }

    private static String getVersionString()
    {
        try {
            return Strings.join(Strings.dumpResource(null,
                    VERSION_STRING_FILE));
        } catch (IOException e) {
            LOG.warn("Couldn't read resource file");
            return "Error: " + e;
        }
    }

    /**
     * @param args
     *            the command line arguments
     */
    public static void main(String[] args) throws Exception
    {
        final ServiceManager serviceManager = new ServiceManagerImpl(new DefaultServiceFactory());
        serviceManager.startServices();
    }
}<|MERGE_RESOLUTION|>--- conflicted
+++ resolved
@@ -15,14 +15,9 @@
 
 package com.akiban.cserver;
 
-<<<<<<< HEAD
 import com.akiban.util.Strings;
-import org.apache.commons.logging.Log;
-import org.apache.commons.logging.LogFactory;
-=======
 import org.slf4j.Logger;
 import org.slf4j.LoggerFactory;
->>>>>>> 94d264d0
 
 import com.akiban.cserver.manage.ManageMXBean;
 import com.akiban.cserver.manage.ManageMXBeanImpl;
@@ -40,14 +35,10 @@
  */
 public class CServer implements CServerConstants, Service<CServer>, JmxManageable {
 
-<<<<<<< HEAD
     private static final String VERSION_STRING_FILE = "version/akserver_version";
     public static final String VERSION_STRING = getVersionString();
 
-    private static final Log LOG = LogFactory.getLog(CServer.class.getName());
-=======
     private static final Logger LOG = LoggerFactory.getLogger(CServer.class.getName());
->>>>>>> 94d264d0
 
     /**
      * Config property name and default for the port on which the CServer will
