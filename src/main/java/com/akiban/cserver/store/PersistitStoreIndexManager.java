package com.akiban.cserver.store;

import java.util.ArrayList;
import java.util.Date;
import java.util.List;

import org.apache.commons.logging.Log;
import org.apache.commons.logging.LogFactory;

import com.akiban.cserver.IndexDef;
import com.akiban.cserver.IndexDef.I2H;
import com.akiban.cserver.InvalidOperationException;
import com.akiban.cserver.RowData;
import com.akiban.cserver.RowDef;
import com.akiban.cserver.TableStatistics;
import com.akiban.cserver.TableStatistics.Histogram;
import com.akiban.cserver.TableStatistics.HistogramSample;
import com.akiban.cserver.service.session.Session;
import com.persistit.Exchange;
import com.persistit.Key;
import com.persistit.KeyFilter;
import com.persistit.KeyHistogram;
import com.persistit.KeyHistogram.KeyCount;
import com.persistit.Persistit;
import com.persistit.Transaction;
import com.persistit.TransactionRunnable;
import com.persistit.exception.PersistitException;
import com.persistit.exception.RollbackException;

public class PersistitStoreIndexManager implements IndexManager {

    private static final Log LOG = LogFactory
            .getLog(PersistitStoreIndexManager.class.getName());

    private final static String ANALYSIS_TABLE_NAME = "akiba_information_schema.index_analysis";

    private final static int DEFAULT_SAMPLE_SIZE = 32;

    private final static int STARTING_TREE_DEPTH = 2;

    /**
     * Field number in index_analysis table. Change if akiba_inormation_schema
     * changes.
     */
    private final static int ROW_COUNT_FIELD_INDEX = 6;

    /**
     * Field number in index_analysis table. Change if akiba_inormation_schema
     * changes.
     */
    private final static int ROW_DATA_FIELD_INDEX = 5;

    private final static int ROW_DATA_LENGTH = 4096;

    private final static int INDEX_LEVEL_MULTIPLIER = 200;

    private final static int SAMPLE_SIZE_MULTIPLIER = 32;

    private final PersistitStore store;
    
    public PersistitStoreIndexManager(final PersistitStore store) {
        this.store = store;
    }

    public void startUp() {
        
    }
    
    public void shutDown() {
        
    }

    /* (non-Javadoc)
     * @see com.akiban.cserver.store.IndexManager#analyzeTable(com.akiban.cserver.service.session.Session, com.akiban.cserver.RowDef)
     */
    @Override
    public void analyzeTable(final Session session, final RowDef rowDef) throws Exception {
        analyzeTable(session, rowDef, DEFAULT_SAMPLE_SIZE - 1);
    }

    /* (non-Javadoc)
     * @see com.akiban.cserver.store.IndexManager#analyzeTable(com.akiban.cserver.service.session.Session, com.akiban.cserver.RowDef, int)
     */
    @Override
    public void analyzeTable(final Session session, final RowDef rowDef, final int sampleSize)
            throws Exception {
        for (final IndexDef indexDef : rowDef.getIndexDefs()) {
            analyzeIndex(session, indexDef, sampleSize);
        }
    }

    /* (non-Javadoc)
     * @see com.akiban.cserver.store.IndexManager#deleteIndexAnalysis(com.akiban.cserver.service.session.Session, com.akiban.cserver.IndexDef)
     */
    @Override
    public void deleteIndexAnalysis(final Session session, final IndexDef indexDef) throws PersistitException {
        final RowDef indexAnalysisRowDef = store.getRowDefCache().getRowDef(
                ANALYSIS_TABLE_NAME);
        if (indexAnalysisRowDef == null) {
            // true for some unit tests
            return;
        }
        final Exchange analysisEx = store
                .getExchange(session, indexAnalysisRowDef, null);
        final Transaction transaction = analysisEx.getTransaction();
        transaction.run(new TransactionRunnable() {
            @Override
            public void runTransaction() throws PersistitException,
                    RollbackException {
                RowData rowData = new RowData(new byte[ROW_DATA_LENGTH]);
                rowData.createRow(indexAnalysisRowDef, new Object[] {
                        indexDef.getRowDef().getRowDefId(), indexDef.getId() });
                //
                // Remove previous analysis
                //
                try {
<<<<<<< HEAD
                    store.constructHKey(session, analysisEx, indexAnalysisRowDef,
                            rowData);
=======
                    store.constructHKey(analysisEx, indexAnalysisRowDef, rowData, false);
>>>>>>> 9db60e40
                    analysisEx.getKey().cut();
                    analysisEx.remove(Key.GT);
                } catch (PersistitException e) {
                    throw e;
                } catch (Exception e) {
                    throw new RuntimeException(e);
                }
            }

        });
    }

    /* (non-Javadoc)
     * @see com.akiban.cserver.store.IndexManager#analyzeIndex(com.akiban.cserver.service.session.Session, com.akiban.cserver.IndexDef, int)
     */
    @Override
    public void analyzeIndex(final Session session, final IndexDef indexDef, final int sampleSize)
            throws InvalidOperationException, PersistitException {

        final Exchange probeEx;
        final Key startKey;
        final Key endKey;
        final int keyDepth;
        KeyFilter keyFilter = null;

        if (indexDef.isHKeyEquivalent()) {
            probeEx = store.getExchange(session, indexDef.getRowDef(), null);
            startKey = new Key(store.getDb());
            endKey = new Key(store.getDb());
            final IndexDef.I2H[] i2hFields = indexDef.hkeyFields();
            assert i2hFields[0].isOrdinalType();
            final KeyFilter.Term[] terms = new KeyFilter.Term[i2hFields.length];
            startKey.append(i2hFields[0].ordinal());
            endKey.append(i2hFields[0].ordinal());
            terms[0] = KeyFilter.simpleTerm(i2hFields[0].ordinal());
            startKey.append(Key.BEFORE);
            endKey.append(Key.AFTER);
            keyDepth = i2hFields.length;
            for (int depth = 1; depth < i2hFields.length; depth++) {
                terms[depth] = KeyFilter.ALL;
            }
            keyFilter = new KeyFilter(terms, terms.length, Integer.MAX_VALUE);

        } else {
            probeEx = store.getExchange(session, indexDef.getRowDef(), indexDef);
            startKey = Key.LEFT_GUARD_KEY;
            endKey = Key.RIGHT_GUARD_KEY;
            keyDepth = indexDef.getFields().length;
        }

        // First try to enumerate the values. If there are more than
        KeyHistogram keyHistogram = null;
        int treeLevel = Math.max(0, probeEx.getTree().getDepth()
                - STARTING_TREE_DEPTH);
        while (treeLevel >= 0) {
            if (treeLevel == 0 && keyFilter != null) {
                // At leave leaf level of an htable - here we limit the
                // keyFilter depth to count only keys that match exactly.
                keyFilter = keyFilter.limit(keyFilter.getMinimumDepth(),
                        keyFilter.getMinimumDepth());
            }
            keyHistogram = probeEx.computeHistogram(startKey, endKey,
                    sampleSize, keyDepth, keyFilter, treeLevel);
            if (keyHistogram.getKeyCount() > sampleSize
                    * SAMPLE_SIZE_MULTIPLIER) {
                break;
            }
            treeLevel = keyHistogram.getTreeDepth() - 1;
        }

        if (LOG.isInfoEnabled()) {
            LOG.info(String.format("Analyzed index %s in table %s: %,d keys "
                    + "at keyDepth/treeLevel %d/%d", indexDef.getName(),
                    indexDef.getRowDef().getTableName(),
                    keyHistogram.getKeyCount(), keyDepth,
                    Math.max(0, treeLevel)));
        }

        final RowDef indexAnalysisRowDef = store.getRowDefCache().getRowDef(
                ANALYSIS_TABLE_NAME);
        final Exchange analysisEx = store
                .getExchange(session, indexAnalysisRowDef, null);
        final Transaction transaction = analysisEx.getTransaction();
        final Date now = new Date();
        final KeyHistogram keyHistogram0 = keyHistogram;
        final int multiplier = (int) (Math.pow(INDEX_LEVEL_MULTIPLIER,
                keyHistogram.getTreeDepth()));
        final Key key = new Key((Persistit) null);
        final RowData rowData = new RowData(new byte[ROW_DATA_LENGTH]);
        final RowData indexRowData = new RowData(new byte[ROW_DATA_LENGTH]);
        final Object[] indexValues = new Object[indexDef.getRowDef().getFieldCount()];

        try {
            transaction.run(new TransactionRunnable() {

                @Override
                public void runTransaction() throws PersistitException,
                        RollbackException {

                    rowData.createRow(indexAnalysisRowDef, new Object[] {
                            indexDef.getRowDef().getRowDefId(), indexDef.getId(),
                            now, 0, "", null, 0 });
                    //
                    // Remove previous analysis
                    //
                    try {
<<<<<<< HEAD
                        store.constructHKey(session, analysisEx, indexAnalysisRowDef,
                                rowData);
=======
                        store.constructHKey(analysisEx, indexAnalysisRowDef, rowData, false);
>>>>>>> 9db60e40
                        analysisEx.getKey().cut();
                        analysisEx.remove(Key.GT);
                    } catch (PersistitException e) {
                        throw e;
                    } catch (Exception e) {
                        throw new RuntimeException(e);
                    }

                    int itemNumber = 0;
                    for (final KeyCount keyCount : keyHistogram0.getSamples()) {
                        final byte[] bytes = keyCount.getBytes();
                        System.arraycopy(bytes, 0, key.getEncodedBytes(), 0,
                                bytes.length);
                        key.setEncodedSize(bytes.length);
                        key.indexTo(0);
                        int remainingSegments = key.getDepth();

                        if (indexDef.isHKeyEquivalent()) {
                            for (final I2H i2h : indexDef.hkeyFields()) {
                                final Object keySegmentValue = --remainingSegments >= 0 ? key.decode() : null;
                                if (!i2h.isOrdinalType()) {
                                    indexValues[i2h.fieldIndex()] = keySegmentValue;
                                }
                            }
                        } else {
                            for (final int field : indexDef.getFields()) {
                                if (--remainingSegments >= 0) {
                                    indexValues[field] = key.decode();
                                } else {
                                    indexValues[field] = null;
                                }
                            }
                        }
                        // Limit the toString() output to index fields
                        key.setEncodedSize(key.getIndex());

                        indexRowData.createRow(indexDef.getRowDef(), indexValues);

                        final byte[] indexRowBytes = new byte[indexRowData
                                .getRowSize()];

                        System.arraycopy(indexRowData.getBytes(),
                                indexRowData.getRowStart(), indexRowBytes, 0,
                                indexRowData.getRowSize());

                        rowData.createRow(
                                indexAnalysisRowDef,
                                new Object[] { indexDef.getRowDef().getRowDefId(),
                                        indexDef.getId(), now, ++itemNumber,
                                        key.toString(), indexRowBytes,
                                        keyCount.getCount() * multiplier });
                        try {
                            store.writeRow(session, rowData);
                        }
                        catch (InvalidOperationException e) {
                            throw new RollbackException(e);
                        }
                    }
                    //
                    // Add artificial end row containing all nulls.
                    //
                    indexRowData.createRow(indexDef.getRowDef(), new Object[0]);
                    final byte[] indexRowBytes = new byte[indexRowData.getRowSize()];

                    System.arraycopy(indexRowData.getBytes(),
                            indexRowData.getRowStart(), indexRowBytes, 0,
                            indexRowData.getRowSize());

                    rowData.createRow(indexAnalysisRowDef, new Object[] {
                            indexDef.getRowDef().getRowDefId(), indexDef.getId(),
                            now, ++itemNumber, key.toString(), indexRowBytes,
                            keyHistogram0.getKeyCount() * multiplier });

                    try {
                        store.writeRow(session, rowData);
                    }
                    catch (InvalidOperationException e) {
                        throw new RollbackException(e);
                    }
                }
            }, 10, 100, false);
        }
        catch (RollbackException e) {
            Throwable cause = e.getCause();
            if (cause instanceof InvalidOperationException) {
                throw (InvalidOperationException)cause;
            }
            throw e;
        }
    }

    /* (non-Javadoc)
     * @see com.akiban.cserver.store.IndexManager#populateTableStatistics(com.akiban.cserver.service.session.Session, com.akiban.cserver.TableStatistics)
     */
    @Override
    public void populateTableStatistics(final Session session, final TableStatistics tableStatistics)
            throws Exception {
        final int tableId = tableStatistics.getRowDefId();
        final RowDef rowDef = store.getRowDefCache().getRowDef(tableId);
        if (rowDef == null) {
            if (LOG.isWarnEnabled()) {
                LOG.warn("Attempt to get table statistics "
                        + "for non-existent tableId " + tableId);
            }
            return;
        }

        for (final IndexDef indexDef : rowDef.getIndexDefs()) {
            final Histogram histogram = new Histogram(indexDef.getId());
            final RowDef indexAnalysisRowDef = store.getRowDefCache()
                    .getRowDef(ANALYSIS_TABLE_NAME);
            final Exchange exchange = store.getExchange(session, indexAnalysisRowDef,
                    null);
            exchange.clear().append(indexAnalysisRowDef.getOrdinal())
                    .append((long) tableId).append((long) indexDef.getId())
                    .append(Key.BEFORE);
            List<RowData> rows = new ArrayList<RowData>();
            while (exchange.next()) {
                final RowData rowData = new RowData(new byte[exchange
                        .getValue().getEncodedSize() + RowData.ENVELOPE_SIZE]);
                store.expandRowData(exchange,
                        indexAnalysisRowDef, rowData);
                rows.add(rowData);
            }

            exchange.to(Key.BEFORE);
            for (final RowData rowData : rows) {
                final long rowCountLocation = indexAnalysisRowDef
                        .fieldLocation(rowData, ROW_COUNT_FIELD_INDEX);
                final long rowCount = rowData
                        .getIntegerValue((int) rowCountLocation,
                                (int) (rowCountLocation >>> 32));
                final long rowDataLocation = indexAnalysisRowDef.fieldLocation(
                        rowData, ROW_DATA_FIELD_INDEX);
                final int prefix = indexAnalysisRowDef.getFieldDef(
                        ROW_DATA_FIELD_INDEX).getPrefixSize();
                final RowData indexRowData = new RowData(
                        new byte[(int) (rowDataLocation >>> 32) - prefix]);
                System.arraycopy(rowData.getBytes(), (int) rowDataLocation
                        + prefix, indexRowData.getBytes(), 0,
                        indexRowData.getBufferLength());
                indexRowData.prepareRow(0);
                histogram
                        .addSample(new HistogramSample(indexRowData, rowCount));
            }
            if (!histogram.getHistogramSamples().isEmpty()) {
                tableStatistics.addHistogram(histogram);
            }
        }
    }
}<|MERGE_RESOLUTION|>--- conflicted
+++ resolved
@@ -114,12 +114,8 @@
                 // Remove previous analysis
                 //
                 try {
-<<<<<<< HEAD
                     store.constructHKey(session, analysisEx, indexAnalysisRowDef,
-                            rowData);
-=======
-                    store.constructHKey(analysisEx, indexAnalysisRowDef, rowData, false);
->>>>>>> 9db60e40
+                            rowData, false);
                     analysisEx.getKey().cut();
                     analysisEx.remove(Key.GT);
                 } catch (PersistitException e) {
@@ -226,12 +222,8 @@
                     // Remove previous analysis
                     //
                     try {
-<<<<<<< HEAD
                         store.constructHKey(session, analysisEx, indexAnalysisRowDef,
-                                rowData);
-=======
-                        store.constructHKey(analysisEx, indexAnalysisRowDef, rowData, false);
->>>>>>> 9db60e40
+                                rowData, false);
                         analysisEx.getKey().cut();
                         analysisEx.remove(Key.GT);
                     } catch (PersistitException e) {
