package com.akiban.cserver.service.memcache.outputter;

import com.akiban.ais.model.Join;
<<<<<<< HEAD
=======
import com.akiban.ais.model.TableName;
>>>>>>> 0352b802
import com.akiban.ais.model.UserTable;
import com.akiban.cserver.RowData;
import com.akiban.cserver.RowDef;
import com.akiban.cserver.RowDefCache;
import com.akiban.cserver.api.HapiGetRequest;
import com.akiban.cserver.api.HapiProcessor;
import com.akiban.util.AkibanAppender;

import java.io.IOException;
import java.io.OutputStream;
import java.io.PrintWriter;
import java.util.ArrayList;
<<<<<<< HEAD
import java.util.HashSet;
import java.util.List;
import java.util.Stack;
=======
import java.util.Collection;
import java.util.Collections;
import java.util.HashMap;
import java.util.HashSet;
import java.util.Iterator;
import java.util.List;
import java.util.Map;
import java.util.Set;
import java.util.TreeSet;
>>>>>>> 0352b802

public final class JsonOutputter implements HapiProcessor.Outputter {
    private static final JsonOutputter instance = new JsonOutputter();

    public static JsonOutputter instance() {
        return instance;
    }

    private JsonOutputter() {}

<<<<<<< HEAD
    void writeEmptyChildren(RowDefCache cache, PrintWriter pr, final RowDef def, final HashSet<String> saw_children)
    {
        for(Join j: def.userTable().getChildJoins()) {
            UserTable child = j.getChild();
            String childName = child.getName().getTableName();
            if(saw_children == null || saw_children.contains(childName) == false) {
                pr.write(",\"");
                pr.write(childName);
                pr.write("\" : []");
            }
        }
    }
    
    @Override
    public void output(RowDefCache cache, List<RowData> list, OutputStream outputStream)  throws IOException {
        PrintWriter pr = new PrintWriter(outputStream);
        Stack<Integer> defIdStack = new Stack<Integer>();
        Stack<HashSet<String>> sawChildStack = new Stack<HashSet<String>>();
        
=======


    @Override
    public void output(HapiGetRequest request, RowDefCache cache, List<RowData> list, OutputStream outputStream)  throws IOException {
        PrintWriter printWriter = new PrintWriter(outputStream);

        if (list.isEmpty()) {
            printWriter.print("{\"@");
            printWriter.print(request.getTable());
            printWriter.print("\"=[]}");
            printWriter.flush();
            return;
        }

        AkibanAppender out = AkibanAppender.of(printWriter);

        f(request, cache, list, out);
//        out.write('{';
//        outputForDepth(request.getSchema(), request.getTable(), list.iterator(), cache, out);
//        out.write('}');

        printWriter.flush();
    }

    private static Map<Integer,String> getChildren(String forSchema, String forTable, RowDefCache cache) {
        RowDef def = cache.getRowDef( RowDefCache.nameOf(forSchema, forTable) );
        Map<Integer,String> ret = new HashMap<Integer,String>();
        for(Join join : def.userTable().getChildJoins()) {
            UserTable child = join.getChild();
            assert forSchema.equals(child.getName().getSchemaName())
                    : String.format("multi-schema group: %s != %s",
                    TableName.create(forSchema, forTable), child.getName());
            assert child.getTableId() != null : child;
            ret.put(child.getTableId(), child.getName().getTableName());
        }
        return ret;
    }

    private static void outputForDepth(String schema, String table, Iterator<RowData> iterator,
                                       RowDefCache cache, AkibanAppender out)
    throws IOException
    {
        Map<Integer,String> tablesNeeded = getChildren(schema, table, cache);

        while(iterator.hasNext()) {
            final RowData data = iterator.next();
        }

        // Tables we haven't seen but should have
        for(Iterator<String> iter=tablesNeeded.values().iterator(); iter.hasNext(); ) {
            String emptyTable = iter.next();
            out.write("\"@");
            out.write(emptyTable);
            out.write("\"=[]");
            if (iter.hasNext()) {
                out.write(',');
            }
        }
    }

    private static class ChildrenMap
    {
        private final Map<Integer,Map<Integer,String>> map = new HashMap<Integer, Map<Integer, String>>();
        private final RowDefCache rowDefCache;

        private ChildrenMap(RowDefCache rowDefCache) {
            this.rowDefCache = rowDefCache;
        }

        Map<Integer,String> childrenOf(RowDef def) {
            Map<Integer,String> children = map.get(def.getRowDefId());
            if(children == null) {
                List<Join> joins = def.userTable().getChildJoins();
                if (joins.isEmpty()) {
                    children = Collections.emptyMap();
                }
                else {
                    children = new HashMap<Integer, String>();
                    for(Join join : joins) {
                        UserTable child = join.getChild();
                        assert child != null : join;
                        assert child.getTableId() != null : child;
                        children.put(child.getTableId(), child.getName().getTableName());
                    }
                }
                map.put(def.getRowDefId(), children);
            }
            return new HashMap<Integer, String>(children);
        }
    }

    private static void f(HapiGetRequest request, RowDefCache cache, List<RowData> list, AkibanAppender out)  throws IOException
    {
        int current_def_id = -1;
        List<Integer> def_id_stack = new ArrayList<Integer>();
        List<Map<Integer,String>> requiredTables = new ArrayList<Map<Integer, String>>();
        final ChildrenMap childrenMap = new ChildrenMap(cache);

>>>>>>> 0352b802
        for(RowData data : list) {
            final int def_id = data.getRowDefId();
            final RowDef def = cache.getRowDef(def_id);
            final int parent_def_id = def.getParentRowDefId();

<<<<<<< HEAD
            if(defIdStack.isEmpty()) {
                defIdStack.add(parent_def_id);
                defIdStack.add(def_id);
                sawChildStack.add(new HashSet<String>());
                pr.write("{\"");
                pr.print(def.getTableName());
                pr.write("\":");
            }
            else if(defIdStack.peek().equals(def_id)) {
                // another leaf on current branch (add to current open array)
                writeEmptyChildren(cache, pr, def, null); // sawChildStack *should* be empty anyway
                pr.write("},");
            }
            else if(defIdStack.peek().equals(parent_def_id)) {
                // down the tree, new child branch (new open array)
                defIdStack.add(def_id);
                sawChildStack.peek().add(def.getTableName());
                sawChildStack.add(new HashSet<String>());
=======
            if(def_id_stack.isEmpty()) {
                current_def_id = def_id;
                def_id_stack.add(parent_def_id);
                requiredTables.add(childrenMap.childrenOf(def));
                out.write("{\"@");
                out.write(def.getTableName());
                out.write("\":[");
            }
            else if(def_id == current_def_id) {
                requiredTables.get(requiredTables.size()-1).remove(def_id);
                // another leaf on current branch (add to current open array)
                out.write("},");
            }
            else if(parent_def_id == current_def_id) {
                requiredTables.get(requiredTables.size()-1).remove(def_id);
                // down the tree, new branch (new open array)
                current_def_id = def_id;
                Map<Integer,String> children = childrenMap.childrenOf(def);
                if(!children.isEmpty()) {
                    requiredTables.add(childrenMap.childrenOf(def));
                }
                def_id_stack.add(parent_def_id);
>>>>>>> 0352b802

                out.write(",\"@");
                out.write(def.getTableName());
                out.write("\":[");
            }
            else {
<<<<<<< HEAD
                // a) parent sibling branch, or
                // b) up the tree to a previously known parent (close array for each step up)
                RowDef d = cache.getRowDef(defIdStack.pop().intValue());
                writeEmptyChildren(cache, pr, d, sawChildStack.pop());
                
                pr.write("}]");
                int pop_count = 0;
                while(!defIdStack.peek().equals(parent_def_id)) {
=======
                // a) sibling branch or b) up the tree to an old branch (close array for each step up)
                current_def_id = def_id;
                int pop_count = 0;
                int last = def_id_stack.size() - 1;

                out.write("}]");
                while(!def_id_stack.get(last).equals(parent_def_id)) {
>>>>>>> 0352b802
                    if(pop_count++ > 0) {
                        out.write(" ]");
                    }
<<<<<<< HEAD
                    
                    d = cache.getRowDef(defIdStack.pop());
                    writeEmptyChildren(cache, pr, d, sawChildStack.pop());
                    pr.write("}");
                }

                if(pop_count == 0) {
                    // Was parent sibling branch
                    pr.write(",\"");
                    pr.print(def.getTableName());
                    pr.write("\":[");
                }
                else {
                    // Was child of a known parent
                    pr.write(',');
=======
                    out.write("}");
                    def_id_stack.remove(last--);
                    Collection<String> unseenTables = requiredTables.remove(last).values();
                    printUnseenTables(unseenTables, out);
                }

                if(pop_count == 0) {
                    requiredTables.get(requiredTables.size()-1).remove(def_id);
                    // Was sibling
                    out.write(",\"@");
                    out.write(def.getTableName());
                    out.write("\":[");
                }
                else {
                    Map<Integer,String> children = childrenMap.childrenOf(def);
                    if(!children.isEmpty()) {
                        requiredTables.add(childrenMap.childrenOf(def));
                    }
                    def_id_stack.add(parent_def_id);
                    // Was child
                    out.write(',');
>>>>>>> 0352b802
                }
                
                defIdStack.push(def_id);
                sawChildStack.peek().add(def.getTableName());
                sawChildStack.add(new HashSet<String>());
            }

            out.write('{');
            data.toJSONString(cache, out);
        }

<<<<<<< HEAD
        if (list != null && list.isEmpty() == false) {
            boolean first = true;
            while (defIdStack.size() > 1) {
                if (first == true) {
                    first = false;
                } else {
                    pr.write(']');
                }
                RowDef d = cache.getRowDef(defIdStack.pop());
                writeEmptyChildren(cache, pr, d, sawChildStack.pop());
                pr.write('}');
            }
            pr.write('}');
=======
        int last = def_id_stack.size() - 1;
        while(last > 0) {
            out.write("}]");
            def_id_stack.remove(last--);
        }
        out.write("}]}");
        assert requiredTables.size() == 1 && requiredTables.get(0).isEmpty() : requiredTables;
    }

    private static void printUnseenTables(Collection<String> unseenTables, AkibanAppender out) {
        for(Iterator<String> iter=unseenTables.iterator(); iter.hasNext(); ) {
            String emptyTable = iter.next();

            out.write("\"@");
            out.write(emptyTable);
            out.write("\"=[]");
            if (iter.hasNext()) {
                out.write(',');
            }
>>>>>>> 0352b802
        }
    }
}<|MERGE_RESOLUTION|>--- conflicted
+++ resolved
@@ -1,10 +1,6 @@
 package com.akiban.cserver.service.memcache.outputter;
 
 import com.akiban.ais.model.Join;
-<<<<<<< HEAD
-=======
-import com.akiban.ais.model.TableName;
->>>>>>> 0352b802
 import com.akiban.ais.model.UserTable;
 import com.akiban.cserver.RowData;
 import com.akiban.cserver.RowDef;
@@ -17,21 +13,9 @@
 import java.io.OutputStream;
 import java.io.PrintWriter;
 import java.util.ArrayList;
-<<<<<<< HEAD
 import java.util.HashSet;
 import java.util.List;
 import java.util.Stack;
-=======
-import java.util.Collection;
-import java.util.Collections;
-import java.util.HashMap;
-import java.util.HashSet;
-import java.util.Iterator;
-import java.util.List;
-import java.util.Map;
-import java.util.Set;
-import java.util.TreeSet;
->>>>>>> 0352b802
 
 public final class JsonOutputter implements HapiProcessor.Outputter {
     private static final JsonOutputter instance = new JsonOutputter();
@@ -42,7 +26,6 @@
 
     private JsonOutputter() {}
 
-<<<<<<< HEAD
     void writeEmptyChildren(RowDefCache cache, PrintWriter pr, final RowDef def, final HashSet<String> saw_children)
     {
         for(Join j: def.userTable().getChildJoins()) {
@@ -57,117 +40,17 @@
     }
     
     @Override
-    public void output(RowDefCache cache, List<RowData> list, OutputStream outputStream)  throws IOException {
+    public void output(HapiGetRequest request, RowDefCache cache, List<RowData> list, OutputStream outputStream)  throws IOException {
         PrintWriter pr = new PrintWriter(outputStream);
+        AkibanAppender appender = AkibanAppender.of(pr);
         Stack<Integer> defIdStack = new Stack<Integer>();
         Stack<HashSet<String>> sawChildStack = new Stack<HashSet<String>>();
         
-=======
-
-
-    @Override
-    public void output(HapiGetRequest request, RowDefCache cache, List<RowData> list, OutputStream outputStream)  throws IOException {
-        PrintWriter printWriter = new PrintWriter(outputStream);
-
-        if (list.isEmpty()) {
-            printWriter.print("{\"@");
-            printWriter.print(request.getTable());
-            printWriter.print("\"=[]}");
-            printWriter.flush();
-            return;
-        }
-
-        AkibanAppender out = AkibanAppender.of(printWriter);
-
-        f(request, cache, list, out);
-//        out.write('{';
-//        outputForDepth(request.getSchema(), request.getTable(), list.iterator(), cache, out);
-//        out.write('}');
-
-        printWriter.flush();
-    }
-
-    private static Map<Integer,String> getChildren(String forSchema, String forTable, RowDefCache cache) {
-        RowDef def = cache.getRowDef( RowDefCache.nameOf(forSchema, forTable) );
-        Map<Integer,String> ret = new HashMap<Integer,String>();
-        for(Join join : def.userTable().getChildJoins()) {
-            UserTable child = join.getChild();
-            assert forSchema.equals(child.getName().getSchemaName())
-                    : String.format("multi-schema group: %s != %s",
-                    TableName.create(forSchema, forTable), child.getName());
-            assert child.getTableId() != null : child;
-            ret.put(child.getTableId(), child.getName().getTableName());
-        }
-        return ret;
-    }
-
-    private static void outputForDepth(String schema, String table, Iterator<RowData> iterator,
-                                       RowDefCache cache, AkibanAppender out)
-    throws IOException
-    {
-        Map<Integer,String> tablesNeeded = getChildren(schema, table, cache);
-
-        while(iterator.hasNext()) {
-            final RowData data = iterator.next();
-        }
-
-        // Tables we haven't seen but should have
-        for(Iterator<String> iter=tablesNeeded.values().iterator(); iter.hasNext(); ) {
-            String emptyTable = iter.next();
-            out.write("\"@");
-            out.write(emptyTable);
-            out.write("\"=[]");
-            if (iter.hasNext()) {
-                out.write(',');
-            }
-        }
-    }
-
-    private static class ChildrenMap
-    {
-        private final Map<Integer,Map<Integer,String>> map = new HashMap<Integer, Map<Integer, String>>();
-        private final RowDefCache rowDefCache;
-
-        private ChildrenMap(RowDefCache rowDefCache) {
-            this.rowDefCache = rowDefCache;
-        }
-
-        Map<Integer,String> childrenOf(RowDef def) {
-            Map<Integer,String> children = map.get(def.getRowDefId());
-            if(children == null) {
-                List<Join> joins = def.userTable().getChildJoins();
-                if (joins.isEmpty()) {
-                    children = Collections.emptyMap();
-                }
-                else {
-                    children = new HashMap<Integer, String>();
-                    for(Join join : joins) {
-                        UserTable child = join.getChild();
-                        assert child != null : join;
-                        assert child.getTableId() != null : child;
-                        children.put(child.getTableId(), child.getName().getTableName());
-                    }
-                }
-                map.put(def.getRowDefId(), children);
-            }
-            return new HashMap<Integer, String>(children);
-        }
-    }
-
-    private static void f(HapiGetRequest request, RowDefCache cache, List<RowData> list, AkibanAppender out)  throws IOException
-    {
-        int current_def_id = -1;
-        List<Integer> def_id_stack = new ArrayList<Integer>();
-        List<Map<Integer,String>> requiredTables = new ArrayList<Map<Integer, String>>();
-        final ChildrenMap childrenMap = new ChildrenMap(cache);
-
->>>>>>> 0352b802
         for(RowData data : list) {
             final int def_id = data.getRowDefId();
             final RowDef def = cache.getRowDef(def_id);
             final int parent_def_id = def.getParentRowDefId();
 
-<<<<<<< HEAD
             if(defIdStack.isEmpty()) {
                 defIdStack.add(parent_def_id);
                 defIdStack.add(def_id);
@@ -186,37 +69,12 @@
                 defIdStack.add(def_id);
                 sawChildStack.peek().add(def.getTableName());
                 sawChildStack.add(new HashSet<String>());
-=======
-            if(def_id_stack.isEmpty()) {
-                current_def_id = def_id;
-                def_id_stack.add(parent_def_id);
-                requiredTables.add(childrenMap.childrenOf(def));
-                out.write("{\"@");
-                out.write(def.getTableName());
-                out.write("\":[");
-            }
-            else if(def_id == current_def_id) {
-                requiredTables.get(requiredTables.size()-1).remove(def_id);
-                // another leaf on current branch (add to current open array)
-                out.write("},");
-            }
-            else if(parent_def_id == current_def_id) {
-                requiredTables.get(requiredTables.size()-1).remove(def_id);
-                // down the tree, new branch (new open array)
-                current_def_id = def_id;
-                Map<Integer,String> children = childrenMap.childrenOf(def);
-                if(!children.isEmpty()) {
-                    requiredTables.add(childrenMap.childrenOf(def));
-                }
-                def_id_stack.add(parent_def_id);
->>>>>>> 0352b802
 
-                out.write(",\"@");
-                out.write(def.getTableName());
-                out.write("\":[");
+                pr.write(",\"");
+                pr.print(def.getTableName());
+                pr.write("\":[");
             }
             else {
-<<<<<<< HEAD
                 // a) parent sibling branch, or
                 // b) up the tree to a previously known parent (close array for each step up)
                 RowDef d = cache.getRowDef(defIdStack.pop().intValue());
@@ -225,19 +83,9 @@
                 pr.write("}]");
                 int pop_count = 0;
                 while(!defIdStack.peek().equals(parent_def_id)) {
-=======
-                // a) sibling branch or b) up the tree to an old branch (close array for each step up)
-                current_def_id = def_id;
-                int pop_count = 0;
-                int last = def_id_stack.size() - 1;
-
-                out.write("}]");
-                while(!def_id_stack.get(last).equals(parent_def_id)) {
->>>>>>> 0352b802
                     if(pop_count++ > 0) {
-                        out.write(" ]");
+                        pr.write(" ]");
                     }
-<<<<<<< HEAD
                     
                     d = cache.getRowDef(defIdStack.pop());
                     writeEmptyChildren(cache, pr, d, sawChildStack.pop());
@@ -253,29 +101,6 @@
                 else {
                     // Was child of a known parent
                     pr.write(',');
-=======
-                    out.write("}");
-                    def_id_stack.remove(last--);
-                    Collection<String> unseenTables = requiredTables.remove(last).values();
-                    printUnseenTables(unseenTables, out);
-                }
-
-                if(pop_count == 0) {
-                    requiredTables.get(requiredTables.size()-1).remove(def_id);
-                    // Was sibling
-                    out.write(",\"@");
-                    out.write(def.getTableName());
-                    out.write("\":[");
-                }
-                else {
-                    Map<Integer,String> children = childrenMap.childrenOf(def);
-                    if(!children.isEmpty()) {
-                        requiredTables.add(childrenMap.childrenOf(def));
-                    }
-                    def_id_stack.add(parent_def_id);
-                    // Was child
-                    out.write(',');
->>>>>>> 0352b802
                 }
                 
                 defIdStack.push(def_id);
@@ -283,11 +108,10 @@
                 sawChildStack.add(new HashSet<String>());
             }
 
-            out.write('{');
-            data.toJSONString(cache, out);
+            pr.write('{');
+            data.toJSONString(cache, appender);
         }
 
-<<<<<<< HEAD
         if (list != null && list.isEmpty() == false) {
             boolean first = true;
             while (defIdStack.size() > 1) {
@@ -301,27 +125,7 @@
                 pr.write('}');
             }
             pr.write('}');
-=======
-        int last = def_id_stack.size() - 1;
-        while(last > 0) {
-            out.write("}]");
-            def_id_stack.remove(last--);
         }
-        out.write("}]}");
-        assert requiredTables.size() == 1 && requiredTables.get(0).isEmpty() : requiredTables;
-    }
-
-    private static void printUnseenTables(Collection<String> unseenTables, AkibanAppender out) {
-        for(Iterator<String> iter=unseenTables.iterator(); iter.hasNext(); ) {
-            String emptyTable = iter.next();
-
-            out.write("\"@");
-            out.write(emptyTable);
-            out.write("\"=[]");
-            if (iter.hasNext()) {
-                out.write(',');
-            }
->>>>>>> 0352b802
-        }
+        pr.flush();
     }
 }