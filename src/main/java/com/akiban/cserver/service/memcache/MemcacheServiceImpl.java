--- conflicted
+++ resolved
@@ -29,15 +29,7 @@
 import com.akiban.cserver.service.config.ConfigurationService;
 import com.akiban.cserver.service.jmx.JmxManageable;
 import com.akiban.cserver.service.session.Session;
-<<<<<<< HEAD
 import com.akiban.cserver.service.session.SessionImpl;
-import org.apache.commons.logging.Log;
-import org.apache.commons.logging.LogFactory;
-import org.apache.log4j.Logger;
-=======
-import org.slf4j.Logger;
-import org.slf4j.LoggerFactory;
->>>>>>> d0206113
 import org.jboss.netty.bootstrap.ServerBootstrap;
 import org.jboss.netty.channel.Channel;
 import org.jboss.netty.channel.ChannelPipeline;
@@ -58,6 +50,8 @@
 import com.thimbleware.jmemcached.protocol.text.MemcachedCommandDecoder;
 import com.thimbleware.jmemcached.protocol.text.MemcachedFrameDecoder;
 import com.thimbleware.jmemcached.protocol.text.MemcachedResponseEncoder;
+import org.slf4j.Logger;
+import org.slf4j.LoggerFactory;
 
 import javax.management.ObjectName;
 
@@ -74,7 +68,6 @@
 
     // Service vars
     private final ServiceManager serviceManager;
-    private static final Logger log = LoggerFactory.getLogger(MemcacheServiceImpl.class);
 
     // Daemon vars
     private final int text_frame_size = 32768 * 1024;
@@ -138,7 +131,7 @@
             final String portString = serviceManager.getConfigurationService()
                     .getProperty("cserver", "memcached.port");
 
-            log.info("Starting memcache service on port " + portString);
+            LOG.info("Starting memcache service on port " + portString);
 
             this.port = Integer.parseInt(portString);
             final InetSocketAddress addr = new InetSocketAddress(port);
@@ -155,7 +148,7 @@
 
     @Override
     public void stop() {
-        log.info("Stopping memcache service");
+        LOG.info("Stopping memcache service");
         stopDaemon();
         store.set(null);
     }
@@ -189,17 +182,17 @@
         Channel serverChannel = bootstrap.bind(addr);
         allChannels.add(serverChannel);
 
-        log.info("Listening on " + addr);
+        LOG.info("Listening on " + addr);
     }
 
     private void stopDaemon() {
-        log.info("Shutting down daemon");
+        LOG.info("Shutting down daemon");
 
         ChannelGroupFuture future = allChannels.close();
         future.awaitUninterruptibly();
 
         if (!future.isCompleteSuccess()) {
-            log.error("Failed to close all network channels");
+            LOG.error("Failed to close all network channels");
         }
 
         channelFactory.releaseExternalResources();
