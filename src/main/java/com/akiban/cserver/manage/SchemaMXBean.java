--- conflicted
+++ resolved
@@ -93,15 +93,11 @@
      *             if there was a problem in getting the info
      */
     public List<String> getDDLs() throws Exception;
-<<<<<<< HEAD
-    
+
     /**
      * Change the stored DDL statement for a table that already exists. Does not change the tableid. 
      * 
      * @throws Exception
      */
     public void changeTableDDL(String schemaName, String tableName, String DDL) throws Exception;
-=======
-
->>>>>>> 0c9437fd
 }