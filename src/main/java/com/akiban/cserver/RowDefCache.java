package com.akiban.cserver;

import java.util.ArrayList;
import java.util.HashSet;
import java.util.List;
import java.util.Map;
import java.util.TreeMap;

import org.apache.commons.logging.Log;
import org.apache.commons.logging.LogFactory;

import com.akiban.ais.model.AkibaInformationSchema;
import com.akiban.ais.model.Column;
import com.akiban.ais.model.GroupTable;
import com.akiban.ais.model.Index;
import com.akiban.ais.model.IndexColumn;
import com.akiban.ais.model.Join;
import com.akiban.ais.model.JoinColumn;
import com.akiban.ais.model.PrimaryKey;
import com.akiban.ais.model.Table;
import com.akiban.ais.model.UserTable;
import com.akiban.cserver.service.session.Session;
import com.akiban.cserver.store.SchemaManager;
import com.akiban.cserver.util.RowDefNotFoundException;
import com.persistit.exception.PersistitException;

/**
 * Caches RowDef instances. In this incarnation, this class also constructs
 * RowDef objects from the AkibaInformationSchema. The translation is done in
 * the {@link #setAIS(AkibaInformationSchema)} method.
 * 
 * @author peter
 */
public class RowDefCache implements CServerConstants {

    // TODO: For debugging - remove this
    private static volatile RowDefCache LATEST;

    private static final Log LOG = LogFactory.getLog(RowDefCache.class
            .getName());

    private final Map<Integer, RowDef> cacheMap = new TreeMap<Integer, RowDef>();

    private final Map<String, Integer> nameMap = new TreeMap<String, Integer>();

    private int hashCode;

    {
        LATEST = this;
    }

    public static RowDefCache latest() {
        return LATEST;
    }

    public synchronized boolean contains(final int rowDefId) {
        return cacheMap.containsKey(Integer.valueOf(rowDefId));
    }
    /**
     * Look up and return a RowDef for a supplied rowDefId value.
     * 
     * @param rowDefId
     * @return the corresponding RowDef
     * @throws RowDefNotFoundException if there is no such RowDef.
     */
    public synchronized RowDef getRowDef(final int rowDefId)
            throws RowDefNotFoundException {
        RowDef rowDef = rowDef(rowDefId);
        if (rowDef == null) {
            throw new RowDefNotFoundException(rowDefId);
        }
        return rowDef;
    }
    
    /**
     * @param rowDefId
     * @return  the corresponding RowDef object, or <code>null</code> if
     * there is RowDef defined with the specified id
     */
    public synchronized RowDef rowDef(final int rowDefId) {
        return cacheMap.get(Integer.valueOf(rowDefId));
    }

    public synchronized List<RowDef> getRowDefs() {
        return new ArrayList<RowDef>(cacheMap.values());
    }

    public synchronized RowDef getRowDef(final String tableName)
            throws RowDefNotFoundException {
        final Integer key = nameMap.get(tableName);
        if (key == null) {
            return null;
        }
        return getRowDef(key.intValue());
    }

    /**
     * Given a schema and table name, gets a string that uniquely identifies a
     * table. This string can then be passed to {@link #getRowDef(String)}.
     * 
     * @param schema
     *            the schema
     * @param table
     *            the table name
     * @return a unique form
     */
    public static String nameOf(String schema, String table) {
        assert schema != null;
        assert table != null;
        return schema + "." + table;
    }

    public synchronized void clear() {
        cacheMap.clear();
        nameMap.clear();
        hashCode = 0;
    }

    /**
     * Receive an instance of the AkibaInformationSchema, crack it and produce
     * the RowDef instances it defines.
     * 
     * @param ais
     */
    public synchronized void setAIS(final AkibaInformationSchema ais) {
        for (final UserTable table : ais.getUserTables().values()) {
            putRowDef(createUserTableRowDef(ais, table));
        }

        for (final GroupTable table : ais.getGroupTables().values()) {
            putRowDef(createGroupTableRowDef(ais, table));
        }

        analyzeAll();
        if (LOG.isDebugEnabled()) {
            LOG.debug(toString());
        }
        hashCode = cacheMap.hashCode();
    }

    /**
     * Assign "ordinal" values to user table RowDef instances. An ordinal the
     * integer used to identify a user table subtree within an hkey. This method
     * Assigned unique integers where needed to any tables that have not already
     * received non-zero ordinal values. Once a table is populated, its ordinal
     * is written as part of the TableStatus record, and on subsequent server
     * start-ups, that value is loaded and reused from the status tree.
     * 
     * Consequently it is necessary to invoke
     * {@link SchemaManager#loadTableStatusRecords(Session)} before this method
     * is called; otherwise the wrong ordinal values are likely to be assigned.
     * This sequence is validated by asserting that the TableStatus whose
     * ordinal is to be assigned may not be "dirty". A newly constructed
     * TableStatus is dirty; one that has been validated through the
     * loadTableStatusRecords method is not dirty.
     * 
     * @param schemaManager
     * @throws PersistitException
     */
    public synchronized void fixUpOrdinals(SchemaManager schemaManager)
            throws PersistitException {
        for (final RowDef groupRowDef : getRowDefs()) {
            if (groupRowDef.isGroupTable()) {
                // groupTable has no ordinal
                final HashSet<Integer> assigned = new HashSet<Integer>();
                // First pass: merge already assigned values
                for (final RowDef userRowDef : groupRowDef
                        .getUserTableRowDefs()) {
                    final TableStatus tableStatus = userRowDef.getTableStatus();
                    // Ensure that the loadTableStatusRecords method was called
                    // before this.
                    assert !tableStatus.isDirty();
                    int ordinal = tableStatus == null ? 0 : tableStatus
                            .getOrdinal();
                    if (ordinal != 0
                            && userRowDef.getOrdinal() != 0
                            && tableStatus.getOrdinal() != userRowDef
                                    .getOrdinal()) {
                        throw new IllegalStateException(String.format(
                                "Mismatched ordinals: %s and %s",
                                userRowDef.getOrdinal(),
                                tableStatus.getOrdinal()));
                    }
                    if (ordinal != 0) {
                        userRowDef.setOrdinal(ordinal);
                    } else if (userRowDef.getOrdinal() != 0
                            && tableStatus.getOrdinal() == 0) {
                        ordinal = userRowDef.getOrdinal();
                        tableStatus.setOrdinal(ordinal);
                    }
                    if (ordinal != 0 && !assigned.add(ordinal)) {
                        throw new IllegalStateException(String.format(
                                "Non-unique ordinal value %s added to %s",
                                ordinal, assigned));
                    }
                }
                int nextOrdinal = 1;
                for (final RowDef userRowDef : groupRowDef
                        .getUserTableRowDefs()) {
                    if (userRowDef.getOrdinal() == 0) {
                        // find an unassigned value. Here we could try to
                        // optimize layout
                        // by assigning "bushy" values in some optimal pattern
                        // (if we knew that was...)
                        for (; assigned.contains(nextOrdinal); nextOrdinal++) {
                        }
                        userRowDef.setOrdinal(nextOrdinal);
                        assigned.add(nextOrdinal);
                    }
                }
                if (assigned.size() != groupRowDef.getUserTableRowDefs().length) {
                    throw new IllegalStateException(String.format(
                            "Inconsistent ordinal number assignments: %s",
                            assigned));
                }
            }
        }
    }

<<<<<<< HEAD
    private RowDef createUserTableRowDef(AkibaInformationSchema ais, UserTable table) {
=======
    private static String getTreeName(GroupTable groupTable) {
        return groupTable.getName().toString();
    }

    private RowDef createUserTableRowDef(AkibaInformationSchema ais,
            UserTable table) {
>>>>>>> 94dc7580
        RowDef rowDef = new RowDef(table);
        // parentRowDef
        int[] parentJoinFields;
        if (table.getParentJoin() != null) {
            final Join join = table.getParentJoin();
            //
            // parentJoinFields - TODO - not sure this is right.
            //
            parentJoinFields = new int[join.getJoinColumns().size()];
            for (int index = 0; index < join.getJoinColumns().size(); index++) {
                final JoinColumn joinColumn = join.getJoinColumns().get(index);
                parentJoinFields[index] = joinColumn.getChild().getPosition();
            }
        } else {
            parentJoinFields = new int[0];
        }

        // root table
        UserTable root = table;
        while (root.getParentJoin() != null) {
            root = root.getParentJoin().getParent();
        }

        // group table name
        String groupTableName = null;
        String groupTableTreeName = null;
        for (final GroupTable groupTable : ais.getGroupTables().values()) {
            if (groupTable.getRoot().equals(root)) {
                groupTableName = groupTable.getName().getTableName();
                groupTableTreeName = getTreeName(groupTable);
            }
        }
        assert groupTableName != null : root;
        assert groupTableTreeName != null : root;

        // Secondary indexes
        List<IndexDef> indexDefList = new ArrayList<IndexDef>();
        for (Index index : table.getIndexes()) {
            List<IndexColumn> indexColumns = index.getColumns();
            if (!indexColumns.isEmpty()) {
                String treeName = groupTableName + "$$" + index.getIndexId();
                IndexDef indexDef = new IndexDef(treeName, rowDef, index);
                if (index.isPrimaryKey()) {
                    indexDefList.add(0, indexDef);
                } else {
                    indexDefList.add(indexDef);
                }
            } // else: Don't create an index for an artificial IndexDef that has
              // no fields.
        }
        rowDef.setTreeName(groupTableTreeName);
        rowDef.setParentJoinFields(parentJoinFields);
        rowDef.setIndexDefs(indexDefList.toArray(new IndexDef[indexDefList
                .size()]));
        rowDef.setOrdinal(0);
        return rowDef;

    }

    private RowDef createGroupTableRowDef(AkibaInformationSchema ais,
            GroupTable table) {
        RowDef rowDef = new RowDef(table);
        List<Integer> userTableRowDefIds = new ArrayList<Integer>();
        for (Column column : table.getColumns()) {
            Column userColumn = column.getUserColumn();
            if (userColumn.getPosition() == 0) {
                int userRowDefId = userColumn.getTable().getTableId();
                userTableRowDefIds.add(userRowDefId);
                RowDef userRowDef = cacheMap.get(userRowDefId);
                userRowDef.setColumnOffset(column.getPosition());
            }
        }
        RowDef[] userTableRowDefs = new RowDef[userTableRowDefIds.size()];
        int i = 0;
        for (Integer userTableRowDefId : userTableRowDefIds) {
            userTableRowDefs[i++] = cacheMap.get(userTableRowDefId);
        }
        final String groupTableName = table.getName().getTableName();
        final String groupTableTreeName = getTreeName(table);
        // Secondary indexes
        final List<IndexDef> indexDefList = new ArrayList<IndexDef>();
        for (Index index : table.getIndexes()) {
            List<IndexColumn> indexColumns = index.getColumns();
            if (!indexColumns.isEmpty()) {
                String treeName = groupTableName + "$$" + index.getIndexId();
                IndexDef indexDef = new IndexDef(treeName, rowDef, index);
                indexDefList.add(indexDef);
            } // else: Don't create a group table index for an artificial
              // IndeDef that has no fields.
        }
        rowDef.setTreeName(groupTableTreeName);
        rowDef.setUserTableRowDefs(userTableRowDefs);
        rowDef.setIndexDefs(indexDefList.toArray(new IndexDef[indexDefList
                .size()]));
        return rowDef;
    }

    RowDef lookUpRowDef(final int rowDefId) throws RowDefNotFoundException {
        throw new RowDefNotFoundException(rowDefId);
    }

    /**
     * Adds a RowDef preemptively to the cache. This is intended primarily to
     * simplify unit tests.
     * 
     * @param rowDef
     */
    public synchronized void putRowDef(final RowDef rowDef) {
        final Integer key = rowDef.getRowDefId();
        final String name = nameOf(rowDef.getSchemaName(),
                rowDef.getTableName());
        if (cacheMap.containsKey(key) || nameMap.containsKey(name)) {
            throw new IllegalStateException("RowDef " + rowDef
                    + " already exists");
        }
        cacheMap.put(key, rowDef);
        nameMap.put(name, key);
    }

    @Override
    public String toString() {
        final StringBuilder sb = new StringBuilder("\n");
        for (Map.Entry<String, Integer> entry : nameMap.entrySet()) {
            final RowDef rowDef = cacheMap.get(entry.getValue());
            sb.append("   ");
            sb.append(rowDef);
            sb.append("\n");
        }
        return sb.toString();
    }

    public void analyzeAll() throws RowDefNotFoundException {
        for (final RowDef rowDef : cacheMap.values()) {
            analyze(rowDef);
        }
    }

    void analyze(final RowDef rowDef) throws RowDefNotFoundException {
        rowDef.computeRowDefType(this);
        rowDef.computeFieldAssociations(this);
    }

    RowDef rowDef(Table table) {
        for (RowDef rowDef : cacheMap.values()) {
            if (rowDef.table() == table) {
                return rowDef;
            }
        }
        return null;
    }

    @Override
    public boolean equals(final Object o) {
        final RowDefCache cache = (RowDefCache) o;
        return cacheMap.equals(cache.cacheMap);
    }

    @Override
    public int hashCode() {
        return hashCode;
    }
}<|MERGE_RESOLUTION|>--- conflicted
+++ resolved
@@ -217,16 +217,11 @@
         }
     }
 
-<<<<<<< HEAD
-    private RowDef createUserTableRowDef(AkibaInformationSchema ais, UserTable table) {
-=======
     private static String getTreeName(GroupTable groupTable) {
         return groupTable.getName().toString();
     }
 
-    private RowDef createUserTableRowDef(AkibaInformationSchema ais,
-            UserTable table) {
->>>>>>> 94dc7580
+    private RowDef createUserTableRowDef(AkibaInformationSchema ais, UserTable table) {
         RowDef rowDef = new RowDef(table);
         // parentRowDef
         int[] parentJoinFields;
