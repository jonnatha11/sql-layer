/**
 * Copyright (C) 2011 Akiban Technologies Inc.
 * This program is free software: you can redistribute it and/or modify
 * it under the terms of the GNU Affero General Public License, version 3,
 * as published by the Free Software Foundation.
 *
 * This program is distributed in the hope that it will be useful,
 * but WITHOUT ANY WARRANTY; without even the implied warranty of
 * MERCHANTABILITY or FITNESS FOR A PARTICULAR PURPOSE.  See the
 * GNU Affero General Public License for more details.
 *
 * You should have received a copy of the GNU Affero General Public License
 * along with this program.  If not, see http://www.gnu.org/licenses.
 */

package com.akiban.server.store;

import static com.akiban.server.store.RowCollector.SCAN_FLAGS_DEEP;
import static com.akiban.server.store.RowCollector.SCAN_FLAGS_END_AT_EDGE;
import static com.akiban.server.store.RowCollector.SCAN_FLAGS_START_AT_EDGE;

import java.nio.ByteBuffer;
import java.util.ArrayList;
import java.util.HashMap;
import java.util.HashSet;
import java.util.List;
import java.util.Map;
import java.util.Set;
import java.util.SortedSet;
import java.util.TreeSet;

import org.slf4j.Logger;
import org.slf4j.LoggerFactory;

import com.akiban.ais.model.Column;
import com.akiban.ais.model.HKeyColumn;
import com.akiban.ais.model.HKeySegment;
import com.akiban.ais.model.UserTable;
import com.akiban.message.ErrorCode;
import com.akiban.server.AkServerUtil;
import com.akiban.server.FieldDef;
import com.akiban.server.IndexDef;
import com.akiban.server.InvalidOperationException;
import com.akiban.server.RowData;
import com.akiban.server.RowDef;
import com.akiban.server.RowDefCache;
import com.akiban.server.RowType;
import com.akiban.server.TableStatistics;
import com.akiban.server.TableStatus;
import com.akiban.server.api.dml.ColumnSelector;
import com.akiban.server.api.dml.scan.LegacyRowWrapper;
import com.akiban.server.api.dml.scan.NewRow;
import com.akiban.server.api.dml.scan.NiceRow;
import com.akiban.server.message.ScanRowsRequest;
import com.akiban.server.service.ServiceManagerImpl;
import com.akiban.server.service.session.Session;
import com.akiban.server.service.tree.TreeService;
import com.akiban.util.Tap;
import com.persistit.Exchange;
import com.persistit.Key;
import com.persistit.KeyFilter;
import com.persistit.KeyState;
import com.persistit.Management.DisplayFilter;
import com.persistit.Persistit;
import com.persistit.TimestampAllocator.Checkpoint;
import com.persistit.Transaction;
import com.persistit.Transaction.DefaultCommitListener;
import com.persistit.Tree;
import com.persistit.Value;
import com.persistit.exception.PersistitException;
import com.persistit.exception.RollbackException;
import com.persistit.exception.TransactionFailedException;

public class PersistitStore implements Store {

    final static int INITIAL_BUFFER_SIZE = 1024;

    private static final Logger LOG = LoggerFactory
            .getLogger(PersistitStore.class.getName());

    private static final Tap WRITE_ROW_TAP = Tap.add(new Tap.PerThread(
            "write: write_row"));

    private static final Tap UPDATE_ROW_TAP = Tap.add(new Tap.PerThread(
            "write: update_row"));

    private static final Tap DELETE_ROW_TAP = Tap.add(new Tap.PerThread(
            "write: delete_row"));

    private static final Tap TX_COMMIT_TAP = Tap.add(new Tap.PerThread(
            "write: tx_commit"));

    private static final Tap TX_RETRY_TAP = Tap.add(new Tap.PerThread(
            "write: tx_retry", Tap.Count.class));

    private static final Tap NEW_COLLECTOR_TAP = Tap.add(new Tap.PerThread(
            "read: new_collector"));

    static final int MAX_TRANSACTION_RETRY_COUNT = 10;

    private final static int MEGA = 1024 * 1024;

    private final static int MAX_ROW_SIZE = 5000000;

    private final static int MAX_INDEX_TRANCHE_SIZE = 10 * MEGA;

    private final static int KEY_STATE_SIZE_OVERHEAD = 50;

    private final static byte[] EMPTY_BYTE_ARRAY = new byte[0];

    private final static String TABLE_STATUS_DELTA_SESSION_KEY = "tsdKey";

    private final static String COLLECTORS_SESSION_KEY = "collectors";

    private boolean verbose = false;

    private boolean deferIndexes = false;

    RowDefCache rowDefCache;

    TreeService treeService;

    boolean forceToDisk = false; // default to "group commit"

    private SchemaManager schemaManager;

    private DisplayFilter originalDisplayFilter;

    private PersistitStoreIndexManager indexManager;

    private final Map<Tree, SortedSet<KeyState>> deferredIndexKeys = new HashMap<Tree, SortedSet<KeyState>>();

    private int deferredIndexKeyLimit = MAX_INDEX_TRANCHE_SIZE;

    /**
     * Holds autoIncrement and uniqueId values assigned during an update. These
     * get applied to TableStatus during commit.
     * 
     * @author peter
     * 
     */
    final static class TableStatusDelta {
        long rowCountDelta = 0;
        long uniqueId = -1;
        long autoIncrementValue = -1;

        void reset() {
            long deltaCount = 0;
            long uniqueId = -1;
            long autoIncrementValue = -1;
        }

        long uniqueId(final TableStatus ts) {
            if (uniqueId < 0) {
                uniqueId = ts.allocateNewUniqueId();
            }
            return uniqueId;
        }
    }

    public synchronized void start() throws Exception {
        treeService = ServiceManagerImpl.get().getTreeService();
        schemaManager = ServiceManagerImpl.get().getSchemaManager();
        indexManager = new PersistitStoreIndexManager(this);
        rowDefCache = new RowDefCache();
        originalDisplayFilter = getDb().getManagement().getDisplayFilter();
        getDb().getManagement().setDisplayFilter(
                new RowDataDisplayFilter(this, treeService,
                        originalDisplayFilter));
    }

    public synchronized void stop() throws Exception {
        getDb().getManagement().setDisplayFilter(originalDisplayFilter);
        treeService = null;
        schemaManager = null;
        indexManager = null;
        rowDefCache = null;
    }
    
    @Override
    public void crash() throws Exception {
        stop();
    }
    

    @Override
    public Store cast() {
        return this;
    }

    @Override
    public Class<Store> castClass() {
        return Store.class;
    }

    public Persistit getDb() {
        return treeService.getDb();
    }

    public Exchange getExchange(final Session session, final RowDef rowDef,
            final IndexDef indexDef) throws PersistitException {
        if (indexDef == null) {
            final RowDef groupRowDef = rowDef.isGroupTable() ? rowDef
                    : rowDefCache.getRowDef(rowDef.getGroupRowDefId());
            return treeService.getExchange(session, groupRowDef);
        } else {
            return treeService.getExchange(session, indexDef);
        }
    }

    public void releaseExchange(final Session session, final Exchange exchange) {
        treeService.releaseExchange(session, exchange);
    }

    // Given a RowData for a table, construct an hkey for a row in the table.
    // For a table that does not contain its own hkey, this method uses the
    // parent join
    // columns as needed to find the hkey of the parent table.
    void constructHKey(Session session, Exchange hEx, RowDef rowDef,
            RowData rowData, boolean insertingRow, TableStatusDelta tsd)
            throws PersistitException, InvalidOperationException {
        // Initialize the hkey being constructed
        Key hKey = hEx.getKey();
        hKey.clear();
        // Metadata for the row's table
        UserTable table = rowDef.userTable();
        FieldDef[] fieldDefs = rowDef.getFieldDefs();
        // Metadata and other state for the parent table
        RowDef parentRowDef = null;
        if (rowDef.getParentRowDefId() != 0) {
            parentRowDef = rowDefCache.getRowDef(rowDef.getParentRowDefId());
        }
        IndexDef.I2H[] indexToHKey = null;
        int i2hPosition = 0;
        Exchange parentPKExchange = null;
        boolean parentExists = false;
        // Nested loop over hkey metadata: All the segments of an hkey, and all
        // the columns of a segment.
        List<HKeySegment> hKeySegments = table.hKey().segments();
        int s = 0;
        while (s < hKeySegments.size()) {
            HKeySegment hKeySegment = hKeySegments.get(s++);
            // Write the ordinal for this segment
            RowDef segmentRowDef = rowDefCache.getRowDef(hKeySegment.table()
                    .getTableId());
            hKey.append(segmentRowDef.getOrdinal());
            // Iterate over the segment's columns
            List<HKeyColumn> hKeyColumns = hKeySegment.columns();
            int c = 0;
            while (c < hKeyColumns.size()) {
                HKeyColumn hKeyColumn = hKeyColumns.get(c++);
                UserTable hKeyColumnTable = hKeyColumn.column().getUserTable();
                if (hKeyColumnTable != table) {
                    // Hkey column from row of parent table
                    if (parentPKExchange == null) {
                        // Initialize parent metadata and state
                        assert parentRowDef != null : rowDef;
                        IndexDef parentPK = parentRowDef.getPKIndexDef();
                        indexToHKey = parentPK.hkeyFields();
                        parentPKExchange = getExchange(session, rowDef,
                                parentPK);
                        constructParentPKIndexKey(parentPKExchange.getKey(),
                                rowDef, rowData);
                        parentExists = parentPKExchange.hasChildren();
                        if (parentExists) {
                            boolean hasNext = parentPKExchange.next(true);
                            assert hasNext : rowData;
                        }
                        // parent does not necessarily exist. rowData could be
                        // an orphan
                    }
                    IndexDef.I2H i2h = indexToHKey[i2hPosition++];
                    if (i2h.isOrdinalType()) {
                        assert i2h.ordinal() == segmentRowDef.getOrdinal() : hKeyColumn;
                        i2h = indexToHKey[i2hPosition++];
                    }
                    if (parentExists) {
                        appendKeyFieldFromKey(parentPKExchange.getKey(), hKey,
                                i2h.indexKeyLoc());
                    } else {
                        // orphan row
                        hKey.append(null);
                    }
                } else {
                    // Hkey column from rowData
                    Column column = hKeyColumn.column();
                    FieldDef fieldDef = fieldDefs[column.getPosition()];
                    if (insertingRow && column.isAkibanPKColumn()) {
                        // Must be a PK-less table. Use unique id from
                        // TableStatus.
                        TableStatus tableStatus = segmentRowDef
                                .getTableStatus();
                        long rowId = tsd.uniqueId(tableStatus);
                        hKey.append(rowId);
                        // Write rowId into the value part of the row also.
                        rowData.updateNonNullLong(fieldDef, rowId);
                    } else {
                        appendKeyField(hKey, fieldDef, rowData);
                    }
                }
            }
        }
        if (parentPKExchange != null) {
            releaseExchange(session, parentPKExchange);
        }
    }

    void constructHKey(Exchange hEx, RowDef rowDef, int[] ordinals,
            int[] nKeyColumns, FieldDef[] hKeyFieldDefs, Object[] hKeyValues)
            throws Exception {
        final Key hkey = hEx.getKey();
        hkey.clear();
        int k = 0;
        for (int i = 0; i < ordinals.length; i++) {
            hkey.append(ordinals[i]);
            for (int j = 0; j < nKeyColumns[i]; j++) {
                FieldDef fieldDef = hKeyFieldDefs[k];
                if (fieldDef.isPKLessTableCounter()) {
                    // TODO: Maintain a counter elsewhere, maybe in the
                    // FieldDef. At the end of the bulk load,
                    // TODO: assign the counter to TableStatus.
                    TableStatus tableStatus = fieldDef.getRowDef()
                            .getTableStatus();
                    hkey.append(tableStatus.allocateNewUniqueId());
                } else {
                    appendKeyField(hkey, fieldDef, hKeyValues[k]);
                }
                k++;
            }
        }
    }

    /**
     * Given a RowData, the hkey where it will be stored, and an IndexDef for a
     * table, construct the index key.
     * 
     * @param rowData
     * @param indexDef
     */
    void constructIndexKey(Key iKey, RowData rowData, IndexDef indexDef,
            Key hKey) throws PersistitException {
        IndexDef.H2I[] fassoc = indexDef.indexKeyFields();
        iKey.clear();
        for (int index = 0; index < fassoc.length; index++) {
            IndexDef.H2I assoc = fassoc[index];
            if (assoc.fieldIndex() >= 0) {
                int fieldIndex = assoc.fieldIndex();
                RowDef rowDef = indexDef.getRowDef();
                appendKeyField(iKey, rowDef.getFieldDef(fieldIndex), rowData);
            } else if (assoc.hKeyLoc() >= 0) {
                appendKeyFieldFromKey(hKey, iKey, assoc.hKeyLoc());
            } else {
                throw new IllegalStateException("Invalid FA");
            }
        }
    }

    /**
     * Given an index key and an indexDef, construct the corresponding hkey for
     * the row identified by the index key.
     * 
     * @param hKey
     * @param indexKey
     * @param indexDef
     */
    void constructHKeyFromIndexKey(final Key hKey, final Key indexKey,
            final IndexDef indexDef) {
        final IndexDef.I2H[] fassoc = indexDef.hkeyFields();
        hKey.clear();
        for (int index = 0; index < fassoc.length; index++) {
            final IndexDef.I2H fa = fassoc[index];
            if (fa.isOrdinalType()) {
                hKey.append(fa.ordinal());
            } else {
                final int depth = fassoc[index].indexKeyLoc();
                if (depth < 0 || depth > indexKey.getDepth()) {
                    throw new IllegalStateException(
                            "IndexKey too shallow - requires depth=" + depth
                                    + ": " + indexKey);
                }
                appendKeyFieldFromKey(indexKey, hKey, fa.indexKeyLoc());
            }
        }
    }

    /**
     * Given an indexDef, construct the corresponding hkey containing nulls.
     * 
     * @param hKey
     * @param indexDef
     */
    void constructHKeyFromNullIndexKey(final Key hKey, final IndexDef indexDef) {
        final IndexDef.I2H[] fassoc = indexDef.hkeyFields();
        hKey.clear();
        for (int index = 0; index < fassoc.length; index++) {
            final IndexDef.I2H fa = fassoc[index];
            if (fa.isOrdinalType()) {
                hKey.append(fa.ordinal());
            } else {
                hKey.append(null);
            }
        }
    }

    /**
     * Given a RowData for a table, construct an Exchange set up with a Key that
     * is the prefix of the parent's primary key index key.
     * 
     * @param rowData
     */
    void constructParentPKIndexKey(final Key iKey, final RowDef rowDef,
            final RowData rowData) {
        iKey.clear();
        appendKeyFields(iKey, rowDef, rowData, rowDef.getParentJoinFields());
    }

    void appendKeyFields(final Key key, final RowDef rowDef,
            final RowData rowData, final int[] fields) {
        for (int fieldIndex = 0; fieldIndex < fields.length; fieldIndex++) {
            final FieldDef fieldDef = rowDef.getFieldDef(fields[fieldIndex]);
            appendKeyField(key, fieldDef, rowData);
        }
    }

    void appendKeyField(final Key key, final FieldDef fieldDef,
            final RowData rowData) {
        fieldDef.getEncoding().toKey(fieldDef, rowData, key);
    }

    private void appendKeyFieldFromKey(final Key fromKey, final Key toKey,
            final int depth) {
        fromKey.indexTo(depth);
        int from = fromKey.getIndex();
        fromKey.indexTo(depth + 1);
        int to = fromKey.getIndex();
        if (from >= 0 && to >= 0 && to > from) {
            System.arraycopy(fromKey.getEncodedBytes(), from,
                    toKey.getEncodedBytes(), toKey.getEncodedSize(), to - from);
            toKey.setEncodedSize(toKey.getEncodedSize() + to - from);
        }
    }

    private void appendKeyField(final Key key, final FieldDef fieldDef,
            Object value) {
        fieldDef.getEncoding().toKey(fieldDef, value, key);
    }

    // --------------------- Implement Store interface --------------------

    @Override
    public RowDefCache getRowDefCache() {
        return rowDefCache;
    }

    private static <T> T errorIfNull(String description, T object) {
        if (object == null) {
            throw new NullPointerException(description
                    + " is null; did you call startUp()?");
        }
        return object;
    }

    public IndexManager getIndexManager() {
        return errorIfNull("index manager", indexManager);
    }

    @Override
    public void setVerbose(final boolean verbose) {
        this.verbose = verbose;
    }

    @Override
    public boolean isVerbose() {
        return verbose;
    }

    /**
     * WRites a row
     * 
     * @param rowData
     *            the row data
     * @throws InvalidOperationException
     *             if the given table is unknown or deleted; or if there's a
     *             duplicate key error
     */
    @Override
    public void writeRow(final Session session, final RowData rowData)
            throws InvalidOperationException, PersistitException {
        final int rowDefId = rowData.getRowDefId();

        if (rowData.getRowSize() > MAX_ROW_SIZE) {
            if (LOG.isWarnEnabled()) {
                LOG.warn("RowData size " + rowData.getRowSize()
                        + " is larger than current limit of " + MAX_ROW_SIZE
                        + " bytes");
            }
        }

        WRITE_ROW_TAP.in();
        final RowDef rowDef = rowDefCache.getRowDef(rowDefId);
        final Transaction transaction = treeService.getTransaction(session);
        Exchange hEx = null;
        final TableStatusDelta tsd = tableStatusDelta(session);
        tsd.reset();
        try {
            hEx = getExchange(session, rowDef, null);
            int retries = MAX_TRANSACTION_RETRY_COUNT;
            for (;;) {
                transaction.begin();
                try {
                    final TableStatus ts = rowDef.getTableStatus();

                    //
                    // Does the heavy lifting of looking up the full hkey in
                    // parent's primary index if necessary.
                    //
                    constructHKey(session, hEx, rowDef, rowData, true, tsd);
                    if (hEx.isValueDefined()) {
                        complainAboutDuplicateKey("PRIMARY", hEx.getKey());
                    }

                    packRowData(hEx, rowDef, rowData);
                    // Store the h-row
                    hEx.store();
                    if (ts.isAutoIncrement()) {
                        final long location = rowDef.fieldLocation(rowData,
                                rowDef.getAutoIncrementField());
                        if (location != 0) {
                            final long autoIncrementValue = rowData
                                    .getIntegerValue((int) location,
                                            (int) (location >>> 32));
                            if (autoIncrementValue > ts.getAutoIncrementValue()) {
                                tsd.autoIncrementValue = autoIncrementValue;
                            }
                        }
                    }
                    tsd.rowCountDelta = 1;

                    for (final IndexDef indexDef : rowDef.getIndexDefs()) {
                        //
                        // Insert the index keys (except for the case of a
                        // root table's PK index.)
                        //
                        if (!indexDef.isHKeyEquivalent())
                            insertIntoIndex(session, indexDef, rowData,
                                    hEx.getKey(), deferIndexes);
                    }

                    // The row being inserted might be the parent of orphan rows
                    // already present. The hkeys of these
                    // orphan rows need to be maintained. The hkeys of interest
                    // contain the PK from the inserted row,
                    // and nulls for other hkey fields nearer the root.
                    // TODO: optimizations
                    // - If we knew that no descendent table had an orphan (e.g.
                    // store this info in TableStatus),
                    // then this propagation could be skipped.
                    hEx.clear();
                    Key hKey = hEx.getKey();
                    UserTable table = rowDef.userTable();
                    List<Column> pkColumns = table
                            .getPrimaryKeyIncludingInternal().getColumns();
                    List<HKeySegment> hKeySegments = table.hKey().segments();
                    int s = 0;
                    while (s < hKeySegments.size()) {
                        HKeySegment segment = hKeySegments.get(s++);
                        RowDef segmentRowDef = rowDefCache.getRowDef(segment
                                .table().getTableId());
                        hKey.append(segmentRowDef.getOrdinal());
                        List<HKeyColumn> hKeyColumns = segment.columns();
                        int c = 0;
                        while (c < hKeyColumns.size()) {
                            HKeyColumn hKeyColumn = hKeyColumns.get(c++);
                            Column column = hKeyColumn.column();
                            RowDef columnTableRowDef = rowDefCache
                                    .getRowDef(column.getTable().getTableId());
                            if (pkColumns.contains(column)) {
                                appendKeyField(hKey,
                                        columnTableRowDef.getFieldDef(column
                                                .getPosition()), rowData);
                            } else {
                                hKey.append(null);
                            }
                        }
                    }
                    propagateDownGroup(session, hEx);

                    TX_COMMIT_TAP.in();
                    transaction.commit(new DefaultCommitListener() {
                        @Override
                        public void committed() {
                            final Checkpoint cp = treeService.getDb().getCurrentCheckpoint();
                            final long t = transaction.getCommitTimestamp();
                            ts.incrementRowCount(cp, t, tsd.rowCountDelta);
                            ts.updateAutoIncrementValue(cp, t, tsd.autoIncrementValue);
                            ts.updateUniqueIdValue(cp, t, tsd.uniqueId);
                            ts.updateWriteTime(cp, t);
                        }
                    }, forceToDisk);

                    break;
                } catch (RollbackException re) {
                    TX_RETRY_TAP.out();
                    if (--retries < 0) {
                        throw new TransactionFailedException();
                    }
                } finally {
                    TX_COMMIT_TAP.out();
                    transaction.end();
                }
            }
            if (deferredIndexKeyLimit <= 0) {
                putAllDeferredIndexKeys(session);
            }
            return;
        } finally {
            releaseExchange(session, hEx);
            WRITE_ROW_TAP.out();
        }
    }

    private void complainAboutDuplicateKey(String indexName, Key hkey)
            throws InvalidOperationException {
        throw new InvalidOperationException(ErrorCode.DUPLICATE_KEY,
                "Non-unique key for index %s: %s", indexName, hkey);
    }

    @Override
    public void writeRowForBulkLoad(final Session session, Exchange hEx,
            RowDef rowDef, RowData rowData, int[] ordinals, int[] nKeyColumns,
            FieldDef[] hKeyFieldDefs, Object[] hKeyValues) throws Exception {
        /*
         * if (verbose && LOG.isInfoEnabled()) { LOG.info("BulkLoad writeRow: "
         * + rowData.toString(rowDefCache)); }
         */

        constructHKey(hEx, rowDef, ordinals, nKeyColumns, hKeyFieldDefs,
                hKeyValues);
        packRowData(hEx, rowDef, rowData);
        // Store the h-row
        hEx.store();
        /*
         * for (final IndexDef indexDef : rowDef.getIndexDefs()) { // Insert the
         * index keys (except for the case of a // root table's PK index.) if
         * (!indexDef.isHKeyEquivalent()) { insertIntoIndex(indexDef, rowData,
         * hEx.getKey(), deferIndexes); } } if (deferredIndexKeyLimit <= 0) {
         * putAllDeferredIndexKeys(); }
         */
        return;
    }

    // TODO - remove - this is used only by the PersistitStoreAdapter in
    // bulk loader.
    @Override
    public void updateTableStats(final Session session, RowDef rowDef,
            long rowCount) throws Exception {
        // no-up for now
    }

    @Override
    public void deleteRow(final Session session, final RowData rowData)
            throws InvalidOperationException, PersistitException {
        DELETE_ROW_TAP.in();
        final int rowDefId = rowData.getRowDefId();

        final RowDef rowDef = rowDefCache.getRowDef(rowDefId);
        Exchange hEx = null;
        final TableStatusDelta tsd = tableStatusDelta(session);
        tsd.reset();

        try {
            hEx = getExchange(session, rowDef, null);

            final Transaction transaction = treeService.getTransaction(session);
            int retries = MAX_TRANSACTION_RETRY_COUNT;
            for (;;) {
                transaction.begin();
                try {
                    final TableStatus ts = rowDef.getTableStatus();

                    constructHKey(session, hEx, rowDef, rowData, false, tsd);
                    hEx.fetch();
                    //
                    // Verify that the row exists
                    //
                    if (!hEx.getValue().isDefined()) {
                        throw new InvalidOperationException(
                                ErrorCode.NO_SUCH_RECORD,
                                "Missing record at key: %s", hEx.getKey());
                    }
                    //
                    // Verify that the row hasn't changed. Note: at some point
                    // we may want to optimize the protocol to send only PK and
                    // FK fields in oldRowData, in which case this test will
                    // need to change.
                    //
                    // TODO - review. With covering indexes, that day has come.
                    // We can no longer do this comparison when the "old" row
                    // has only its PK fields.
                    //
                    // final int oldStart = rowData.getInnerStart();
                    // final int oldSize = rowData.getInnerSize();
                    // if (!bytesEqual(rowData.getBytes(), oldStart, oldSize,
                    // hEx
                    // .getValue().getEncodedBytes(), 0, hEx.getValue()
                    // .getEncodedSize())) {
                    // throw new StoreException(HA_ERR_RECORD_CHANGED,
                    // "Record changed at key " + hEx.getKey());
                    // }

                    // Remove the h-row
                    hEx.remove();
                    tsd.rowCountDelta = -1;

                    // Remove the indexes, including the PK index
                    for (final IndexDef indexDef : rowDef.getIndexDefs()) {
                        if (!indexDef.isHKeyEquivalent()) {
                            deleteIndex(session, indexDef, rowDef, rowData,
                                    hEx.getKey());
                        }
                    }

                    // The row being deleted might be the parent of rows that
                    // now become orphans. The hkeys
                    // of these rows need to be maintained.
                    propagateDownGroup(session, hEx);

                    transaction.commit(new DefaultCommitListener() {
                        @Override
                        public void committed() {
                            final Checkpoint cp = treeService.getDb().getCurrentCheckpoint();
                            final long t = transaction.getCommitTimestamp();
                            ts.incrementRowCount(cp, t, tsd.rowCountDelta);
                            ts.updateAutoIncrementValue(cp, t, tsd.autoIncrementValue);
                            ts.updateUniqueIdValue(cp, t, tsd.uniqueId);
                            ts.updateDeleteTime(cp, t);
                        }
                    }, forceToDisk);

                    return;
                } catch (RollbackException re) {
                    if (--retries < 0) {
                        throw new TransactionFailedException();
                    }
                } finally {
                    transaction.end();
                }
            }
        } finally {
            releaseExchange(session, hEx);
            DELETE_ROW_TAP.out();
        }
    }

    @Override
    public void updateRow(final Session session, final RowData oldRowData,
            final RowData newRowData, final ColumnSelector columnSelector)
            throws InvalidOperationException, PersistitException {
        final int rowDefId = oldRowData.getRowDefId();

        if (newRowData.getRowDefId() != rowDefId) {
            throw new IllegalArgumentException(
                    "RowData values have different rowDefId values: ("
                            + rowDefId + "," + newRowData.getRowDefId() + ")");
        }
        UPDATE_ROW_TAP.in();
        final RowDef rowDef = rowDefCache.getRowDef(rowDefId);
        Exchange hEx = null;
        final TableStatusDelta tsd = tableStatusDelta(session);
        tsd.reset();

        try {
            hEx = getExchange(session, rowDef, null);
            final Transaction transaction = treeService.getTransaction(session);
            int retries = MAX_TRANSACTION_RETRY_COUNT;
            for (;;) {
                transaction.begin();
                try {
                    final TableStatus ts = rowDef.getTableStatus();
                    constructHKey(session, hEx, rowDef, oldRowData, false, tsd);
                    hEx.fetch();
                    //
                    // Verify that the row exists
                    //
                    if (!hEx.getValue().isDefined()) {
                        throw new InvalidOperationException(
                                ErrorCode.NO_SUCH_RECORD,
                                "Missing record at key: %s", hEx.getKey());
                    }
                    // Combine current version of row with the version coming in
                    // on the update request.
                    // This is done by taking only the values of columns listed
                    // in the column selector.
                    RowData currentRow = new RowData(EMPTY_BYTE_ARRAY);
                    expandRowData(hEx, currentRow);
                    final RowData mergedRowData = columnSelector == null ? newRowData
                            : mergeRows(rowDef, currentRow, newRowData,
                                    columnSelector);
                    // Verify that it hasn't changed. Note: at some point we
                    // may want to optimize the protocol to send only PK and FK
                    // fields in oldRowData, in which case this test will need
                    // to change.
                    if (!fieldsEqual(rowDef, oldRowData, mergedRowData, rowDef
                            .getPKIndexDef().getFields())
                            || !fieldsEqual(rowDef, oldRowData, mergedRowData,
                                    rowDef.getParentJoinFields())) {
                        deleteRow(session, oldRowData);
                        writeRow(session, mergedRowData);
                    } else {
                        packRowData(hEx, rowDef, mergedRowData);
                        // Store the h-row
                        hEx.store();

                        // Update the indexes
                        //
                        for (final IndexDef indexDef : rowDef.getIndexDefs()) {
                            if (!indexDef.isHKeyEquivalent()) {
                                updateIndex(session, indexDef, rowDef,
                                        oldRowData, mergedRowData, hEx.getKey());
                            }
                        }
                    }

                    transaction.commit(new DefaultCommitListener() {
                        @Override
                        public void committed() {
                            final Checkpoint cp = treeService.getDb().getCurrentCheckpoint();
                            final long t = transaction.getCommitTimestamp();
                            ts.incrementRowCount(cp, t, tsd.rowCountDelta);
                            ts.updateAutoIncrementValue(cp, t, tsd.autoIncrementValue);
                            ts.updateUniqueIdValue(cp, t, tsd.uniqueId);
                            ts.updateUpdateTime(cp, t);
                        }
                    }, forceToDisk);

                    return;
                } catch (RollbackException re) {
                    if (--retries < 0) {
                        throw new TransactionFailedException();
                    }
                } finally {
                    transaction.end();
                }
            }
        } finally {
            releaseExchange(session, hEx);
            UPDATE_ROW_TAP.out();
        }
    }

    private void propagateDownGroup(Session session, Exchange exchange)
            throws PersistitException, InvalidOperationException {
        // exchange is positioned at a row R that has just been replaced by R',
        // (because we're processing an update
        // that has to be implemented as delete/insert). hKey is the hkey of R.
        // The replacement, R', is already present.
        // For each descendent* D of R, this method deletes and reinserts D.
        // Reinsertion of D causes its hkey to be
        // recomputed. This may depend on an ancestor being updated (if part of
        // D's hkey comes from the parent's
        // PK index). That's OK because updates are processed preorder, (i.e.,
        // ancestors before descendents).
        // This method will modify the state of exchange.
        //
        // * D is a descendent of R means that D is below R in the group. I.e.,
        // hkey(R) is a prefix of hkey(D).
        //
        // TODO: Optimizations
        // - Don't have to visit children that contain their own hkey
        // - Don't have to visit children whose hkey contains no changed column
        Key hKey = exchange.getKey();
        KeyFilter filter = new KeyFilter(hKey, hKey.getDepth() + 1,
                Integer.MAX_VALUE);
        RowData descendentRowData = new RowData(EMPTY_BYTE_ARRAY);
        while (exchange.next(filter)) {
            Value value = exchange.getValue();
            int descendentRowDefId = AkServerUtil.getInt(
                    value.getEncodedBytes(), RowData.O_ROW_DEF_ID
                            - RowData.LEFT_ENVELOPE_SIZE);
            RowDef descendentRowDef = rowDefCache.getRowDef(descendentRowDefId);
            expandRowData(exchange, descendentRowData);
            // Delete the current row from the tree
            exchange.remove();
            descendentRowDef.getTableStatus().incrementRowCount(-1);
            // ... and from the indexes
            for (IndexDef indexDef : descendentRowDef.getIndexDefs()) {
                if (!indexDef.isHKeyEquivalent()) {
                    deleteIndex(session, indexDef, descendentRowDef,
                            descendentRowData, exchange.getKey());
                }
            }
            // Reinsert it, recomputing the hkey
            writeRow(session, descendentRowData);
        }
    }

    /**
     * Remove data from the <b>entire group</b> that this RowDef ID is contained in.
     * This includes all table and index data for all user and group tables in the group.
     * @param session Session to work on.
     * @param rowDefId RowDef ID to select group to truncate
     * @throws PersistitException for a PersistIt level error (e.g. Rollback)
     */
    @Override
<<<<<<< HEAD
    public void truncateTable(final Session session, final int rowDefId)
            throws PersistitException, InvalidOperationException {

        final RowDef rowDef = rowDefCache.getRowDef(rowDefId);
        RowDef groupRowDef = rowDef.isGroupTable() ? rowDef : rowDefCache
                .getRowDef(rowDef.getGroupRowDefId());

        final Transaction transaction = treeService.getTransaction(session);
=======
    public void truncateGroup(final Session session, final int rowDefId)
            throws PersistitException {
        RowDef groupRowDef = rowDefCache.getRowDef(rowDefId);
        if (!groupRowDef.isGroupTable()) {
            groupRowDef = rowDefCache.getRowDef(groupRowDef.getGroupRowDefId());
        }

        Transaction transaction = treeService.getTransaction(session);
>>>>>>> 627705ec
        int retries = MAX_TRANSACTION_RETRY_COUNT;
        for (;;) {

            transaction.begin();

            try {
                //
                // Remove the index trees
                //
                for (final IndexDef indexDef : groupRowDef.getIndexDefs()) {
                    if (!indexDef.isHKeyEquivalent()) {
                        final Exchange iEx = getExchange(session, groupRowDef,
                                indexDef);
                        iEx.removeAll();
                        releaseExchange(session, iEx);
                    }
                    indexManager.deleteIndexAnalysis(session, indexDef);
                }
                for (final RowDef userRowDef : groupRowDef
                        .getUserTableRowDefs()) {
                    for (final IndexDef indexDef : userRowDef.getIndexDefs()) {
                        indexManager.deleteIndexAnalysis(session, indexDef);
                    }
                }
                //
                // remove the htable tree
                //
                final List<TableStatus> tableStatusList = new ArrayList<TableStatus>();
                final Exchange hEx = getExchange(session, groupRowDef, null);
                hEx.removeAll();
                releaseExchange(session, hEx);
                for (int i = 0; i < groupRowDef.getUserTableRowDefs().length; i++) {
                    final RowDef childRowDef = groupRowDef
                            .getUserTableRowDefs()[i];
                    final TableStatus ts1 = childRowDef.getTableStatus();
                    tableStatusList.add(ts1);
                }
                final TableStatus ts0 = groupRowDef.getTableStatus();
                tableStatusList.add(ts0);
                transaction.commit(new DefaultCommitListener() {
                    @Override
                    public void committed() {
                        final Checkpoint cp = treeService.getDb().getCurrentCheckpoint();
                        final long t = transaction.getCommitTimestamp();
                        for (final TableStatus ts : tableStatusList) {
                            ts.zeroRowCount(cp, t);
                            ts.updateDeleteTime(cp, t);
                        }
                    }
                }, forceToDisk);
                return;
            } catch (RollbackException re) {
                if (--retries < 0) {
                    throw new TransactionFailedException();
                }
            } finally {
                transaction.end();
            }
        }
    }

    // @Override
    // public long getAutoIncrementValue(final int rowDefId)
    // throws InvalidOperationException, PersistitException {
    // final RowDef rowDef = rowDefCache.getRowDef(rowDefId);
    // final Exchange exchange;
    // final RowDef groupRowDef = rowDef.isGroupTable() ? rowDef : rowDefCache
    // .getRowDef(rowDef.getGroupRowDefId());
    //
    // final String treeName = groupRowDef.getTreeName();
    //
    // switch (rowDef.getRowType()) {
    // case GROUP:
    // return -1L;
    // case ROOT:
    // exchange = db.getExchange(VOLUME_NAME, treeName, true);
    // exchange.append(rowDef.getOrdinal());
    // break;
    // case CHILD:
    // case GRANDCHILD:
    // exchange = db
    // .getExchange(VOLUME_NAME, rowDef.getPkTreeName(), true);
    // break;
    // default:
    // throw new AssertionError("MissingCase");
    // }
    // exchange.getKey().append(Key.AFTER);
    // boolean found = exchange.previous();
    // long value = -1;
    // if (found) {
    // final Class<?> clazz = exchange.getKey().indexTo(-1).decodeType();
    // if (clazz == Long.class) {
    // value = exchange.getKey().decodeLong();
    // }
    // }
    // else {
    // UserTable uTable =
    // schemaManager.getAis().getUserTable(rowDef.getSchemaName(),
    // rowDef.getTableName());
    // if (uTable != null) {
    // Column autoIncColumn = uTable.getAutoIncrementColumn();
    // if (autoIncColumn != null) {
    // Long autoIncValue = autoIncColumn.getInitialAutoIncrementValue();
    // if (autoIncValue != null) {
    // value = autoIncValue;
    // }
    // }
    // }
    // }
    // releaseExchange(exchange);
    // return value;
    // }

    @Override
    public RowCollector getSavedRowCollector(final Session session,
            final int tableId) throws InvalidOperationException {
        final List<RowCollector> list = collectorsForTableId(session, tableId);
        if (list.isEmpty()) {
            if (LOG.isInfoEnabled()) {
                LOG.info("Nested RowCollector on tableId=" + tableId
                        + " depth=" + (list.size() + 1));
            }
            throw new InvalidOperationException(ErrorCode.CURSOR_IS_FINISHED,
                    "No RowCollector for tableId=%d (depth=%d)", tableId,
                    list.size() + 1);
        }
        return list.get(list.size() - 1);
    }

    @Override
    public void addSavedRowCollector(final Session session,
            final RowCollector rc) {
        final Integer tableId = rc.getTableId();
        final List<RowCollector> list = collectorsForTableId(session, tableId);
        if (!list.isEmpty()) {
            if (LOG.isInfoEnabled()) {
                LOG.info("Note: Nested RowCollector on tableId=" + tableId
                        + " depth=" + (list.size() + 1));
            }
            assert list.get(list.size() - 1) != rc : "Redundant call";
            //
            // This disallows the patch because we agreed not to fix the
            // bug. However, these changes fix a memory leak, which is
            // important for robustness.
            //
            // throw new StoreException(122, "Bug 255 workaround is disabled");
        }
        list.add(rc);
    }

    @Override
    public void removeSavedRowCollector(final Session session,
            final RowCollector rc) throws InvalidOperationException {
        final Integer tableId = rc.getTableId();
        final List<RowCollector> list = collectorsForTableId(session, tableId);
        if (list.isEmpty()) {
            throw new InvalidOperationException(ErrorCode.INTERNAL_ERROR,
                    "Attempt to remove RowCollector from empty list");
        }
        final RowCollector removed = list.remove(list.size() - 1);
        if (removed != rc) {
            throw new InvalidOperationException(ErrorCode.INTERNAL_ERROR,
                    "Attempt to remove the wrong RowCollector");
        }
    }

    private List<RowCollector> collectorsForTableId(final Session session,
            final int tableId) {
        Map<Integer, List<RowCollector>> map = session.get(
                PersistitStore.class, COLLECTORS_SESSION_KEY);
        if (map == null) {
            map = new HashMap<Integer, List<RowCollector>>();
            session.put(PersistitStore.class, COLLECTORS_SESSION_KEY, map);
        }
        List<RowCollector> list = map.get(tableId);
        if (list == null) {
            list = new ArrayList<RowCollector>();
            map.put(tableId, list);
        }
        return list;
    }

    private final RowDef checkRequest(final Session session, int rowDefId,
            RowData start, RowData end, int indexId, int scanFlags)
            throws InvalidOperationException, PersistitException {
        if (start != null && start.getRowDefId() != rowDefId) {
            throw new IllegalArgumentException(
                    "Start and end RowData must specify the same rowDefId");
        }

        if (end != null && end.getRowDefId() != rowDefId) {
            throw new IllegalArgumentException(
                    "Start and end RowData must specify the same rowDefId");
        }
        final RowDef rowDef = rowDefCache.getRowDef(rowDefId);
        if (rowDef == null) {
            throw new IllegalArgumentException("No RowDef for rowDefId "
                    + rowDefId);
        }
        return rowDef;
    }

    TableStatusDelta tableStatusDelta(final Session session) {
        TableStatusDelta tsd = session.get(PersistitStore.class,
                TABLE_STATUS_DELTA_SESSION_KEY);
        if (tsd == null) {
            tsd = new TableStatusDelta();
            session.put(PersistitStore.class, TABLE_STATUS_DELTA_SESSION_KEY,
                    tsd);
        }
        return tsd;
    }

    public RowCollector newRowCollector(Session session, ScanRowsRequest request)
            throws InvalidOperationException, PersistitException {
        return newRowCollector(session, request.getTableId(),
                request.getIndexId(), request.getScanFlags(),
                request.getStart(), request.getEnd(), request.getColumnBitMap());
    }

    @Override
    public RowCollector newRowCollector(Session session, int rowDefId,
            int indexId, int scanFlags, RowData start, RowData end,
            byte[] columnBitMap) throws InvalidOperationException,
            PersistitException {
        NEW_COLLECTOR_TAP.in();
        RowDef rowDef = checkRequest(session, rowDefId, start, end, indexId,
                scanFlags);
        RowCollector rc = new PersistitStoreRowCollector(session, this,
                scanFlags, start, end, columnBitMap, rowDef, indexId);
        NEW_COLLECTOR_TAP.out();
        return rc;
    }

    public final static long HACKED_ROW_COUNT = 2;

    @Override
    public long getRowCount(final Session session, final boolean exact,
            final RowData start, final RowData end, final byte[] columnBitMap)
            throws Exception {
        //
        // TODO: Compute a reasonable value. The value "2" is a hack -
        // special because it's not 0 or 1, but small enough to induce
        // MySQL to use an index rather than full table scan.
        //
        return HACKED_ROW_COUNT; // TODO: delete the HACKED_ROW_COUNT field when
                                 // this gets fixed
        // final int tableId = start.getRowDefId();
        // final TableStatus status = tableManager.getTableStatus(tableId);
        // return status.getRowCount();
    }

    @Override
    public TableStatistics getTableStatistics(final Session session, int tableId)
            throws Exception {
        final RowDef rowDef = rowDefCache.getRowDef(tableId);
        final TableStatistics ts = new TableStatistics(tableId);
        final TableStatus status = rowDef.getTableStatus();
        if (rowDef.getRowType() == RowType.GROUP) {
            ts.setRowCount(2);
            ts.setAutoIncrementValue(-1);
        } else {
            ts.setAutoIncrementValue(status.getAutoIncrementValue());
            ts.setRowCount(status.getRowCount());
        }
        ts.setUpdateTime(Math.max(status.getLastUpdateTime(),
                status.getLastWriteTime()));
        ts.setCreationTime(status.getCreationTime());
        // TODO - get correct values
        ts.setMeanRecordLength(100);
        ts.setBlockSize(8192);
        indexManager.populateTableStatistics(session, ts);
        return ts;
    }

    @Override
    public void analyzeTable(final Session session, final int tableId)
            throws Exception {
        final RowDef rowDef = rowDefCache.getRowDef(tableId);
        indexManager.analyzeTable(session, rowDef);
    }

    // FOR TESTING ONLY
    @Override
    public List<RowData> fetchRows(final Session session,
            final String schemaName, final String tableName,
            final String columnName, final Object least, final Object greatest,
            final String leafTableName) throws Exception {
        final ByteBuffer payload = ByteBuffer.allocate(65536);
        return fetchRows(session, schemaName, tableName, columnName, least,
                greatest, leafTableName, payload);
    }

    public List<RowData> fetchRows(final Session session,
            final String schemaName, final String tableName,
            final String columnName, final Object least, final Object greatest,
            final String leafTableName, final ByteBuffer payload)
            throws Exception {
        final List<RowData> list = new ArrayList<RowData>();
        final String compoundName = schemaName + "." + tableName;
        final RowDef rowDef = rowDefCache.getRowDef(compoundName);
        if (rowDef == null) {
            throw new InvalidOperationException(ErrorCode.NO_SUCH_TABLE,
                    compoundName);
        }

        final RowDef groupRowDef = rowDef.isGroupTable() ? rowDef : rowDefCache
                .getRowDef(rowDef.getGroupRowDefId());
        final RowDef[] userRowDefs = groupRowDef.getUserTableRowDefs();

        FieldDef fieldDef = null;
        for (final FieldDef fd : rowDef.getFieldDefs()) {
            if (fd.getName().equals(columnName)) {
                fieldDef = fd;
                break;
            }
        }
        if (fieldDef == null) {
            throw new InvalidOperationException(ErrorCode.NO_SUCH_COLUMN,
                    columnName + " in " + compoundName);
        }

        IndexDef indexDef = null;
        for (final IndexDef id : rowDef.getIndexDefs()) {
            if (id.getFields()[0] == fieldDef.getFieldIndex()) {
                indexDef = id;
                if (indexDef.getFields().length == 1) {
                    break;
                }
            }
        }

        if (indexDef == null) {
            throw new InvalidOperationException(ErrorCode.NO_INDEX,
                    "on column " + columnName + " in " + compoundName);
        }

        boolean deepMode = false;
        RowDef leafRowDef = null;
        if (tableName.equals(leafTableName)) {
            leafRowDef = rowDef;
        } else if (leafTableName == null) {
            leafRowDef = rowDef;
            deepMode = true;
        } else
            for (int index = 0; index < userRowDefs.length; index++) {
                if (userRowDefs[index].getTableName().equals(leafTableName)) {
                    leafRowDef = userRowDefs[index];
                    break;
                }
            }
        if (leafRowDef == null) {
            throw new InvalidOperationException(ErrorCode.NO_SUCH_TABLE,
                    leafTableName + " in group");
        }

        RowData start = null;
        RowData end = null;

        int flags = deepMode ? SCAN_FLAGS_DEEP : 0;
        if (least == null) {
            flags |= SCAN_FLAGS_START_AT_EDGE;
        } else {
            final Object[] startValues = new Object[groupRowDef.getFieldCount()];
            startValues[fieldDef.getFieldIndex() + rowDef.getColumnOffset()] = least;
            start = new RowData(new byte[128]);
            start.createRow(groupRowDef, startValues);
        }

        if (greatest == null) {
            flags |= SCAN_FLAGS_END_AT_EDGE;
        } else {
            final Object[] endValues = new Object[groupRowDef.getFieldCount()];
            endValues[fieldDef.getFieldIndex() + rowDef.getColumnOffset()] = greatest;
            end = new RowData(new byte[128]);
            end.createRow(groupRowDef, endValues);
        }

        final byte[] bitMap = new byte[(7 + groupRowDef.getFieldCount()) / 8];
        for (RowDef def = leafRowDef; def != null;) {
            final int bit = def.getColumnOffset();
            final int fc = def.getFieldCount();
            for (int i = bit; i < bit + fc; i++) {
                bitMap[i / 8] |= (1 << (i % 8));
            }
            if (def != rowDef && def.getParentRowDefId() != 0) {
                def = rowDefCache.getRowDef(def.getParentRowDefId());
            } else {
                break;
            }
        }

        final RowCollector rc = newRowCollector(session,
                groupRowDef.getRowDefId(), indexDef.getId(), flags, start, end,
                bitMap);
        while (rc.hasMore()) {
            payload.clear();
            while (rc.collectNextRow(payload))
                ;
            payload.flip();
            for (int p = payload.position(); p < payload.limit();) {
                final RowData rowData = new RowData(payload.array(), p,
                        payload.limit());
                rowData.prepareRow(p);
                list.add(rowData);
                p = rowData.getRowEnd();
            }
        }
        rc.close();
        return list;
    }

    // ---------------------------------
    boolean hasNullIndexSegments(final RowData rowData, final IndexDef indexDef) {
        assert indexDef.getRowDef().getRowDefId() == rowData.getRowDefId();
        for (int i : indexDef.getFields()) {
            if (rowData.isNull(i)) {
                return true;
            }
        }
        return false;
    }

    void insertIntoIndex(final Session session, final IndexDef indexDef,
            final RowData rowData, final Key hkey, final boolean deferIndexes)
            throws InvalidOperationException, PersistitException {
        final Exchange iEx = getExchange(session, indexDef.getRowDef(),
                indexDef);
        constructIndexKey(iEx.getKey(), rowData, indexDef, hkey);
        final Key key = iEx.getKey();

        if (indexDef.isUnique() && !hasNullIndexSegments(rowData, indexDef)) {
            KeyState ks = new KeyState(key);
            key.setDepth(indexDef.getIndexKeySegmentCount());
            if (iEx.hasChildren()) {
                complainAboutDuplicateKey(indexDef.getName(), key);
            }
            ks.copyTo(key);
        }
        iEx.getValue().clear();
        if (deferIndexes) {
            synchronized (deferredIndexKeys) {
                SortedSet<KeyState> keySet = deferredIndexKeys.get(iEx
                        .getTree());
                if (keySet == null) {
                    keySet = new TreeSet<KeyState>();
                    deferredIndexKeys.put(iEx.getTree(), keySet);
                }
                final KeyState ks = new KeyState(iEx.getKey());
                keySet.add(ks);
                deferredIndexKeyLimit -= (ks.getBytes().length + KEY_STATE_SIZE_OVERHEAD);
            }
        } else {
            iEx.store();
        }
        releaseExchange(session, iEx);
    }

    void putAllDeferredIndexKeys(final Session session)
            throws PersistitException {
        synchronized (deferredIndexKeys) {
            for (final Map.Entry<Tree, SortedSet<KeyState>> entry : deferredIndexKeys
                    .entrySet()) {
                final Exchange iEx = treeService.getExchange(session,
                        entry.getKey());
                buildIndexAddKeys(entry.getValue(), iEx);
                entry.getValue().clear();
            }
            deferredIndexKeyLimit = MAX_INDEX_TRANCHE_SIZE;
        }
    }

    void updateIndex(final Session session, final IndexDef indexDef,
            final RowDef rowDef, final RowData oldRowData,
            final RowData newRowData, final Key hkey) throws PersistitException {

        if (!fieldsEqual(rowDef, oldRowData, newRowData, indexDef.getFields())) {
            final Exchange oldExchange = getExchange(session, rowDef, indexDef);
            constructIndexKey(oldExchange.getKey(), oldRowData, indexDef, hkey);
            final Exchange newExchange = getExchange(session, rowDef, indexDef);
            constructIndexKey(newExchange.getKey(), newRowData, indexDef, hkey);

            oldExchange.getValue().clear();
            newExchange.getValue().clear();

            oldExchange.remove();
            newExchange.store();

            releaseExchange(session, newExchange);
            releaseExchange(session, oldExchange);
        }
    }

    void deleteIndex(final Session session, final IndexDef indexDef,
            final RowDef rowDef, final RowData rowData, final Key hkey)
            throws PersistitException {
        final Exchange iEx = getExchange(session, rowDef, indexDef);
        constructIndexKey(iEx.getKey(), rowData, indexDef, hkey);
        boolean removed = iEx.remove();
        releaseExchange(session, iEx);
    }

    boolean bytesEqual(final byte[] a, final int aoffset, final int asize,
            final byte[] b, final int boffset, final int bsize) {
        if (asize != bsize) {
            return false;
        }
        for (int i = 0; i < asize; i++) {
            if (a[i + aoffset] != b[i + boffset]) {
                return false;
            }
        }
        return true;
    }

    boolean fieldsEqual(final RowDef rowDef, final RowData a, final RowData b,
            final int[] fieldIndexes) {
        for (int index = 0; index < fieldIndexes.length; index++) {
            final int fieldIndex = fieldIndexes[index];
            final long aloc = rowDef.fieldLocation(a, fieldIndex);
            final long bloc = rowDef.fieldLocation(b, fieldIndex);
            if (!bytesEqual(a.getBytes(), (int) aloc, (int) (aloc >>> 32),
                    b.getBytes(), (int) bloc, (int) (bloc >>> 32))) {
                return false;
            }
        }
        return true;
    }

    public void packRowData(final Exchange hEx, final RowDef rowDef,
            final RowData rowData) throws PersistitException {
        final int start = rowData.getInnerStart();
        final int size = rowData.getInnerSize();
        hEx.getValue().ensureFit(size);
        System.arraycopy(rowData.getBytes(), start, hEx.getValue()
                .getEncodedBytes(), 0, size);
        int storedTableId = treeService.aisToStore(rowDef,
                rowData.getRowDefId());
        AkServerUtil.putInt(hEx.getValue().getEncodedBytes(),
                RowData.O_ROW_DEF_ID - RowData.LEFT_ENVELOPE_SIZE,
                storedTableId);
        hEx.getValue().setEncodedSize(size);
    }

    public void expandRowData(final Exchange exchange, final RowData rowData)
            throws InvalidOperationException, PersistitException {
        // TODO this needs to be a more specific exception
        final int size = exchange.getValue().getEncodedSize();
        final int rowDataSize = size + RowData.ENVELOPE_SIZE;
        final byte[] valueBytes = exchange.getValue().getEncodedBytes();
        byte[] rowDataBytes = rowData.getBytes();

        if (rowDataSize < RowData.MINIMUM_RECORD_LENGTH
                || rowDataSize > RowData.MAXIMUM_RECORD_LENGTH) {
            if (LOG.isErrorEnabled()) {
                LOG.error("Value at " + exchange.getKey()
                        + " is not a valid row - skipping");
            }
            throw new InvalidOperationException(ErrorCode.INTERNAL_CORRUPTION,
                    "Corrupt RowData at " + exchange.getKey());
        }

        int rowDefId = AkServerUtil.getInt(valueBytes, RowData.O_ROW_DEF_ID
                - RowData.LEFT_ENVELOPE_SIZE);
        rowDefId = treeService.storeToAis(exchange.getVolume(), rowDefId);
        if (rowDataSize > rowDataBytes.length) {
            rowDataBytes = new byte[rowDataSize + INITIAL_BUFFER_SIZE];
            rowData.reset(rowDataBytes);
        }

        //
        // Assemble the Row in a byte array to allow column
        // elision
        //
        AkServerUtil.putInt(rowDataBytes, RowData.O_LENGTH_A, rowDataSize);
        AkServerUtil.putChar(rowDataBytes, RowData.O_SIGNATURE_A,
                RowData.SIGNATURE_A);
        System.arraycopy(valueBytes, 0, rowDataBytes, RowData.O_FIELD_COUNT,
                size);
        AkServerUtil.putChar(rowDataBytes, RowData.O_SIGNATURE_B + rowDataSize,
                RowData.SIGNATURE_B);
        AkServerUtil.putInt(rowDataBytes, RowData.O_LENGTH_B + rowDataSize,
                rowDataSize);
        AkServerUtil.putInt(rowDataBytes, RowData.O_ROW_DEF_ID, rowDefId);
        rowData.prepareRow(0);
    }


    public void buildIndexes(final Session session, final String ddl) {
        flushIndexes(session);

        final Set<RowDef> userRowDefs = new HashSet<RowDef>();
        final Set<RowDef> groupRowDefs = new HashSet<RowDef>();

        // Find the groups containing indexes selected for rebuild.
        for (final RowDef rowDef : rowDefCache.getRowDefs()) {
            if (!rowDef.isGroupTable()) {
                for (final IndexDef indexDef : rowDef.getIndexDefs()) {
                    if (isIndexSelected(indexDef, ddl)) {
                        userRowDefs.add(rowDef);
                        final RowDef group = rowDefCache.getRowDef(rowDef
                                .getGroupRowDefId());
                        if (group != null) {
                            groupRowDefs.add(group);
                        }
                    }
                }
            }
        }

        for (final RowDef rowDef : groupRowDefs) {
            final RowData rowData = new RowData(new byte[MAX_ROW_SIZE]);
            rowData.createRow(rowDef, new Object[0]);

            final byte[] columnBitMap = new byte[(rowDef.getFieldCount() + 7) / 8];
            // Project onto all columns of selected user tables
            for (final RowDef user : rowDef.getUserTableRowDefs()) {
                if (userRowDefs.contains(user)) {
                    for (int bit = 0; bit < user.getFieldCount(); bit++) {
                        final int c = bit + user.getColumnOffset();
                        columnBitMap[c / 8] |= (1 << (c % 8));
                    }
                }
            }
            int indexKeyCount = 0;
            try {
                final PersistitStoreRowCollector rc = (PersistitStoreRowCollector) newRowCollector(
                        session, rowDef.getRowDefId(), 0, 0, rowData, rowData,
                        columnBitMap);
                // final KeyFilter hFilter = rc.getHFilter();
                final Exchange hEx = rc.getHExchange();

                hEx.getKey().clear();
                // while (hEx.traverse(Key.GT, hFilter, Integer.MAX_VALUE)) {
                while (hEx.next(true)) {
                    expandRowData(hEx, rowData);
                    final int tableId = rowData.getRowDefId();
                    final RowDef userRowDef = rowDefCache.getRowDef(tableId);
                    if (userRowDefs.contains(userRowDef)) {
                        for (final IndexDef indexDef : userRowDef
                                .getIndexDefs()) {
                            if (isIndexSelected(indexDef, ddl)) {
                                insertIntoIndex(session, indexDef, rowData,
                                        hEx.getKey(), true);
                                indexKeyCount++;
                            }
                        }
                        if (deferredIndexKeyLimit <= 0) {
                            putAllDeferredIndexKeys(session);
                        }
                    }
                }
            } catch (Exception e) {
                LOG.error("Exception while trying to index group table "
                        + rowDef.getSchemaName() + "." + rowDef.getTableName(),
                        e);
            }
            flushIndexes(session);
            if (LOG.isInfoEnabled()) {
                LOG.info("Inserted " + indexKeyCount
                        + " index keys into group " + rowDef.getSchemaName()
                        + "." + rowDef.getTableName());
            }
        }
    }

    public void flushIndexes(final Session session) {
        try {
            putAllDeferredIndexKeys(session);
        } catch (Exception e) {
            LOG.error("Exception while trying "
                    + " to flush deferred index keys", e);
        }
    }

    public void deleteIndexes(final Session session, final String ddl) {
        for (final RowDef rowDef : rowDefCache.getRowDefs()) {
            if (!rowDef.isGroupTable()) {
                for (final IndexDef indexDef : rowDef.getIndexDefs()) {
                    if (isIndexSelected(indexDef, ddl)) {
                        try {
                            final Exchange iEx = getExchange(session, rowDef,
                                    indexDef);
                            iEx.removeAll();
                        } catch (Exception e) {
                            LOG.error(
                                    "Exception while trying to remove index tree "
                                            + indexDef.getTreeName(), e);
                        }
                    }
                }
            }
        }
    }

    private boolean isIndexSelected(final IndexDef indexDef, final String ddl) {
        return !indexDef.isHKeyEquivalent()
                && (!ddl.contains("table=") || ddl.contains("table=("
                        + indexDef.getRowDef().getTableName() + ")"))
                && (!ddl.contains("index=") || ddl.contains("index=("
                        + indexDef.getName() + ")"));
    }

    private void buildIndexAddKeys(final SortedSet<KeyState> keys,
            final Exchange iEx) throws PersistitException {
        final long start = System.nanoTime();
        for (final KeyState keyState : keys) {
            keyState.copyTo(iEx.getKey());
            iEx.store();
        }
        final long elapsed = System.nanoTime() - start;
        if (LOG.isInfoEnabled()) {
            LOG.info(String.format("Index builder inserted %s keys "
                    + "into index tree %s in %,d seconds", keys.size(), iEx
                    .getTree().getName(), elapsed / 1000000000));
        }
    }

    private RowData mergeRows(RowDef rowDef, RowData currentRow,
            RowData newRowData, ColumnSelector columnSelector) {
        NewRow mergedRow = NiceRow.fromRowData(currentRow, rowDef);
        NewRow newRow = new LegacyRowWrapper(newRowData);
        int fields = rowDef.getFieldCount();
        for (int i = 0; i < fields; i++) {
            if (columnSelector.includesColumn(i)) {
                mergedRow.put(i, newRow.get(i));
            }
        }
        return mergedRow.toRowData();
    }

    @Override
    public boolean isDeferIndexes() {
        return deferIndexes;
    }

    @Override
    public void setDeferIndexes(final boolean defer) {
        deferIndexes = defer;
    }

    public void traverse(Session session, RowDef rowDef,
            TreeRecordVisitor visitor) throws PersistitException,
            InvalidOperationException {
        assert rowDef.isGroupTable() : rowDef;
        Exchange exchange = getExchange(session, rowDef, null).append(
                Key.BEFORE);
        try {
            visitor.initialize(this, exchange);
            while (exchange.next(true)) {
                visitor.visit();
            }
        } finally {
            releaseExchange(session, exchange);
        }
    }

    public void traverse(Session session, IndexDef indexDef,
            IndexRecordVisitor visitor) throws PersistitException,
            InvalidOperationException {
        Exchange exchange = getExchange(session, null, indexDef).append(
                Key.BEFORE);
        try {
            visitor.initialize(exchange);
            while (exchange.next(true)) {
                visitor.visit();
            }
        } finally {
            releaseExchange(session, exchange);
        }
    }
}<|MERGE_RESOLUTION|>--- conflicted
+++ resolved
@@ -145,9 +145,9 @@
         long autoIncrementValue = -1;
 
         void reset() {
-            long deltaCount = 0;
-            long uniqueId = -1;
-            long autoIncrementValue = -1;
+            rowCountDelta = 0;
+            uniqueId = -1;
+            autoIncrementValue = -1;
         }
 
         long uniqueId(final TableStatus ts) {
@@ -501,7 +501,9 @@
         final Transaction transaction = treeService.getTransaction(session);
         Exchange hEx = null;
         final TableStatusDelta tsd = tableStatusDelta(session);
-        tsd.reset();
+        if (!transaction.isActive()) {
+            tsd.reset();
+        }
         try {
             hEx = getExchange(session, rowDef, null);
             int retries = MAX_TRANSACTION_RETRY_COUNT;
@@ -534,7 +536,7 @@
                             }
                         }
                     }
-                    tsd.rowCountDelta = 1;
+                    tsd.rowCountDelta++;
 
                     for (final IndexDef indexDef : rowDef.getIndexDefs()) {
                         //
@@ -666,12 +668,15 @@
         final RowDef rowDef = rowDefCache.getRowDef(rowDefId);
         Exchange hEx = null;
         final TableStatusDelta tsd = tableStatusDelta(session);
-        tsd.reset();
+        final Transaction transaction = treeService.getTransaction(session);
+        if (!transaction.isActive()) {
+            tsd.reset();
+        }
+
 
         try {
             hEx = getExchange(session, rowDef, null);
 
-            final Transaction transaction = treeService.getTransaction(session);
             int retries = MAX_TRANSACTION_RETRY_COUNT;
             for (;;) {
                 transaction.begin();
@@ -710,7 +715,7 @@
 
                     // Remove the h-row
                     hEx.remove();
-                    tsd.rowCountDelta = -1;
+                    tsd.rowCountDelta--;
 
                     // Remove the indexes, including the PK index
                     for (final IndexDef indexDef : rowDef.getIndexDefs()) {
@@ -766,12 +771,15 @@
         UPDATE_ROW_TAP.in();
         final RowDef rowDef = rowDefCache.getRowDef(rowDefId);
         Exchange hEx = null;
+        final Transaction transaction = treeService.getTransaction(session);
         final TableStatusDelta tsd = tableStatusDelta(session);
-        tsd.reset();
+        if (!transaction.isActive()) {
+            tsd.reset();
+        }
+
 
         try {
             hEx = getExchange(session, rowDef, null);
-            final Transaction transaction = treeService.getTransaction(session);
             int retries = MAX_TRANSACTION_RETRY_COUNT;
             for (;;) {
                 transaction.begin();
@@ -881,7 +889,9 @@
             expandRowData(exchange, descendentRowData);
             // Delete the current row from the tree
             exchange.remove();
-            descendentRowDef.getTableStatus().incrementRowCount(-1);
+            // TODO - must receive a TableStatusDelta object and mark the change there.
+            //
+            //descendentRowDef.getTableStatus().incrementRowCount(-1);
             // ... and from the indexes
             for (IndexDef indexDef : descendentRowDef.getIndexDefs()) {
                 if (!indexDef.isHKeyEquivalent()) {
@@ -902,16 +912,6 @@
      * @throws PersistitException for a PersistIt level error (e.g. Rollback)
      */
     @Override
-<<<<<<< HEAD
-    public void truncateTable(final Session session, final int rowDefId)
-            throws PersistitException, InvalidOperationException {
-
-        final RowDef rowDef = rowDefCache.getRowDef(rowDefId);
-        RowDef groupRowDef = rowDef.isGroupTable() ? rowDef : rowDefCache
-                .getRowDef(rowDef.getGroupRowDefId());
-
-        final Transaction transaction = treeService.getTransaction(session);
-=======
     public void truncateGroup(final Session session, final int rowDefId)
             throws PersistitException {
         RowDef groupRowDef = rowDefCache.getRowDef(rowDefId);
@@ -919,8 +919,7 @@
             groupRowDef = rowDefCache.getRowDef(groupRowDef.getGroupRowDefId());
         }
 
-        Transaction transaction = treeService.getTransaction(session);
->>>>>>> 627705ec
+        final Transaction transaction = treeService.getTransaction(session);
         int retries = MAX_TRANSACTION_RETRY_COUNT;
         for (;;) {
 
