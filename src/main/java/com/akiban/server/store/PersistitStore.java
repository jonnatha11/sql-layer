--- conflicted
+++ resolved
@@ -962,18 +962,10 @@
 
     private List<RowCollector> collectorsForTableId(final Session session,
             final int tableId) {
-<<<<<<< HEAD
         Map<Integer, List<RowCollector>> map = session.get(COLLECTORS);
         if (map == null) {
             map = new HashMap<Integer, List<RowCollector>>();
             session.put(COLLECTORS, map);
-=======
-        Map<Integer, List<RowCollector>> map = session.get(
-                PersistitStore.class, COLLECTORS_SESSION_KEY);
-        if (map == null) {
-            map = new HashMap<Integer, List<RowCollector>>();
-            session.put(PersistitStore.class, COLLECTORS_SESSION_KEY, map);
->>>>>>> ddce146d
         }
         List<RowCollector> list = map.get(tableId);
         if (list == null) {
