/**
 * END USER LICENSE AGREEMENT (“EULA”)
 *
 * READ THIS AGREEMENT CAREFULLY (date: 9/13/2011):
 * http://www.akiban.com/licensing/20110913
 *
 * BY INSTALLING OR USING ALL OR ANY PORTION OF THE SOFTWARE, YOU ARE ACCEPTING
 * ALL OF THE TERMS AND CONDITIONS OF THIS AGREEMENT. YOU AGREE THAT THIS
 * AGREEMENT IS ENFORCEABLE LIKE ANY WRITTEN AGREEMENT SIGNED BY YOU.
 *
 * IF YOU HAVE PAID A LICENSE FEE FOR USE OF THE SOFTWARE AND DO NOT AGREE TO
 * THESE TERMS, YOU MAY RETURN THE SOFTWARE FOR A FULL REFUND PROVIDED YOU (A) DO
 * NOT USE THE SOFTWARE AND (B) RETURN THE SOFTWARE WITHIN THIRTY (30) DAYS OF
 * YOUR INITIAL PURCHASE.
 *
 * IF YOU WISH TO USE THE SOFTWARE AS AN EMPLOYEE, CONTRACTOR, OR AGENT OF A
 * CORPORATION, PARTNERSHIP OR SIMILAR ENTITY, THEN YOU MUST BE AUTHORIZED TO SIGN
 * FOR AND BIND THE ENTITY IN ORDER TO ACCEPT THE TERMS OF THIS AGREEMENT. THE
 * LICENSES GRANTED UNDER THIS AGREEMENT ARE EXPRESSLY CONDITIONED UPON ACCEPTANCE
 * BY SUCH AUTHORIZED PERSONNEL.
 *
 * IF YOU HAVE ENTERED INTO A SEPARATE WRITTEN LICENSE AGREEMENT WITH AKIBAN FOR
 * USE OF THE SOFTWARE, THE TERMS AND CONDITIONS OF SUCH OTHER AGREEMENT SHALL
 * PREVAIL OVER ANY CONFLICTING TERMS OR CONDITIONS IN THIS AGREEMENT.
 */

package com.akiban.server.store;

import java.rmi.RemoteException;
import java.util.ArrayList;
import java.util.Arrays;
import java.util.BitSet;
import java.util.Collection;
import java.util.Collections;
import java.util.HashMap;
import java.util.HashSet;
import java.util.List;
import java.util.Map;
import java.util.Set;
import java.util.SortedSet;
import java.util.TreeSet;

import com.akiban.qp.operator.StoreAdapter;
import com.akiban.qp.persistitadapter.PersistitAdapter;
import com.akiban.qp.persistitadapter.indexrow.PersistitIndexRowBuffer;
import com.akiban.qp.row.IndexRow;
import com.akiban.qp.util.PersistitKey;
import org.slf4j.Logger;
import org.slf4j.LoggerFactory;

import com.akiban.ais.model.Column;
import com.akiban.ais.model.GroupIndex;
import com.akiban.ais.model.HKeyColumn;
import com.akiban.ais.model.HKeySegment;
import com.akiban.ais.model.Index;
import com.akiban.ais.model.IndexRowComposition;
import com.akiban.ais.model.IndexToHKey;
import com.akiban.ais.model.Sequence;
import com.akiban.ais.model.Table;
import com.akiban.ais.model.TableIndex;
import com.akiban.ais.model.UserTable;
import com.akiban.qp.persistitadapter.OperatorBasedRowCollector;
import com.akiban.server.AccumulatorAdapter;
import com.akiban.server.AkServerUtil;
import com.akiban.server.TableStatistics;
import com.akiban.server.TableStatus;
import com.akiban.server.TableStatusCache;
import com.akiban.server.api.dml.ColumnSelector;
import com.akiban.server.api.dml.scan.LegacyRowWrapper;
import com.akiban.server.api.dml.scan.NewRow;
import com.akiban.server.api.dml.scan.NiceRow;
import com.akiban.server.api.dml.scan.ScanLimit;
import com.akiban.server.collation.CString;
import com.akiban.server.collation.CStringKeyCoder;
import com.akiban.server.error.CursorCloseBadException;
import com.akiban.server.error.CursorIsUnknownException;
import com.akiban.server.error.DisplayFilterSetException;
import com.akiban.server.error.DuplicateKeyException;
import com.akiban.server.error.InvalidOperationException;
import com.akiban.server.error.NoSuchRowException;
import com.akiban.server.error.PersistitAdapterException;
import com.akiban.server.error.RowDataCorruptionException;
import com.akiban.server.rowdata.CorruptRowDataException;
import com.akiban.server.rowdata.FieldDef;
import com.akiban.server.rowdata.IndexDef;
import com.akiban.server.rowdata.RowData;
import com.akiban.server.rowdata.RowDef;
import com.akiban.server.rowdata.RowDefCache;
import com.akiban.server.service.config.ConfigurationService;
import com.akiban.server.service.session.Session;
import com.akiban.server.service.tree.TreeLink;
import com.akiban.server.service.tree.TreeService;
import com.akiban.server.store.statistics.IndexStatistics;
import com.akiban.server.store.statistics.IndexStatisticsService;
import com.akiban.util.tap.InOutTap;
import com.akiban.util.tap.PointTap;
import com.akiban.util.tap.Tap;
import com.persistit.Exchange;
import com.persistit.Key;
import com.persistit.KeyFilter;
import com.persistit.KeyState;
import com.persistit.Management;
import com.persistit.Management.DisplayFilter;
import com.persistit.Persistit;
import com.persistit.Tree;
import com.persistit.Value;
import com.persistit.encoding.CoderManager;
import com.persistit.exception.PersistitException;
import com.persistit.exception.PersistitInterruptedException;
import com.persistit.exception.RollbackException;
import org.slf4j.Logger;
import org.slf4j.LoggerFactory;

import java.rmi.RemoteException;
import java.util.*;

public class PersistitStore implements Store {

    private static final Session.MapKey<Integer, List<RowCollector>> COLLECTORS = Session.MapKey.mapNamed("collectors");

    private static final Logger LOG = LoggerFactory
            .getLogger(PersistitStore.class.getName());

    private static final InOutTap WRITE_ROW_TAP = Tap.createTimer("write: write_row");

    private static final InOutTap UPDATE_ROW_TAP = Tap.createTimer("write: update_row");

    private static final InOutTap DELETE_ROW_TAP = Tap.createTimer("write: delete_row");

    private static final InOutTap TABLE_INDEX_MAINTENANCE_TAP = Tap.createTimer("index: maintain_table");

    private static final InOutTap NEW_COLLECTOR_TAP = Tap.createTimer("read: new_collector");

    // an InOutTap would be nice, but pre-propagateDownGroup optimization, propagateDownGroup was called recursively
    // (via writeRow). PointTap handles this correctly, InOutTap does not, currently.
    private static final PointTap PROPAGATE_HKEY_CHANGE_TAP = Tap.createCount("write: propagate_hkey_change");
    private static final PointTap PROPAGATE_HKEY_CHANGE_ROW_REPLACE_TAP = Tap.createCount("write: propagate_hkey_change_row_replace");

    private final static int MAX_ROW_SIZE = 5000000;

    private final static int MAX_INDEX_TRANCHE_SIZE = 10 * 1024 * 1024;

    private final static int KEY_STATE_SIZE_OVERHEAD = 50;

    private final static byte[] EMPTY_BYTE_ARRAY = new byte[0];

    private boolean updateGroupIndexes;

    private boolean deferIndexes = false;

    RowDefCache rowDefCache;

    private final ConfigurationService config;

    private final TreeService treeService;

    private TableStatusCache tableStatusCache;

    private DisplayFilter originalDisplayFilter;

    private volatile IndexStatisticsService indexStatistics;

    private final Map<Tree, SortedSet<KeyState>> deferredIndexKeys = new HashMap<Tree, SortedSet<KeyState>>();

    private int deferredIndexKeyLimit = MAX_INDEX_TRANCHE_SIZE;

    public PersistitStore(boolean updateGroupIndexes, TreeService treeService, ConfigurationService config) {
        this.updateGroupIndexes = updateGroupIndexes;
        this.treeService = treeService;
        this.config = config;
    }

    @Override
    public synchronized void start() {
        tableStatusCache = treeService.getTableStatusCache();
        rowDefCache = new RowDefCache(tableStatusCache);
        try {
            CoderManager cm = getDb().getCoderManager();
            Management m = getDb().getManagement();
            cm.registerValueCoder(RowData.class, new RowDataValueCoder(this));
            cm.registerKeyCoder(CString.class, new CStringKeyCoder());
            originalDisplayFilter = m.getDisplayFilter();
            m.setDisplayFilter(new RowDataDisplayFilter(originalDisplayFilter));
        } catch (RemoteException e) {
            throw new DisplayFilterSetException (e.getMessage());
        }
    }

    @Override
    public synchronized void stop() {
        try {
            getDb().getManagement().setDisplayFilter(originalDisplayFilter);
        } catch (RemoteException e) {
            throw new DisplayFilterSetException (e.getMessage());
        }
        rowDefCache = null;
    }

    @Override
    public void crash() {
        stop();
    }

    @Override
    public Store cast() {
        return this;
    }

    @Override
    public Class<Store> castClass() {
        return Store.class;
    }

    @Override
    public PersistitStore getPersistitStore() {
        return this;
    }

    public TreeService treeService() {
        return treeService;
    }

    public Persistit getDb() {
        return treeService.getDb();
    }

    public Exchange getExchange(final Session session, final RowDef rowDef) {
        final RowDef groupRowDef = rowDef.isGroupTable() ? rowDef
                                   : rowDefCache.getRowDef(rowDef.getGroupRowDefId());
        return treeService.getExchange(session, groupRowDef);
    }

    public Exchange getExchange(final Session session, final Index index) {
        return treeService.getExchange(session, index.indexDef());
    }

    public Key getKey()
    {
        return treeService.getKey();
    }

    public void releaseExchange(final Session session, final Exchange exchange) {
        treeService.releaseExchange(session, exchange);
    }

    // Given a RowData for a table, construct an hkey for a row in the table.
    // For a table that does not contain its own hkey, this method uses the
    // parent join columns as needed to find the hkey of the parent table.
    public long constructHKey(Session session,
                              Exchange hEx,
                              RowDef rowDef,
                              RowData rowData,
                              boolean insertingRow) throws PersistitException
    {
        PersistitAdapter adapter = adapter(session);
        // Initialize the hkey being constructed
        long uniqueId = -1;
        PersistitKeyAppender hKeyAppender = PersistitKeyAppender.create(hEx.getKey());
        hKeyAppender.key().clear();
        // Metadata for the row's table
        UserTable table = rowDef.userTable();
        FieldDef[] fieldDefs = rowDef.getFieldDefs();
        // Metadata and other state for the parent table
        RowDef parentRowDef = null;
        TableIndex parentPK = null;
        if (rowDef.getParentRowDefId() != 0) {
            parentRowDef = rowDefCache.getRowDef(rowDef.getParentRowDefId());
            parentPK = parentRowDef.getPKIndex();
        }
        IndexToHKey indexToHKey = null;
        int i2hPosition = 0;
        Exchange parentPKExchange = null;
        PersistitIndexRowBuffer parentPKIndexRow = null;
        // Nested loop over hkey metadata: All the segments of an hkey, and all
        // the columns of a segment.
        List<HKeySegment> hKeySegments = table.hKey().segments();
        int s = 0;
        while (s < hKeySegments.size()) {
            HKeySegment hKeySegment = hKeySegments.get(s++);
            // Write the ordinal for this segment
            RowDef segmentRowDef = rowDefCache.getRowDef(hKeySegment.table().getTableId());
            hKeyAppender.append(segmentRowDef.getOrdinal());
            // Iterate over the segment's columns
            List<HKeyColumn> hKeyColumns = hKeySegment.columns();
            int c = 0;
            while (c < hKeyColumns.size()) {
                HKeyColumn hKeyColumn = hKeyColumns.get(c++);
                UserTable hKeyColumnTable = hKeyColumn.column().getUserTable();
                if (hKeyColumnTable != table) {
                    // Hkey column from row of parent table
                    if (parentPKExchange == null) {
                        // Initialize parent metadata and state
                        assert parentRowDef != null : rowDef;
                        assert parentPK != null : parentRowDef;
                        indexToHKey = parentPK.indexToHKey();
                        parentPKExchange = getExchange(session, parentPK);
                        parentPKIndexRow = readPKIndexRow(adapter, parentPK, parentPKExchange, rowDef, rowData);
                    }
                    if(indexToHKey.isOrdinal(i2hPosition)) {
                        assert indexToHKey.getOrdinal(i2hPosition) == segmentRowDef.getOrdinal() : hKeyColumn;
                        ++i2hPosition;
                    }
                    if (parentPKIndexRow != null) {
                        parentPKIndexRow.appendFieldTo(indexToHKey.getIndexRowPosition(i2hPosition), hKeyAppender);
                    } else {
                        hKeyAppender.appendNull(); // orphan row
                    }
                    ++i2hPosition;
                } else {
                    // Hkey column from rowData
                    Column column = hKeyColumn.column();
                    FieldDef fieldDef = fieldDefs[column.getPosition()];
                    if (insertingRow && column.isAkibanPKColumn()) {
                        // Must be a PK-less table. Use unique id from TableStatus.
                        uniqueId = tableStatusCache.createNewUniqueID(segmentRowDef.getRowDefId());
                        hKeyAppender.append(uniqueId);
                        // Write rowId into the value part of the row also.
                        rowData.updateNonNullLong(fieldDef, uniqueId);
                    } else {
                        hKeyAppender.append(fieldDef, rowData);
                    }
                }
            }
        }
        if (parentPKExchange != null) {
            releaseExchange(session, parentPKExchange);
        }
        return uniqueId;
    }

    void constructHKey(Exchange hEx, RowDef rowDef, int[] ordinals,
            int[] nKeyColumns, FieldDef[] hKeyFieldDefs, Object[] hKeyValues) throws PersistitInterruptedException {
        PersistitKeyAppender appender = PersistitKeyAppender.create(hEx.getKey());
        final Key hkey = hEx.getKey();
        hkey.clear();
        int k = 0;
        for (int i = 0; i < ordinals.length; i++) {
            appender.append(ordinals[i]);
            for (int j = 0; j < nKeyColumns[i]; j++) {
                FieldDef fieldDef = hKeyFieldDefs[k];
                if (fieldDef.isPKLessTableCounter()) {
                    // TODO: Maintain a counter elsewhere, maybe in the
                    // FieldDef. At the end of the bulk load,
                    // TODO: assign the counter to TableStatus.
                    long id = tableStatusCache.createNewUniqueID(fieldDef.getRowDef().getRowDefId());
                    hkey.append(id);
                } else {
                    appender.append(hKeyValues[k], fieldDef);
                }
                k++;
            }
        }
    }

<<<<<<< HEAD
    private static void constructIndexRow(PersistitAdapter adapter,
                                          Exchange exchange,
                                          RowData rowData,
                                          Index index,
                                          Key hKey) throws PersistitException
    {
        assert index.isTableIndex() : index;
        IndexRow indexRow = PersistitIndexRowBuffer.createEmpty(adapter, index, exchange.getKey(), exchange.getValue());
        IndexRowComposition indexRowComp = index.indexRowComposition();
        for (int indexPos = 0; indexPos < indexRowComp.getLength(); ++indexPos) {
            if (indexRowComp.isInRowData(indexPos)) {
                int fieldPos = indexRowComp.getFieldPosition(indexPos);
                RowDef rowDef = index.indexDef().getRowDef();
                indexRow.append(rowDef.getFieldDef(fieldPos), rowData);
            }
            else if (indexRowComp.isInHKey(indexPos)) {
                indexRow.appendFieldFromKey(hKey, indexRowComp.getHKeyPosition(indexPos));
            }
            else {
                throw new IllegalStateException("Invalid IndexRowComposition: " + indexRowComp);
            }
        }
        indexRow.close();
    }

    private void constructParentPKIndexKey(PersistitAdapter adapter,
                                   Exchange parentPKExchange,
                                   RowDef rowDef,
                                   RowData rowData,
                                   Index index) throws PersistitException
    {
        IndexRow indexRow = PersistitIndexRowBuffer.createEmpty(adapter,
                                                                index,
                                                                parentPKExchange.getKey(),
                                                                parentPKExchange.getValue());
        int[] fields = rowDef.getParentJoinFields();
        for (int fieldIndex = 0; fieldIndex < fields.length; fieldIndex++) {
            FieldDef fieldDef = rowDef.getFieldDef(fields[fieldIndex]);
            indexRow.append(fieldDef, rowData);
        }
        indexRow.close();
=======
    private static void constructIndexRow(Key targetKey,
                                          RowData rowData,
                                          Index index,
                                          Key hKey,
                                          PersistitIndexRowBuffer indexRow)
    {
        indexRow.reset(index, targetKey);
        indexRow.initialize(rowData, hKey);
>>>>>>> 92a9335b
    }

    private PersistitIndexRowBuffer readPKIndexRow(PersistitAdapter adapter,
                                                   Index pkIndex,
                                                   Exchange exchange,
                                                   RowDef rowDef,
                                                   RowData rowData) throws PersistitException
    {
        PersistitKeyAppender keyAppender = PersistitKeyAppender.create(exchange.getKey());
        int[] fields = rowDef.getParentJoinFields();
        for (int fieldIndex = 0; fieldIndex < fields.length; fieldIndex++) {
            FieldDef fieldDef = rowDef.getFieldDef(fields[fieldIndex]);
            keyAppender.append(fieldDef, rowData);
        }
        exchange.fetch();
        PersistitIndexRowBuffer indexRow =
            exchange.getValue().isDefined()
            ? PersistitIndexRowBuffer.createInitialized(adapter,
                                                        pkIndex,
                                                        exchange.getKey(),
                                                        exchange.getValue())
            : null;
        return indexRow;
    }

    // --------------------- Implement Store interface --------------------

    @Override
    public RowDefCache getRowDefCache() {
        return rowDefCache;
    }

    @Override
    public void writeRow(Session session, RowData rowData)
        throws PersistitException
    {
        writeRow(session, rowData, null, true);
    }
    
    private void writeRow(Session session,
                          RowData rowData, 
                          BitSet tablesRequiringHKeyMaintenance, 
                          boolean propagateHKeyChanges) throws PersistitException 
    {
        final int rowDefId = rowData.getRowDefId();

        if (rowData.getRowSize() > MAX_ROW_SIZE) {
            if (LOG.isWarnEnabled()) {
                LOG.warn("RowData size " + rowData.getRowSize() + " is larger than current limit of " + MAX_ROW_SIZE
                                 + " bytes");
            }
        }

        final RowDef rowDef = rowDefCache.getRowDef(rowDefId);
        checkNoGroupIndexes(rowDef.table());
        Exchange hEx;
        hEx = getExchange(session, rowDef);
        WRITE_ROW_TAP.in();
        try {
            // Does the heavy lifting of looking up the full hkey in
            // parent's primary index if necessary.
            // About the propagateHKeyChanges flag: The last argument of constructHKey is insertingRow.
            // If this argument is true, it means that we're inserting a new row, and if the row's type
            // has a generated PK, then a PK value needs to be generated. If this writeRow invocation is
            // being done as part of hkey maintenance (called from propagateDownGroup with propagateHKeyChanges
            // false), then we are deleting and reinserting a row, and we don't want the PK value changed.
            // See bug 1020342.
            constructHKey(session, hEx, rowDef, rowData, propagateHKeyChanges);
            // Don't check hkey uniqueness. That requires a database access (hEx.isValueDefined()), and we are not
            // in a good position to report a meaningful uniqueness violation, e.g. on the PK, since we don't have
            // the PK value handy. Instead, rely on PK validation when indexes are maintained.

            packRowData(hEx, rowDef, rowData);
            // Store the h-row
            hEx.store();
            if (rowDef.isAutoIncrement()) {
                final long location = rowDef.fieldLocation(rowData, rowDef.getAutoIncrementField());
                if (location != 0) {
                    final long autoIncrementValue = rowData.getIntegerValue((int) location, (int) (location >>> 32));
                    tableStatusCache.setAutoIncrement(rowDefId, autoIncrementValue);
                }
            }
            tableStatusCache.rowWritten(rowDefId);
            PersistitIndexRowBuffer indexRow = new PersistitIndexRowBuffer();
            for (Index index : rowDef.getIndexes()) {
                insertIntoIndex(session, index, rowData, hEx.getKey(), indexRow, deferIndexes);
            }

            if (propagateHKeyChanges) {
                // The row being inserted might be the parent of orphan rows
                // already present. The hkeys of these
                // orphan rows need to be maintained. The hkeys of interest
                // contain the PK from the inserted row,
                // and nulls for other hkey fields nearer the root.
                // TODO: optimizations
                // - If we knew that no descendent table had an orphan (e.g.
                // store this info in TableStatus),
                // then this propagation could be skipped.
                hEx.clear();
                Key hKey = hEx.getKey();
                PersistitKeyAppender hKeyAppender = PersistitKeyAppender.create(hKey);
                UserTable table = rowDef.userTable();
                List<Column> pkColumns = table.getPrimaryKeyIncludingInternal().getColumns();
                List<HKeySegment> hKeySegments = table.hKey().segments();
                int s = 0;
                while (s < hKeySegments.size()) {
                    HKeySegment segment = hKeySegments.get(s++);
                    RowDef segmentRowDef = rowDefCache.getRowDef(segment.table().getTableId());
                    hKey.append(segmentRowDef.getOrdinal());
                    List<HKeyColumn> hKeyColumns = segment.columns();
                    int c = 0;
                    while (c < hKeyColumns.size()) {
                        HKeyColumn hKeyColumn = hKeyColumns.get(c++);
                        Column column = hKeyColumn.column();
                        RowDef columnTableRowDef = rowDefCache.getRowDef(column.getTable().getTableId());
                        if (pkColumns.contains(column)) {
                            hKeyAppender.append(columnTableRowDef.getFieldDef(column.getPosition()), rowData);
                        } else {
                            hKey.append(null);
                        }
                    }
                }
                propagateDownGroup(session, hEx, tablesRequiringHKeyMaintenance, indexRow);
            }

            if (deferredIndexKeyLimit <= 0) {
                putAllDeferredIndexKeys(session);
            }
        } finally {
            WRITE_ROW_TAP.out();
            releaseExchange(session, hEx);
        }
    }

    @Override
    public void writeRowForBulkLoad(final Session session, Exchange hEx,
            RowDef rowDef, RowData rowData, int[] ordinals, int[] nKeyColumns,
            FieldDef[] hKeyFieldDefs, Object[] hKeyValues) throws PersistitException  {
        /*
         * if (verbose && LOG.isInfoEnabled()) { LOG.info("BulkLoad writeRow: "
         * + rowData.toString(rowDefCache)); }
         */

        constructHKey(hEx, rowDef, ordinals, nKeyColumns, hKeyFieldDefs,
                hKeyValues);
        packRowData(hEx, rowDef, rowData);
        // Store the h-row
        hEx.store();
        /*
         * for (final IndexDef indexDef : rowDef.getIndexDefs()) { // Insert the
         * index keys (except for the case of a // root table's PK index.) if
         * (!indexDef.isHKeyEquivalent()) { insertIntoIndex(indexDef, rowData,
         * hEx.getKey(), deferIndexes); } } if (deferredIndexKeyLimit <= 0) {
         * putAllDeferredIndexKeys(); }
         */
        return;
    }

    // TODO - remove - this is used only by the PersistitStoreAdapter in
    // bulk loader.
    @Override
    public void updateTableStats(final Session session, RowDef rowDef,
            long rowCount) {
        // no-up for now
    }

    @Override
    public void deleteRow(Session session, RowData rowData)
        throws PersistitException
    {
        deleteRow(session, rowData, null);
        // TODO: It should be possible to optimize propagateDownGroup for inserts too
        // deleteRow(session, rowData, hKeyDependentTableOrdinals(rowData.getRowDefId()));
    }

    private void deleteRow(Session session, RowData rowData, BitSet tablesRequiringHKeyMaintenance)
        throws PersistitException
    {
        int rowDefId = rowData.getRowDefId();
        RowDef rowDef = rowDefCache.getRowDef(rowDefId);
        checkNoGroupIndexes(rowDef.table());
        Exchange hEx = null;
        DELETE_ROW_TAP.in();
        try {
            hEx = getExchange(session, rowDef);

            constructHKey(session, hEx, rowDef, rowData, false);
            hEx.fetch();
            //
            // Verify that the row exists
            //
            if (!hEx.getValue().isDefined()) {
                throw new NoSuchRowException(hEx.getKey());
            }
            //
            // Verify that the row hasn't changed. Note: at some point
            // we may want to optimize the protocol to send only PK and
            // FK fields in oldRowData, in which case this test will
            // need to change.
            //
            // TODO - review. With covering indexes, that day has come.
            // We can no longer do this comparison when the "old" row
            // has only its PK fields.
            //
            // final int oldStart = rowData.getInnerStart();
            // final int oldSize = rowData.getInnerSize();
            // if (!bytesEqual(rowData.getBytes(), oldStart, oldSize,
            // hEx
            // .getValue().getEncodedBytes(), 0, hEx.getValue()
            // .getEncodedSize())) {
            // throw new StoreException(HA_ERR_RECORD_CHANGED,
            // "Record changed at key " + hEx.getKey());
            // }

            // Remove the h-row
            hEx.remove();
            tableStatusCache.rowDeleted(rowDefId);

            // Remove the indexes, including the PK index
            PersistitIndexRowBuffer indexRow = new PersistitIndexRowBuffer();
            for (Index index : rowDef.getIndexes()) {
                deleteIndex(session, index, rowData, hEx.getKey(), indexRow);
            }

            // The row being deleted might be the parent of rows that
            // now become orphans. The hkeys
            // of these rows need to be maintained.
            propagateDownGroup(session, hEx, tablesRequiringHKeyMaintenance, indexRow);
        } finally {
            DELETE_ROW_TAP.out();
            releaseExchange(session, hEx);
        }
    }

    @Override
    public void updateRow(Session session,
                          RowData oldRowData,
                          RowData newRowData,
                          ColumnSelector columnSelector)
        throws PersistitException {
        updateRow(session, oldRowData, newRowData, null);
    }

    @Override
    public void updateRow(Session session,
                          RowData oldRowData,
                          RowData newRowData,
                          ColumnSelector columnSelector,
                          Index[] indexesToInsert)
        throws PersistitException {
        int rowDefId = oldRowData.getRowDefId();

        if (newRowData.getRowDefId() != rowDefId) {
            throw new IllegalArgumentException("RowData values have different rowDefId values: ("
                                                       + rowDefId + "," + newRowData.getRowDefId() + ")");
        }
        // RowDefs may be different (e.g. during an ALTER)
        // Only non-pk or grouping columns could have change in this scenario
        RowDef rowDef = rowDefFromExplicitOrId(oldRowData);
        RowDef newRowDef = rowDefFromExplicitOrId(newRowData);
        final boolean insideAlter = (rowDef != newRowDef);
        checkNoGroupIndexes(rowDef.table());
        Exchange hEx = null;
        UPDATE_ROW_TAP.in();
        try {
            hEx = getExchange(session, rowDef);
            constructHKey(session, hEx, rowDef, oldRowData, false);
            hEx.fetch();
            //
            // Verify that the row exists
            //
            if (!hEx.getValue().isDefined()) {
                throw new NoSuchRowException (hEx.getKey());
            }
            // Combine current version of row with the version coming in
            // on the update request.
            // This is done by taking only the values of columns listed
            // in the column selector.
            RowData currentRow = new RowData(EMPTY_BYTE_ARRAY);
            expandRowData(hEx, currentRow);
            RowData mergedRowData = 
                (columnSelector == null) || insideAlter
                ? newRowData
                : mergeRows(rowDef, currentRow, newRowData, columnSelector);
            BitSet tablesRequiringHKeyMaintenance = insideAlter ? null : analyzeFieldChanges(rowDef, oldRowData, mergedRowData);
            if (tablesRequiringHKeyMaintenance == null) {
                // No PK or FK fields have changed. Just update the row.
                packRowData(hEx, newRowDef, mergedRowData);
                // Store the h-row
                hEx.store();
                // Update the indexes
                PersistitIndexRowBuffer indexRow = new PersistitIndexRowBuffer();
                boolean asInsert = (indexesToInsert != null);
                for (Index index : (asInsert ? indexesToInsert : newRowDef.getIndexes())) {
                    if(asInsert) {
                        insertIntoIndex(session, index, newRowData, hEx.getKey(), indexRow, deferIndexes);
                    } else {
                        updateIndex(session, index, rowDef, currentRow, mergedRowData, hEx.getKey(), indexRow);
                    }
                }
            } else {
                // A PK or FK field has changed. The row has to be deleted and reinserted, and hkeys of descendent
                // rows maintained. tablesRequiringHKeyMaintenance contains the ordinals of the tables whose hkeys
                // could possible be affected.
                deleteRow(session, oldRowData, tablesRequiringHKeyMaintenance);
                writeRow(session, mergedRowData, tablesRequiringHKeyMaintenance, true); // May throw DuplicateKeyException
            }
        } finally {
            UPDATE_ROW_TAP.out();
            releaseExchange(session, hEx);
        }
    }
    
    private BitSet analyzeFieldChanges(RowDef rowDef, RowData oldRow, RowData newRow)
    {
        BitSet tablesRequiringHKeyMaintenance;
        assert oldRow.getRowDefId() == newRow.getRowDefId();
        int fields = rowDef.getFieldCount();
        // Find the PK and FK fields
        BitSet keyField = new BitSet(fields);
        for (int pkFieldPosition : rowDef.getPKIndex().indexDef().getFields()) {
            keyField.set(pkFieldPosition, true);
        }
        for (int fkFieldPosition : rowDef.getParentJoinFields()) {
            keyField.set(fkFieldPosition, true);
        }
        // Find whether and where key fields differ
        boolean allEqual = true;
        for (int keyFieldPosition = keyField.nextSetBit(0);
             allEqual && keyFieldPosition >= 0;
             keyFieldPosition = keyField.nextSetBit(keyFieldPosition + 1)) {
            boolean fieldEqual = fieldEqual(rowDef, oldRow, newRow, keyFieldPosition);
            if (!fieldEqual) {
                allEqual = false;
            }
        }
        if (allEqual) {
            tablesRequiringHKeyMaintenance = null;
        } else {
            // A PK or FK field has changed, so the update has to be done as delete/insert. To minimize hkey
            // propagation work, find which tables (descendents of the updated table) are affected by hkey
            // changes.
            tablesRequiringHKeyMaintenance = hKeyDependentTableOrdinals(oldRow.getRowDefId());
        }
        return tablesRequiringHKeyMaintenance;
    }

    private BitSet hKeyDependentTableOrdinals(int rowDefId)
    {
        RowDef rowDef = rowDefCache.getRowDef(rowDefId);
        UserTable table = rowDef.userTable();
        BitSet ordinals = new BitSet();
        for (UserTable hKeyDependentTable : table.hKeyDependentTables()) {
            int ordinal = hKeyDependentTable.rowDef().getOrdinal();
            ordinals.set(ordinal, true);
        }
        return ordinals;
    }

    private void checkNoGroupIndexes(Table table) {
        if (updateGroupIndexes && !table.getGroupIndexes().isEmpty()) {
            throw new UnsupportedOperationException("PersistitStore can't update group indexes; found on " + table);
        }
    }

    // tablesRequiringHKeyMaintenance is non-null only when we're implementing an updateRow as delete/insert, due
    // to a PK or FK column being updated.
    private void propagateDownGroup(Session session,
                                    Exchange exchange,
                                    BitSet tablesRequiringHKeyMaintenance,
                                    PersistitIndexRowBuffer indexRow)
            throws PersistitException
    {
        // exchange is positioned at a row R that has just been replaced by R', (because we're processing an update
        // that has to be implemented as delete/insert). hKey is the hkey of R. The replacement, R', is already
        // present. For each descendent* D of R, this method deletes and reinserts D. Reinsertion of D causes its
        // hkey to be recomputed. This may depend on an ancestor being updated (if part of D's hkey comes from
        // the parent's PK index). That's OK because updates are processed preorder, (i.e., ancestors before
        // descendents). This method will modify the state of exchange.
        //
        // * D is a descendent of R means that D is below R in the group. I.e., hkey(R) is a prefix of hkey(D).
        PROPAGATE_HKEY_CHANGE_TAP.hit();
        Key hKey = exchange.getKey();
        KeyFilter filter = new KeyFilter(hKey, hKey.getDepth() + 1, Integer.MAX_VALUE);
        RowData descendentRowData = new RowData(EMPTY_BYTE_ARRAY);
        while (exchange.next(filter)) {
            expandRowData(exchange, descendentRowData);
            int descendentRowDefId = descendentRowData.getRowDefId();
            RowDef descendentRowDef = rowDefCache.getRowDef(descendentRowDefId);
            int descendentOrdinal = descendentRowDef.getOrdinal();
            if ((tablesRequiringHKeyMaintenance == null || tablesRequiringHKeyMaintenance.get(descendentOrdinal))) {
                PROPAGATE_HKEY_CHANGE_ROW_REPLACE_TAP.hit();
                // Delete the current row from the tree. Don't call deleteRow, because we don't need to recompute
                // the hkey.
                exchange.remove();
                tableStatusCache.rowDeleted(descendentRowDefId);
                for (Index index : descendentRowDef.getIndexes()) {
                    deleteIndex(session, index, descendentRowData, exchange.getKey(), indexRow);
                }
                // Reinsert it, recomputing the hkey and maintaining indexes
                writeRow(session, descendentRowData, tablesRequiringHKeyMaintenance, false);
            }
        }
    }

    @Override
    public void dropGroup(Session session, int rowDefId) throws PersistitException {
        RowDef groupRowDef = rowDefCache.getRowDef(rowDefId);
        if (!groupRowDef.isGroupTable()) {
            groupRowDef = rowDefCache.getRowDef(groupRowDef.getGroupRowDefId());
        }
        for(RowDef userRowDef : groupRowDef.getUserTableRowDefs()) {
            removeTrees(session, userRowDef.table());
        }
        // tableStatusCache entries updated elsewhere
    }

    @Override
    public void truncateGroup(final Session session, final int rowDefId) throws PersistitException {
        RowDef groupRowDef = rowDefCache.getRowDef(rowDefId);
        if (!groupRowDef.isGroupTable()) {
            groupRowDef = rowDefCache.getRowDef(groupRowDef.getGroupRowDefId());
        }

        //
        // Truncate the index trees
        //
        for (RowDef userRowDef : groupRowDef.getUserTableRowDefs()) {
            for (Index index : userRowDef.getIndexes()) {
                truncateIndex(session, Collections.singleton(index));
            }
        }
        for (Index index : groupRowDef.getGroupIndexes()) {
            truncateIndex(session, Collections.singleton(index));
        }

        //
        // Truncate the group tree
        //
        final Exchange hEx = getExchange(session, groupRowDef);
        hEx.removeAll();
        releaseExchange(session, hEx);
        for (int i = 0; i < groupRowDef.getUserTableRowDefs().length; i++) {
            final int childRowDefId = groupRowDef.getUserTableRowDefs()[i].getRowDefId();
            tableStatusCache.truncate(childRowDefId);
        }
    }

    // This is to avoid circular dependencies in Guicer.  
    // TODO: There is still a functional circularity: store needs
    // stats to clear them when deleting a group; stats need store to
    // persist the stats. It would be better to separate out the
    // higher level store functions from what other services require.
    public void setIndexStatistics(IndexStatisticsService indexStatistics) {
        this.indexStatistics = indexStatistics;
    }

    @Override
    public void truncateIndex(Session session, Collection<? extends Index> indexes) {
        for(Index index : indexes) {
            Exchange iEx = getExchange(session, index);
            try {
                iEx.removeAll();
                if (index.isGroupIndex()) {
                    new AccumulatorAdapter(AccumulatorAdapter.AccumInfo.ROW_COUNT, treeService, iEx.getTree()).set(0);
                }
            } catch (PersistitException e) {
                throw new PersistitAdapterException(e);
            }
            releaseExchange(session, iEx);
        }
        // Delete any statistics associated with index.
        indexStatistics.deleteIndexStatistics(session, indexes);
    }

    @Override
    public void truncateTableStatus(final Session session, final int rowDefId) throws RollbackException, PersistitException {
        tableStatusCache.truncate(rowDefId);
    }

    @Override
    public RowCollector getSavedRowCollector(final Session session,
            final int tableId) throws CursorIsUnknownException {
        final List<RowCollector> list = collectorsForTableId(session, tableId);
        if (list.isEmpty()) {
            LOG.debug("Nested RowCollector on tableId={} depth={}", tableId, (list.size() + 1));
            throw new CursorIsUnknownException(tableId);
        }
        return list.get(list.size() - 1);
    }

    @Override
    public void addSavedRowCollector(final Session session,
            final RowCollector rc) {
        final Integer tableId = rc.getTableId();
        final List<RowCollector> list = collectorsForTableId(session, tableId);
        if (!list.isEmpty()) {
            LOG.debug("Note: Nested RowCollector on tableId={} depth={}", tableId, list.size() + 1);
            assert list.get(list.size() - 1) != rc : "Redundant call";
            //
            // This disallows the patch because we agreed not to fix the
            // bug. However, these changes fix a memory leak, which is
            // important for robustness.
            //
            // throw new StoreException(122, "Bug 255 workaround is disabled");
        }
        list.add(rc);
    }

    @Override
    public void removeSavedRowCollector(final Session session,
            final RowCollector rc) throws CursorIsUnknownException {
        final Integer tableId = rc.getTableId();
        final List<RowCollector> list = collectorsForTableId(session, tableId);
        if (list.isEmpty()) {
            throw new CursorIsUnknownException (tableId);
        }
        final RowCollector removed = list.remove(list.size() - 1);
        if (removed != rc) {
            throw new CursorCloseBadException (tableId);
        }
    }

    private List<RowCollector> collectorsForTableId(final Session session,
            final int tableId) {
        List<RowCollector> list = session.get(COLLECTORS, tableId);
        if (list == null) {
            list = new ArrayList<RowCollector>();
            session.put(COLLECTORS, tableId, list);
        }
        return list;
    }

    private RowDef checkRequest(int rowDefId,RowData start, ColumnSelector startColumns,
            RowData end, ColumnSelector endColumns) throws IllegalArgumentException {
        if (start != null) {
            if (startColumns == null) {
                throw new IllegalArgumentException("non-null start row requires non-null ColumnSelector");
            }
            if( start.getRowDefId() != rowDefId) {
                throw new IllegalArgumentException("Start and end RowData must specify the same rowDefId");
            }
        }
        if (end != null) {
            if (endColumns == null) {
                throw new IllegalArgumentException("non-null end row requires non-null ColumnSelector");
            }
            if (end.getRowDefId() != rowDefId) {
                throw new IllegalArgumentException("Start and end RowData must specify the same rowDefId");
            }
        }
        final RowDef rowDef = rowDefCache.getRowDef(rowDefId);
        if (rowDef == null) {
            throw new IllegalArgumentException("No RowDef for rowDefId " + rowDefId);
        }
        return rowDef;
    }

    private static ColumnSelector createNonNullFieldSelector(final RowData rowData) {
        assert rowData != null;
        return new ColumnSelector() {
            @Override
            public boolean includesColumn(int columnPosition) {
                return !rowData.isNull(columnPosition);
            }
        };
    }

    @Override
    public RowCollector newRowCollector(Session session,
                                        int rowDefId,
                                        int indexId,
                                        int scanFlags,
                                        RowData start,
                                        RowData end,
                                        byte[] columnBitMap,
                                        ScanLimit scanLimit)
    {
        return newRowCollector(session, scanFlags, rowDefId, indexId, columnBitMap, start, null, end, null, scanLimit);
    }

    @Override
    public RowCollector newRowCollector(Session session,
                                        int scanFlags,
                                        int rowDefId,
                                        int indexId,
                                        byte[] columnBitMap,
                                        RowData start,
                                        ColumnSelector startColumns,
                                        RowData end,
                                        ColumnSelector endColumns,
                                        ScanLimit scanLimit)
    {
        NEW_COLLECTOR_TAP.in();
        RowCollector rc;
        try {
            if(start != null && startColumns == null) {
                startColumns = createNonNullFieldSelector(start);
            }
            if(end != null && endColumns == null) {
                endColumns = createNonNullFieldSelector(end);
            }
            RowDef rowDef = checkRequest(rowDefId, start, startColumns, end, endColumns);
            rc = OperatorBasedRowCollector.newCollector(config,
                                                        session,
                                                        this,
                                                        scanFlags,
                                                        rowDef,
                                                        indexId,
                                                        columnBitMap,
                                                        start,
                                                        startColumns,
                                                        end,
                                                        endColumns,
                                                        scanLimit);
        } finally {
            NEW_COLLECTOR_TAP.out();
        }
        return rc;
    }

    public final static long HACKED_ROW_COUNT = 2;

    @Override
    public long getRowCount(final Session session, final boolean exact,
            final RowData start, final RowData end, final byte[] columnBitMap) {
        //
        // TODO: Compute a reasonable value. The value "2" is a hack -
        // special because it's not 0 or 1, but small enough to induce
        // MySQL to use an index rather than full table scan.
        //
        return HACKED_ROW_COUNT; // TODO: delete the HACKED_ROW_COUNT field when
                                 // this gets fixed
        // final int tableId = start.getRowDefId();
        // final TableStatus status = tableManager.getTableStatus(tableId);
        // return status.getRowCount();
    }

    @Override
    public TableStatistics getTableStatistics(final Session session, int tableId) {
        final RowDef rowDef = rowDefCache.getRowDef(tableId);
        final TableStatistics ts = new TableStatistics(tableId);
        final TableStatus status = rowDef.getTableStatus();
        try {
            if (rowDef.isGroupTable()) {
                ts.setRowCount(2);
                ts.setAutoIncrementValue(-1);
            } else {
                ts.setAutoIncrementValue(status.getAutoIncrement());
                ts.setRowCount(status.getRowCount());
            }
            // TODO - get correct values
            ts.setMeanRecordLength(100);
            ts.setBlockSize(8192);
        } catch (PersistitException e) {
            throw new PersistitAdapterException(e);
        }
        for (Index index : rowDef.getIndexes()) {
            TableStatistics.Histogram histogram = indexStatisticsToHistogram(session, 
                                                                             index);
            if (histogram != null) {
                ts.addHistogram(histogram);
            }
        }
        return ts;
    }

    /** Convert from new-format histogram to old for adapter. */
    protected TableStatistics.Histogram indexStatisticsToHistogram(Session session,
                                                                   Index index) {
        IndexStatistics stats = indexStatistics.getIndexStatistics(session, index);
        if (stats == null) {
            return null;
        }
        IndexStatistics.Histogram fromHistogram = stats.getHistogram(index.getKeyColumns().size());
        if (fromHistogram == null) {
            return null;
        }
        IndexDef indexDef = index.indexDef();
        RowDef indexRowDef = indexDef.getRowDef();
        TableStatistics.Histogram toHistogram = new TableStatistics.Histogram(index.getIndexId());
        Key key = treeService.createKey();
        RowData indexRowData = new RowData(new byte[4096]);
        Object[] indexValues = new Object[indexRowDef.getFieldCount()];
        long count = 0;
        for (IndexStatistics.HistogramEntry entry : fromHistogram.getEntries()) {
            // Decode the key.
            int keylen = entry.getKeyBytes().length;
            System.arraycopy(entry.getKeyBytes(), 0, key.getEncodedBytes(), 0, keylen);
            key.setEncodedSize(keylen);
            key.indexTo(0);
            int depth = key.getDepth();
            // Copy key fields to index row.
            for (int field : indexDef.getFields()) {
                if (--depth >= 0) {
                    indexValues[field] = key.decode();
                } else {
                    indexValues[field] = null;
                }
            }
            indexRowData.createRow(indexRowDef, indexValues);
            // Partial counts to running total less than key.
            count += entry.getLessCount();
            toHistogram.addSample(new TableStatistics.HistogramSample(indexRowData.copy(),
                                                                      count));
            count += entry.getEqualCount();
        }
        // Add final entry with all nulls.
        Arrays.fill(indexValues, null);
        indexRowData.createRow(indexRowDef, indexValues);
        toHistogram.addSample(new TableStatistics.HistogramSample(indexRowData.copy(),
                                                                  count));
        return toHistogram;
    }

    boolean hasNullIndexSegments(RowData rowData, Index index)
    {
        IndexDef indexDef = index.indexDef();
        assert indexDef.getRowDef().getRowDefId() == rowData.getRowDefId();
        for (int i : indexDef.getFields()) {
            if (rowData.isNull(i)) {
                return true;
            }
        }
        return false;
    }

    private void checkNotGroupIndex(Index index) {
        if (index.isGroupIndex()) {
            throw new UnsupportedOperationException("can't update group indexes from PersistitStore: " + index);
        }
    }

<<<<<<< HEAD
    private void insertIntoIndex(Session session, Index index, RowData rowData, Key hkey, boolean deferIndexes)
        throws PersistitException
    {
        checkNotGroupIndex(index);
        Exchange iEx = getExchange(session, index);
        constructIndexRow(adapter(session), iEx, rowData, index, hkey);
=======
    private void insertIntoIndex(Session session,
                                 Index index,
                                 RowData rowData,
                                 Key hkey,
                                 PersistitIndexRowBuffer indexRow,
                                 boolean deferIndexes)
    {
        checkNotGroupIndex(index);
        Exchange iEx = getExchange(session, index);
        constructIndexRow(iEx.getKey(), rowData, index, hkey, indexRow);
>>>>>>> 92a9335b
        checkUniqueness(index, rowData, iEx);
        if (deferIndexes) {
            // TODO: bug767737, deferred indexing does not handle uniqueness
            synchronized (deferredIndexKeys) {
                SortedSet<KeyState> keySet = deferredIndexKeys.get(iEx.getTree());
                if (keySet == null) {
                    keySet = new TreeSet<KeyState>();
                    deferredIndexKeys.put(iEx.getTree(), keySet);
                }
                KeyState ks = new KeyState(iEx.getKey());
                keySet.add(ks);
                deferredIndexKeyLimit -= (ks.getBytes().length + KEY_STATE_SIZE_OVERHEAD);
            }
        } else {
            try {
                iEx.store();
            } catch (PersistitException e) {
                throw new PersistitAdapterException(e);
            }
        }
        releaseExchange(session, iEx);
    }

    private void checkUniqueness(Index index, RowData rowData, Exchange iEx)
    {
        if (index.isUnique() && !hasNullIndexSegments(rowData, index)) {
            try {
                Key key = iEx.getKey();
                int segmentCount = index.indexDef().getIndexKeySegmentCount();
                // An index that isUniqueAndMayContainNulls has the extra null-separating field.
                if (index.isUniqueAndMayContainNulls()) {
                    segmentCount++;
                }
                key.setDepth(segmentCount);
                if (keyExistsInIndex(index, iEx)) {
                    throw new DuplicateKeyException(index.getIndexName().getName(), key);
                }
            } catch (PersistitException e) {
                throw new PersistitAdapterException(e);
            }
        }
    }

    private boolean keyExistsInIndex(Index index, Exchange exchange) throws PersistitException
    {
        boolean keyExistsInIndex;
        // Passing -1 as the last argument of traverse leaves the exchange's key and value unmodified.
        // (0 would leave just the value unmodified.)
        if (index.isUnique()) {
            // The Persistit Key stores exactly the index key, so just check whether the key exists.
            // TODO:
            // The right thing to do is traverse(EQ, false, -1) but that returns true, even when the
            // tree is empty. Peter says this is a bug (1023549)
            keyExistsInIndex = exchange.traverse(Key.Direction.EQ, true, -1);
        } else {
            // Check for children by traversing forward from the current key. That can change the key, so
            // we have to make a copy and then restore the original key later, as the caller depends on the
            // exchange's state. Copying/restoring the value is not necessary, because passing 0 as the last
            // argument of traverse causes the value not to be retrieved, leaving the current value in place.
            keyExistsInIndex = exchange.traverse(Key.Direction.GTEQ, true, -1);
        }
        return keyExistsInIndex;
    }

    private void putAllDeferredIndexKeys(final Session session) {
        synchronized (deferredIndexKeys) {
            for (final Map.Entry<Tree, SortedSet<KeyState>> entry : deferredIndexKeys
                    .entrySet()) {
                final Exchange iEx = treeService.getExchange(session, entry.getKey());
                try {
                    buildIndexAddKeys(entry.getValue(), iEx);
                    entry.getValue().clear();
                } finally {
                    treeService.releaseExchange(session, iEx);
                }
            }
            deferredIndexKeyLimit = MAX_INDEX_TRANCHE_SIZE;
        }
    }

    public void updateIndex(Session session,
                            Index index,
                            RowDef rowDef,
                            RowData oldRowData,
                            RowData newRowData,
                            Key hkey,
                            PersistitIndexRowBuffer indexRow)
            throws PersistitException
    {
        checkNotGroupIndex(index);
        IndexDef indexDef = index.indexDef();
        if (!fieldsEqual(rowDef, oldRowData, newRowData, indexDef.getFields())) {
            TABLE_INDEX_MAINTENANCE_TAP.in();
            try {
                Exchange oldExchange = getExchange(session, index);
<<<<<<< HEAD
                constructIndexRow(adapter(session), oldExchange, oldRowData, index, hkey);
                Exchange newExchange = getExchange(session, index);
                constructIndexRow(adapter(session), newExchange, newRowData, index, hkey);
=======
                constructIndexRow(oldExchange.getKey(), oldRowData, index, hkey, indexRow);
                Exchange newExchange = getExchange(session, index);
                constructIndexRow(newExchange.getKey(), newRowData, index, hkey, indexRow);
>>>>>>> 92a9335b

                checkUniqueness(index, newRowData, newExchange);
                oldExchange.remove();
                newExchange.store();

                releaseExchange(session, newExchange);
                releaseExchange(session, oldExchange);
            } finally {
                TABLE_INDEX_MAINTENANCE_TAP.out();
            }
        }
    }

    void deleteIndex(Session session, Index index, RowData rowData, Key hkey, PersistitIndexRowBuffer indexRow)
            throws PersistitException {
        checkNotGroupIndex(index);
        final Exchange iEx = getExchange(session, index);
<<<<<<< HEAD
        constructIndexRow(adapter(session), iEx, rowData, index, hkey);
=======
        constructIndexRow(iEx.getKey(), rowData, index, hkey, indexRow);
>>>>>>> 92a9335b
        boolean removed = iEx.remove();
        releaseExchange(session, iEx);
    }

    static boolean bytesEqual(byte[] a, int aoffset, int asize,
                              byte[] b, int boffset, int bsize) {
        if (asize != bsize) {
            return false;
        }
        for (int i = 0; i < asize; i++) {
            if (a[i + aoffset] != b[i + boffset]) {
                return false;
            }
        }
        return true;
    }

    public static boolean fieldsEqual(RowDef rowDef, RowData a, RowData b, int[] fieldIndexes)
    {
        for (int fieldIndex : fieldIndexes) {
            long aloc = rowDef.fieldLocation(a, fieldIndex);
            long bloc = rowDef.fieldLocation(b, fieldIndex);
            if (!bytesEqual(a.getBytes(), (int) aloc, (int) (aloc >>> 32),
                            b.getBytes(), (int) bloc, (int) (bloc >>> 32))) {
                return false;
            }
        }
        return true;
    }

    public static boolean fieldEqual(RowDef rowDef, RowData a, RowData b, int fieldPosition)
    {
        long aloc = rowDef.fieldLocation(a, fieldPosition);
        long bloc = rowDef.fieldLocation(b, fieldPosition);
        return bytesEqual(a.getBytes(), (int) aloc, (int) (aloc >>> 32),
                          b.getBytes(), (int) bloc, (int) (bloc >>> 32));
    }

    public void packRowData(final Exchange hEx, final RowDef rowDef,
            final RowData rowData) {
        final Value value = hEx.getValue();
        value.put(rowData);
        final int at = value.getEncodedSize() - rowData.getInnerSize();
        int storedTableId = treeService.aisToStore(rowDef, rowData.getRowDefId());
        /*
         * Overwrite rowDefId field within the Value instance with the absolute
         * rowDefId.
         */
        AkServerUtil.putInt(hEx.getValue().getEncodedBytes(), at + RowData.O_ROW_DEF_ID - RowData.LEFT_ENVELOPE_SIZE,
                storedTableId);
    }

    public void expandRowData(final Exchange exchange, final RowData rowData) {
        final Value value = exchange.getValue();
        try {
            value.get(rowData);
        }
        catch(CorruptRowDataException e) {
            LOG.error("Corrupt RowData at key {}: {}", exchange.getKey(), e.getMessage());
            throw new RowDataCorruptionException(exchange.getKey());
        }
        rowData.prepareRow(0);
        int rowDefId = treeService.storeToAis(exchange.getVolume(), rowData.getRowDefId());
        /*
         * Overwrite the rowDefId field within the RowData instance with the
         * relative rowDefId.
         */
        AkServerUtil.putInt(rowData.getBytes(), RowData.O_ROW_DEF_ID, rowDefId);
    }

    @Override
    public void buildAllIndexes(Session session, boolean deferIndexes) {
        Collection<Index> indexes = new HashSet<Index>();
        for(RowDef rowDef : rowDefCache.getRowDefs()) {
            if(rowDef.isUserTable()) {
                indexes.addAll(Arrays.asList(rowDef.getIndexes()));
            }
        }
        buildIndexes(session, indexes, deferIndexes);
    }

    public void buildIndexes(final Session session, final Collection<? extends Index> indexes, final boolean defer) {
        flushIndexes(session);

        final Set<RowDef> userRowDefs = new HashSet<RowDef>();
        final Set<RowDef> groupRowDefs = new HashSet<RowDef>();
        final Set<Index> indexesToBuild = new HashSet<Index>();

        for(Index index : indexes) {
            IndexDef indexDef = index.indexDef();
            if(indexDef == null) {
                throw new IllegalArgumentException("indexDef was null for index: " + index);
            }
            indexesToBuild.add(index);
            final RowDef rowDef = indexDef.getRowDef();
            userRowDefs.add(rowDef);
            final RowDef groupDef = rowDefCache.getRowDef(rowDef.getGroupRowDefId());
            if(groupDef != null) {
                groupRowDefs.add(groupDef);
            }
        }

        PersistitIndexRowBuffer indexRow = new PersistitIndexRowBuffer();
        for (final RowDef rowDef : groupRowDefs) {
            final RowData rowData = new RowData(new byte[MAX_ROW_SIZE]);
            rowData.createRow(rowDef, new Object[0]);

            final byte[] columnBitMap = new byte[(rowDef.getFieldCount() + 7) / 8];
            // Project onto all columns of selected user tables
            for (final RowDef user : rowDef.getUserTableRowDefs()) {
                if (userRowDefs.contains(user)) {
                    for (int bit = 0; bit < user.getFieldCount(); bit++) {
                        final int c = bit + user.getColumnOffset();
                        columnBitMap[c / 8] |= (1 << (c % 8));
                    }
                }
            }
            int indexKeyCount = 0;
            Exchange hEx = getExchange(session, rowDef);
            hEx.getKey().clear();
            // while (hEx.traverse(Key.GT, hFilter, Integer.MAX_VALUE)) {
            try {
                while (hEx.next(true)) {
                    expandRowData(hEx, rowData);
                    final int tableId = rowData.getRowDefId();
                    final RowDef userRowDef = rowDefCache.getRowDef(tableId);
                    if (userRowDefs.contains(userRowDef)) {
                        for (Index index : userRowDef.getIndexes()) {
                            if(indexesToBuild.contains(index)) {
                                insertIntoIndex(session, index, rowData, hEx.getKey(), indexRow, defer);
                                indexKeyCount++;
                            }
                        }
                        if (deferredIndexKeyLimit <= 0) {
                            putAllDeferredIndexKeys(session);
                        }
                    }
                }
            } catch (PersistitException e) {
                throw new PersistitAdapterException(e);
            }
            flushIndexes(session);
            LOG.debug("Inserted {} index keys into {}", indexKeyCount, rowDef.table().getName());
        }
    }

    private void removeTrees(Session session, Collection<TreeLink> treeLinks) {
        Exchange ex = null;
        try {
            for(TreeLink link : treeLinks) {
                ex = treeService.getExchange(session, link);
                ex.removeTree();
                releaseExchange(session, ex);
                ex = null;
            }
        } catch (PersistitException e) {
            throw new PersistitAdapterException(e);
        } finally {
            if(ex != null) {
                releaseExchange(session, ex);
            }
        }
    }

    @Override
    public void removeTrees(Session session, Table table) {
        Collection<TreeLink> treeLinks = new ArrayList<TreeLink>();
        // Add all index trees
        final Collection<TableIndex> tableIndexes = table.isUserTable() ? ((UserTable)table).getIndexesIncludingInternal() : table.getIndexes();
        final Collection<GroupIndex> groupIndexes = table.getGroupIndexes();
        for(Index index : tableIndexes) {
            treeLinks.add(index.indexDef());
        }
        for(Index index : groupIndexes) {
            treeLinks.add(index.indexDef());
        }
        // Drop the sequence trees too. 
        if (table.isUserTable() && ((UserTable)table).getIdentityColumn() != null) {
            treeLinks.add(((UserTable)table).getIdentityColumn().getIdentityGenerator());
        } else if (table.isGroupTable()) {
            for (UserTable userTable : table.getAIS().getUserTables().values()) {
                if (userTable.getGroup() == table.getGroup() &&
                        userTable.getIdentityColumn() != null) {
                    treeLinks.add(userTable.getIdentityColumn().getIdentityGenerator());
                }
            }
        }
        
        // And the group tree
        treeLinks.add(table.rowDef());
        // And drop them all
        removeTrees(session, treeLinks);
        indexStatistics.deleteIndexStatistics(session, tableIndexes);
        indexStatistics.deleteIndexStatistics(session, groupIndexes);
    }

    public void flushIndexes(final Session session) {
        try {
            putAllDeferredIndexKeys(session);
        } catch (PersistitAdapterException e) {
            LOG.debug("Exception while trying to flush deferred index keys", e);
            throw e;
        }
    }

    public void deleteIndexes(final Session session, final Collection<? extends Index> indexes) {
        for(Index index : indexes) {
            final IndexDef indexDef = index.indexDef();
            if(indexDef == null) {
                throw new IllegalArgumentException("indexDef is null for index: " + index);
            }
            try {
                Exchange iEx = getExchange(session, index);
                iEx.removeTree();
            } catch (PersistitException e) {
                LOG.debug("Exception while removing index tree: " + indexDef, e);
                throw new PersistitAdapterException(e);
            }
        }
        indexStatistics.deleteIndexStatistics(session, indexes);
    }
    
    @Override
    public void deleteSequences (Session session, Collection<? extends Sequence> sequences) {
        Collection<TreeLink> links = new ArrayList<TreeLink>();
        links.addAll(sequences);
        removeTrees(session, links);
    }

    private void buildIndexAddKeys(final SortedSet<KeyState> keys,
            final Exchange iEx) {
        final long start = System.nanoTime();
        try {
            for (final KeyState keyState : keys) {
                keyState.copyTo(iEx.getKey());
                iEx.store();
            }
        } catch (PersistitException e) {
            LOG.error(e.getMessage());
            throw new PersistitAdapterException(e);
        }
        final long elapsed = System.nanoTime() - start;
        if (LOG.isInfoEnabled()) {
            LOG.debug("Index builder inserted {} keys into index tree {} in {} seconds", new Object[]{
                    keys.size(),
                    iEx.getTree().getName(),
                    elapsed / 1000000000
            });
        }
    }

    private RowData mergeRows(RowDef rowDef, RowData currentRow, RowData newRowData, ColumnSelector columnSelector) {
        NewRow mergedRow = NiceRow.fromRowData(currentRow, rowDef);
        NewRow newRow = new LegacyRowWrapper(newRowData, this);
        int fields = rowDef.getFieldCount();
        for (int i = 0; i < fields; i++) {
            if (columnSelector.includesColumn(i)) {
                mergedRow.put(i, newRow.get(i));
            }
        }
        return mergedRow.toRowData();
    }

    private RowDef rowDefFromExplicitOrId(RowData rowData) {
        RowDef rowDef = rowData.getExplicitRowDef();
        if(rowDef == null) {
            rowDef = rowDefCache.getRowDef(rowData.getRowDefId());
        }
        return rowDef;
    }

    @Override
    public boolean isDeferIndexes() {
        return deferIndexes;
    }

    @Override
    public void setDeferIndexes(final boolean defer) {
        deferIndexes = defer;
    }

    public void traverse(Session session, RowDef rowDef, TreeRecordVisitor visitor)
            throws PersistitException, InvalidOperationException {
        assert rowDef.isGroupTable() : rowDef;
        Exchange exchange = getExchange(session, rowDef).append(
                Key.BEFORE);
        try {
            visitor.initialize(this, exchange);
            while (exchange.next(true)) {
                visitor.visit();
            }
        } finally {
            releaseExchange(session, exchange);
        }
    }

    public <V extends IndexVisitor> V traverse(Session session, Index index, V visitor)
            throws PersistitException, InvalidOperationException {
        Exchange exchange = getExchange(session, index).append(Key.BEFORE);
        try {
            visitor.initialize(exchange);
            while (exchange.next(true)) {
                visitor.visit();
            }
        } finally {
            releaseExchange(session, exchange);
        }
        return visitor;
    }

    public TableStatus getTableStatus(Table table) {
        TableStatus ts = null;
        RowDef rowDef = rowDefCache.getRowDef(table.getTableId());
        if (rowDef != null) {
            ts = rowDef.getTableStatus();
        }
        return ts;
    }

    private static PersistitAdapter adapter(Session session)
    {
        return (PersistitAdapter) session.get(StoreAdapter.STORE_ADAPTER_KEY);
    }
}<|MERGE_RESOLUTION|>--- conflicted
+++ resolved
@@ -43,8 +43,6 @@
 import com.akiban.qp.operator.StoreAdapter;
 import com.akiban.qp.persistitadapter.PersistitAdapter;
 import com.akiban.qp.persistitadapter.indexrow.PersistitIndexRowBuffer;
-import com.akiban.qp.row.IndexRow;
-import com.akiban.qp.util.PersistitKey;
 import org.slf4j.Logger;
 import org.slf4j.LoggerFactory;
 
@@ -53,7 +51,6 @@
 import com.akiban.ais.model.HKeyColumn;
 import com.akiban.ais.model.HKeySegment;
 import com.akiban.ais.model.Index;
-import com.akiban.ais.model.IndexRowComposition;
 import com.akiban.ais.model.IndexToHKey;
 import com.akiban.ais.model.Sequence;
 import com.akiban.ais.model.Table;
@@ -108,11 +105,6 @@
 import com.persistit.exception.PersistitException;
 import com.persistit.exception.PersistitInterruptedException;
 import com.persistit.exception.RollbackException;
-import org.slf4j.Logger;
-import org.slf4j.LoggerFactory;
-
-import java.rmi.RemoteException;
-import java.util.*;
 
 public class PersistitStore implements Store {
 
@@ -352,58 +344,15 @@
         }
     }
 
-<<<<<<< HEAD
-    private static void constructIndexRow(PersistitAdapter adapter,
-                                          Exchange exchange,
-                                          RowData rowData,
-                                          Index index,
-                                          Key hKey) throws PersistitException
-    {
-        assert index.isTableIndex() : index;
-        IndexRow indexRow = PersistitIndexRowBuffer.createEmpty(adapter, index, exchange.getKey(), exchange.getValue());
-        IndexRowComposition indexRowComp = index.indexRowComposition();
-        for (int indexPos = 0; indexPos < indexRowComp.getLength(); ++indexPos) {
-            if (indexRowComp.isInRowData(indexPos)) {
-                int fieldPos = indexRowComp.getFieldPosition(indexPos);
-                RowDef rowDef = index.indexDef().getRowDef();
-                indexRow.append(rowDef.getFieldDef(fieldPos), rowData);
-            }
-            else if (indexRowComp.isInHKey(indexPos)) {
-                indexRow.appendFieldFromKey(hKey, indexRowComp.getHKeyPosition(indexPos));
-            }
-            else {
-                throw new IllegalStateException("Invalid IndexRowComposition: " + indexRowComp);
-            }
-        }
-        indexRow.close();
-    }
-
-    private void constructParentPKIndexKey(PersistitAdapter adapter,
-                                   Exchange parentPKExchange,
-                                   RowDef rowDef,
-                                   RowData rowData,
-                                   Index index) throws PersistitException
-    {
-        IndexRow indexRow = PersistitIndexRowBuffer.createEmpty(adapter,
-                                                                index,
-                                                                parentPKExchange.getKey(),
-                                                                parentPKExchange.getValue());
-        int[] fields = rowDef.getParentJoinFields();
-        for (int fieldIndex = 0; fieldIndex < fields.length; fieldIndex++) {
-            FieldDef fieldDef = rowDef.getFieldDef(fields[fieldIndex]);
-            indexRow.append(fieldDef, rowData);
-        }
-        indexRow.close();
-=======
-    private static void constructIndexRow(Key targetKey,
+    private static void constructIndexRow(Exchange exchange,
                                           RowData rowData,
                                           Index index,
                                           Key hKey,
-                                          PersistitIndexRowBuffer indexRow)
-    {
-        indexRow.reset(index, targetKey);
+                                          PersistitIndexRowBuffer indexRow) throws PersistitException
+    {
+        indexRow.resetForWrite(index, exchange.getKey(), exchange.getValue());
         indexRow.initialize(rowData, hKey);
->>>>>>> 92a9335b
+        indexRow.close();
     }
 
     private PersistitIndexRowBuffer readPKIndexRow(PersistitAdapter adapter,
@@ -419,13 +368,11 @@
             keyAppender.append(fieldDef, rowData);
         }
         exchange.fetch();
-        PersistitIndexRowBuffer indexRow =
-            exchange.getValue().isDefined()
-            ? PersistitIndexRowBuffer.createInitialized(adapter,
-                                                        pkIndex,
-                                                        exchange.getKey(),
-                                                        exchange.getValue())
-            : null;
+        PersistitIndexRowBuffer indexRow = null;
+        if (exchange.getValue().isDefined()) {
+            indexRow = new PersistitIndexRowBuffer(adapter);
+            indexRow.resetForRead(pkIndex, exchange.getKey(), exchange.getValue());
+        }
         return indexRow;
     }
 
@@ -482,12 +429,12 @@
             if (rowDef.isAutoIncrement()) {
                 final long location = rowDef.fieldLocation(rowData, rowDef.getAutoIncrementField());
                 if (location != 0) {
-                    final long autoIncrementValue = rowData.getIntegerValue((int) location, (int) (location >>> 32));
+                    long autoIncrementValue = rowData.getIntegerValue((int) location, (int) (location >>> 32));
                     tableStatusCache.setAutoIncrement(rowDefId, autoIncrementValue);
                 }
             }
             tableStatusCache.rowWritten(rowDefId);
-            PersistitIndexRowBuffer indexRow = new PersistitIndexRowBuffer();
+            PersistitIndexRowBuffer indexRow = new PersistitIndexRowBuffer(adapter(session));
             for (Index index : rowDef.getIndexes()) {
                 insertIntoIndex(session, index, rowData, hEx.getKey(), indexRow, deferIndexes);
             }
@@ -623,7 +570,7 @@
             tableStatusCache.rowDeleted(rowDefId);
 
             // Remove the indexes, including the PK index
-            PersistitIndexRowBuffer indexRow = new PersistitIndexRowBuffer();
+            PersistitIndexRowBuffer indexRow = new PersistitIndexRowBuffer(adapter(session));
             for (Index index : rowDef.getIndexes()) {
                 deleteIndex(session, index, rowData, hEx.getKey(), indexRow);
             }
@@ -643,7 +590,8 @@
                           RowData oldRowData,
                           RowData newRowData,
                           ColumnSelector columnSelector)
-        throws PersistitException {
+        throws PersistitException
+    {
         updateRow(session, oldRowData, newRowData, null);
     }
 
@@ -662,9 +610,9 @@
         }
         // RowDefs may be different (e.g. during an ALTER)
         // Only non-pk or grouping columns could have change in this scenario
-        RowDef rowDef = rowDefFromExplicitOrId(oldRowData);
+        RowDef rowDef = rowDefCache.getRowDef(rowDefId);
         RowDef newRowDef = rowDefFromExplicitOrId(newRowData);
-        final boolean insideAlter = (rowDef != newRowDef);
+        boolean insideAlter = (rowDef != newRowDef);
         checkNoGroupIndexes(rowDef.table());
         Exchange hEx = null;
         UPDATE_ROW_TAP.in();
@@ -685,7 +633,7 @@
             RowData currentRow = new RowData(EMPTY_BYTE_ARRAY);
             expandRowData(hEx, currentRow);
             RowData mergedRowData = 
-                (columnSelector == null) || insideAlter
+                columnSelector == null 
                 ? newRowData
                 : mergeRows(rowDef, currentRow, newRowData, columnSelector);
             BitSet tablesRequiringHKeyMaintenance = insideAlter ? null : analyzeFieldChanges(rowDef, oldRowData, mergedRowData);
@@ -695,7 +643,7 @@
                 // Store the h-row
                 hEx.store();
                 // Update the indexes
-                PersistitIndexRowBuffer indexRow = new PersistitIndexRowBuffer();
+                PersistitIndexRowBuffer indexRow = new PersistitIndexRowBuffer(adapter(session));
                 boolean asInsert = (indexesToInsert != null);
                 for (Index index : (asInsert ? indexesToInsert : newRowDef.getIndexes())) {
                     if(asInsert) {
@@ -1137,25 +1085,16 @@
         }
     }
 
-<<<<<<< HEAD
-    private void insertIntoIndex(Session session, Index index, RowData rowData, Key hkey, boolean deferIndexes)
-        throws PersistitException
-    {
-        checkNotGroupIndex(index);
-        Exchange iEx = getExchange(session, index);
-        constructIndexRow(adapter(session), iEx, rowData, index, hkey);
-=======
     private void insertIntoIndex(Session session,
                                  Index index,
                                  RowData rowData,
                                  Key hkey,
                                  PersistitIndexRowBuffer indexRow,
-                                 boolean deferIndexes)
+                                 boolean deferIndexes) throws PersistitException
     {
         checkNotGroupIndex(index);
         Exchange iEx = getExchange(session, index);
-        constructIndexRow(iEx.getKey(), rowData, index, hkey, indexRow);
->>>>>>> 92a9335b
+        constructIndexRow(iEx, rowData, index, hkey, indexRow);
         checkUniqueness(index, rowData, iEx);
         if (deferIndexes) {
             // TODO: bug767737, deferred indexing does not handle uniqueness
@@ -1179,22 +1118,18 @@
         releaseExchange(session, iEx);
     }
 
-    private void checkUniqueness(Index index, RowData rowData, Exchange iEx)
+    private void checkUniqueness(Index index, RowData rowData, Exchange iEx) throws PersistitException
     {
         if (index.isUnique() && !hasNullIndexSegments(rowData, index)) {
-            try {
-                Key key = iEx.getKey();
-                int segmentCount = index.indexDef().getIndexKeySegmentCount();
-                // An index that isUniqueAndMayContainNulls has the extra null-separating field.
-                if (index.isUniqueAndMayContainNulls()) {
-                    segmentCount++;
-                }
-                key.setDepth(segmentCount);
-                if (keyExistsInIndex(index, iEx)) {
-                    throw new DuplicateKeyException(index.getIndexName().getName(), key);
-                }
-            } catch (PersistitException e) {
-                throw new PersistitAdapterException(e);
+            Key key = iEx.getKey();
+            int segmentCount = index.indexDef().getIndexKeySegmentCount();
+            // An index that isUniqueAndMayContainNulls has the extra null-separating field.
+            if (index.isUniqueAndMayContainNulls()) {
+                segmentCount++;
+            }
+            key.setDepth(segmentCount);
+            if (keyExistsInIndex(index, iEx)) {
+                throw new DuplicateKeyException(index.getIndexName().getName(), key);
             }
         }
     }
@@ -1251,15 +1186,9 @@
             TABLE_INDEX_MAINTENANCE_TAP.in();
             try {
                 Exchange oldExchange = getExchange(session, index);
-<<<<<<< HEAD
-                constructIndexRow(adapter(session), oldExchange, oldRowData, index, hkey);
+                constructIndexRow(oldExchange, oldRowData, index, hkey, indexRow);
                 Exchange newExchange = getExchange(session, index);
-                constructIndexRow(adapter(session), newExchange, newRowData, index, hkey);
-=======
-                constructIndexRow(oldExchange.getKey(), oldRowData, index, hkey, indexRow);
-                Exchange newExchange = getExchange(session, index);
-                constructIndexRow(newExchange.getKey(), newRowData, index, hkey, indexRow);
->>>>>>> 92a9335b
+                constructIndexRow(newExchange, newRowData, index, hkey, indexRow);
 
                 checkUniqueness(index, newRowData, newExchange);
                 oldExchange.remove();
@@ -1273,15 +1202,15 @@
         }
     }
 
-    void deleteIndex(Session session, Index index, RowData rowData, Key hkey, PersistitIndexRowBuffer indexRow)
+    void deleteIndex(Session session,
+                     Index index,
+                     RowData rowData,
+                     Key hkey,
+                     PersistitIndexRowBuffer indexRow)
             throws PersistitException {
         checkNotGroupIndex(index);
         final Exchange iEx = getExchange(session, index);
-<<<<<<< HEAD
-        constructIndexRow(adapter(session), iEx, rowData, index, hkey);
-=======
-        constructIndexRow(iEx.getKey(), rowData, index, hkey, indexRow);
->>>>>>> 92a9335b
+        constructIndexRow(iEx, rowData, index, hkey, indexRow);
         boolean removed = iEx.remove();
         releaseExchange(session, iEx);
     }
@@ -1363,38 +1292,35 @@
         buildIndexes(session, indexes, deferIndexes);
     }
 
-    public void buildIndexes(final Session session, final Collection<? extends Index> indexes, final boolean defer) {
+    public void buildIndexes(Session session, Collection<? extends Index> indexes, boolean defer) {
         flushIndexes(session);
-
-        final Set<RowDef> userRowDefs = new HashSet<RowDef>();
-        final Set<RowDef> groupRowDefs = new HashSet<RowDef>();
-        final Set<Index> indexesToBuild = new HashSet<Index>();
-
+        Set<RowDef> userRowDefs = new HashSet<RowDef>();
+        Set<RowDef> groupRowDefs = new HashSet<RowDef>();
+        Set<Index> indexesToBuild = new HashSet<Index>();
         for(Index index : indexes) {
             IndexDef indexDef = index.indexDef();
             if(indexDef == null) {
                 throw new IllegalArgumentException("indexDef was null for index: " + index);
             }
             indexesToBuild.add(index);
-            final RowDef rowDef = indexDef.getRowDef();
+            RowDef rowDef = indexDef.getRowDef();
             userRowDefs.add(rowDef);
-            final RowDef groupDef = rowDefCache.getRowDef(rowDef.getGroupRowDefId());
+            RowDef groupDef = rowDefCache.getRowDef(rowDef.getGroupRowDefId());
             if(groupDef != null) {
                 groupRowDefs.add(groupDef);
             }
         }
-
-        PersistitIndexRowBuffer indexRow = new PersistitIndexRowBuffer();
-        for (final RowDef rowDef : groupRowDefs) {
-            final RowData rowData = new RowData(new byte[MAX_ROW_SIZE]);
+        PersistitIndexRowBuffer indexRow = new PersistitIndexRowBuffer(adapter(session));
+        for (RowDef rowDef : groupRowDefs) {
+            RowData rowData = new RowData(new byte[MAX_ROW_SIZE]);
             rowData.createRow(rowDef, new Object[0]);
 
-            final byte[] columnBitMap = new byte[(rowDef.getFieldCount() + 7) / 8];
+            byte[] columnBitMap = new byte[(rowDef.getFieldCount() + 7) / 8];
             // Project onto all columns of selected user tables
-            for (final RowDef user : rowDef.getUserTableRowDefs()) {
+            for (RowDef user : rowDef.getUserTableRowDefs()) {
                 if (userRowDefs.contains(user)) {
                     for (int bit = 0; bit < user.getFieldCount(); bit++) {
-                        final int c = bit + user.getColumnOffset();
+                        int c = bit + user.getColumnOffset();
                         columnBitMap[c / 8] |= (1 << (c % 8));
                     }
                 }
@@ -1406,8 +1332,8 @@
             try {
                 while (hEx.next(true)) {
                     expandRowData(hEx, rowData);
-                    final int tableId = rowData.getRowDefId();
-                    final RowDef userRowDef = rowDefCache.getRowDef(tableId);
+                    int tableId = rowData.getRowDefId();
+                    RowDef userRowDef = rowDefCache.getRowDef(tableId);
                     if (userRowDefs.contains(userRowDef)) {
                         for (Index index : userRowDef.getIndexes()) {
                             if(indexesToBuild.contains(index)) {
