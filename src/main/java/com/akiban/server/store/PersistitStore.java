--- conflicted
+++ resolved
@@ -88,15 +88,8 @@
 
     private static final Tap.InOutTap DELETE_ROW_TAP = Tap.createTimer("write: delete_row");
 
-<<<<<<< HEAD
-=======
     private static final Tap.InOutTap TABLE_INDEX_MAINTENANCE_TAP = Tap.createTimer("index: maintain_table");
 
-    private static final Tap.PointTap TX_COMMIT_COUNT = Tap.createCount("write: tx_commit", true);
-
-    private static final Tap.PointTap TX_RETRY_TAP = Tap.createCount("write: tx_retry", true);
-
->>>>>>> 8bc328ac
     private static final Tap.InOutTap NEW_COLLECTOR_TAP = Tap.createTimer("read: new_collector");
 
     private final static int MEGA = 1024 * 1024;
