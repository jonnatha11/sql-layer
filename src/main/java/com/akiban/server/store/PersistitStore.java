/**
 * END USER LICENSE AGREEMENT (“EULA”)
 *
 * READ THIS AGREEMENT CAREFULLY (date: 9/13/2011):
 * http://www.akiban.com/licensing/20110913
 *
 * BY INSTALLING OR USING ALL OR ANY PORTION OF THE SOFTWARE, YOU ARE ACCEPTING
 * ALL OF THE TERMS AND CONDITIONS OF THIS AGREEMENT. YOU AGREE THAT THIS
 * AGREEMENT IS ENFORCEABLE LIKE ANY WRITTEN AGREEMENT SIGNED BY YOU.
 *
 * IF YOU HAVE PAID A LICENSE FEE FOR USE OF THE SOFTWARE AND DO NOT AGREE TO
 * THESE TERMS, YOU MAY RETURN THE SOFTWARE FOR A FULL REFUND PROVIDED YOU (A) DO
 * NOT USE THE SOFTWARE AND (B) RETURN THE SOFTWARE WITHIN THIRTY (30) DAYS OF
 * YOUR INITIAL PURCHASE.
 *
 * IF YOU WISH TO USE THE SOFTWARE AS AN EMPLOYEE, CONTRACTOR, OR AGENT OF A
 * CORPORATION, PARTNERSHIP OR SIMILAR ENTITY, THEN YOU MUST BE AUTHORIZED TO SIGN
 * FOR AND BIND THE ENTITY IN ORDER TO ACCEPT THE TERMS OF THIS AGREEMENT. THE
 * LICENSES GRANTED UNDER THIS AGREEMENT ARE EXPRESSLY CONDITIONED UPON ACCEPTANCE
 * BY SUCH AUTHORIZED PERSONNEL.
 *
 * IF YOU HAVE ENTERED INTO A SEPARATE WRITTEN LICENSE AGREEMENT WITH AKIBAN FOR
 * USE OF THE SOFTWARE, THE TERMS AND CONDITIONS OF SUCH OTHER AGREEMENT SHALL
 * PREVAIL OVER ANY CONFLICTING TERMS OR CONDITIONS IN THIS AGREEMENT.
 */

package com.akiban.server.store;

<<<<<<< HEAD
import com.akiban.ais.model.*;
import com.akiban.qp.operator.StoreAdapter;
import com.akiban.qp.persistitadapter.OperatorBasedRowCollector;
import com.akiban.qp.persistitadapter.PersistitAdapter;
import com.akiban.qp.persistitadapter.indexrow.PersistitIndexRowBuffer;
import com.akiban.qp.row.IndexRow;
import com.akiban.server.*;
=======
import java.rmi.RemoteException;
import java.util.ArrayList;
import java.util.Arrays;
import java.util.BitSet;
import java.util.Collection;
import java.util.Collections;
import java.util.HashMap;
import java.util.HashSet;
import java.util.List;
import java.util.Map;
import java.util.Set;
import java.util.SortedSet;
import java.util.TreeSet;

import com.akiban.qp.persistitadapter.indexrow.PersistitIndexRowBuffer;
import com.akiban.qp.row.IndexRow;
import com.akiban.qp.util.PersistitKey;
import org.slf4j.Logger;
import org.slf4j.LoggerFactory;

import com.akiban.ais.model.Column;
import com.akiban.ais.model.GroupIndex;
import com.akiban.ais.model.HKeyColumn;
import com.akiban.ais.model.HKeySegment;
import com.akiban.ais.model.Index;
import com.akiban.ais.model.IndexRowComposition;
import com.akiban.ais.model.IndexToHKey;
import com.akiban.ais.model.Sequence;
import com.akiban.ais.model.Table;
import com.akiban.ais.model.TableIndex;
import com.akiban.ais.model.UserTable;
import com.akiban.qp.persistitadapter.OperatorBasedRowCollector;
import com.akiban.server.AccumulatorAdapter;
import com.akiban.server.AkServerUtil;
import com.akiban.server.TableStatistics;
import com.akiban.server.TableStatus;
import com.akiban.server.TableStatusCache;
>>>>>>> f13de5fb
import com.akiban.server.api.dml.ColumnSelector;
import com.akiban.server.api.dml.scan.LegacyRowWrapper;
import com.akiban.server.api.dml.scan.NewRow;
import com.akiban.server.api.dml.scan.NiceRow;
import com.akiban.server.api.dml.scan.ScanLimit;
<<<<<<< HEAD
import com.akiban.server.error.*;
import com.akiban.server.rowdata.*;
=======
import com.akiban.server.collation.CString;
import com.akiban.server.collation.CStringKeyCoder;
import com.akiban.server.error.CursorCloseBadException;
import com.akiban.server.error.CursorIsUnknownException;
import com.akiban.server.error.DisplayFilterSetException;
import com.akiban.server.error.DuplicateKeyException;
import com.akiban.server.error.InvalidOperationException;
import com.akiban.server.error.NoSuchRowException;
import com.akiban.server.error.PersistitAdapterException;
import com.akiban.server.error.RowDataCorruptionException;
import com.akiban.server.rowdata.CorruptRowDataException;
import com.akiban.server.rowdata.FieldDef;
import com.akiban.server.rowdata.IndexDef;
import com.akiban.server.rowdata.RowData;
import com.akiban.server.rowdata.RowDef;
import com.akiban.server.rowdata.RowDefCache;
>>>>>>> f13de5fb
import com.akiban.server.service.config.ConfigurationService;
import com.akiban.server.service.session.Session;
import com.akiban.server.service.tree.TreeLink;
import com.akiban.server.service.tree.TreeService;
import com.akiban.server.store.statistics.IndexStatistics;
import com.akiban.server.store.statistics.IndexStatisticsService;
import com.akiban.util.tap.InOutTap;
import com.akiban.util.tap.PointTap;
import com.akiban.util.tap.Tap;
<<<<<<< HEAD
import com.persistit.*;
import com.persistit.Management.DisplayFilter;
=======
import com.persistit.Exchange;
import com.persistit.Key;
import com.persistit.KeyFilter;
import com.persistit.KeyState;
import com.persistit.Management;
import com.persistit.Management.DisplayFilter;
import com.persistit.Persistit;
import com.persistit.Tree;
import com.persistit.Value;
import com.persistit.encoding.CoderManager;
>>>>>>> f13de5fb
import com.persistit.exception.PersistitException;
import com.persistit.exception.PersistitInterruptedException;
import com.persistit.exception.RollbackException;
import org.slf4j.Logger;
import org.slf4j.LoggerFactory;

import java.rmi.RemoteException;
import java.util.*;

public class PersistitStore implements Store {

    private static final Session.MapKey<Integer, List<RowCollector>> COLLECTORS = Session.MapKey.mapNamed("collectors");

    private static final Logger LOG = LoggerFactory
            .getLogger(PersistitStore.class.getName());

    private static final InOutTap WRITE_ROW_TAP = Tap.createTimer("write: write_row");

    private static final InOutTap UPDATE_ROW_TAP = Tap.createTimer("write: update_row");

    private static final InOutTap DELETE_ROW_TAP = Tap.createTimer("write: delete_row");

    private static final InOutTap TABLE_INDEX_MAINTENANCE_TAP = Tap.createTimer("index: maintain_table");

    private static final InOutTap NEW_COLLECTOR_TAP = Tap.createTimer("read: new_collector");

    // an InOutTap would be nice, but pre-propagateDownGroup optimization, propagateDownGroup was called recursively
    // (via writeRow). PointTap handles this correctly, InOutTap does not, currently.
    private static final PointTap PROPAGATE_HKEY_CHANGE_TAP = Tap.createCount("write: propagate_hkey_change");
    private static final PointTap PROPAGATE_HKEY_CHANGE_ROW_REPLACE_TAP = Tap.createCount("write: propagate_hkey_change_row_replace");

    private final static int MAX_ROW_SIZE = 5000000;

    private final static int MAX_INDEX_TRANCHE_SIZE = 10 * 1024 * 1024;

    private final static int KEY_STATE_SIZE_OVERHEAD = 50;

    private final static byte[] EMPTY_BYTE_ARRAY = new byte[0];

    private boolean updateGroupIndexes;

    private boolean deferIndexes = false;

    RowDefCache rowDefCache;

    private final ConfigurationService config;

    private final TreeService treeService;

    private TableStatusCache tableStatusCache;

    private DisplayFilter originalDisplayFilter;

    private volatile IndexStatisticsService indexStatistics;

    private final Map<Tree, SortedSet<KeyState>> deferredIndexKeys = new HashMap<Tree, SortedSet<KeyState>>();

    private int deferredIndexKeyLimit = MAX_INDEX_TRANCHE_SIZE;

    public PersistitStore(boolean updateGroupIndexes, TreeService treeService, ConfigurationService config) {
        this.updateGroupIndexes = updateGroupIndexes;
        this.treeService = treeService;
        this.config = config;
    }

    @Override
    public synchronized void start() {
        tableStatusCache = treeService.getTableStatusCache();
        rowDefCache = new RowDefCache(tableStatusCache);
        try {
            CoderManager cm = getDb().getCoderManager();
            Management m = getDb().getManagement();
            cm.registerValueCoder(RowData.class, new RowDataValueCoder(this));
            cm.registerKeyCoder(CString.class, new CStringKeyCoder());
            originalDisplayFilter = m.getDisplayFilter();
            m.setDisplayFilter(new RowDataDisplayFilter(originalDisplayFilter));
        } catch (RemoteException e) {
            throw new DisplayFilterSetException (e.getMessage());
        }
    }

    @Override
    public synchronized void stop() {
        try {
            getDb().getManagement().setDisplayFilter(originalDisplayFilter);
        } catch (RemoteException e) {
            throw new DisplayFilterSetException (e.getMessage());
        }
        rowDefCache = null;
    }

    @Override
    public void crash() {
        stop();
    }

    @Override
    public Store cast() {
        return this;
    }

    @Override
    public Class<Store> castClass() {
        return Store.class;
    }

    @Override
    public PersistitStore getPersistitStore() {
        return this;
    }

    public Persistit getDb() {
        return treeService.getDb();
    }

    public Exchange getExchange(final Session session, final RowDef rowDef) {
        final RowDef groupRowDef = rowDef.isGroupTable() ? rowDef
                                   : rowDefCache.getRowDef(rowDef.getGroupRowDefId());
        return treeService.getExchange(session, groupRowDef);
    }

    public Exchange getExchange(final Session session, final Index index) {
        return treeService.getExchange(session, index.indexDef());
    }

    public Key getKey(Session session)
    {
        return treeService.getKey(session);
    }

    public void releaseExchange(final Session session, final Exchange exchange) {
        treeService.releaseExchange(session, exchange);
    }

    // Given a RowData for a table, construct an hkey for a row in the table.
    // For a table that does not contain its own hkey, this method uses the
    // parent join columns as needed to find the hkey of the parent table.
    public long constructHKey(Session session,
                              Exchange hEx,
                              RowDef rowDef,
                              RowData rowData,
                              boolean insertingRow) throws PersistitException
    {
        PersistitAdapter adapter = adapter(session);
        // Initialize the hkey being constructed
        long uniqueId = -1;
        PersistitKeyAppender hKeyAppender = PersistitKeyAppender.create(hEx.getKey());
        hKeyAppender.key().clear();
        // Metadata for the row's table
        UserTable table = rowDef.userTable();
        FieldDef[] fieldDefs = rowDef.getFieldDefs();
        // Metadata and other state for the parent table
        RowDef parentRowDef = null;
        TableIndex parentPK = null;
        if (rowDef.getParentRowDefId() != 0) {
            parentRowDef = rowDefCache.getRowDef(rowDef.getParentRowDefId());
            parentPK = parentRowDef.getPKIndex();
        }
        IndexToHKey indexToHKey = null;
        int i2hPosition = 0;
        Exchange parentPKExchange = null;
        PersistitIndexRowBuffer parentPKIndexRow = null;
        // Nested loop over hkey metadata: All the segments of an hkey, and all
        // the columns of a segment.
        List<HKeySegment> hKeySegments = table.hKey().segments();
        int s = 0;
        while (s < hKeySegments.size()) {
            HKeySegment hKeySegment = hKeySegments.get(s++);
            // Write the ordinal for this segment
            RowDef segmentRowDef = rowDefCache.getRowDef(hKeySegment.table().getTableId());
            hKeyAppender.append(segmentRowDef.getOrdinal());
            // Iterate over the segment's columns
            List<HKeyColumn> hKeyColumns = hKeySegment.columns();
            int c = 0;
            while (c < hKeyColumns.size()) {
                HKeyColumn hKeyColumn = hKeyColumns.get(c++);
                UserTable hKeyColumnTable = hKeyColumn.column().getUserTable();
                if (hKeyColumnTable != table) {
                    // Hkey column from row of parent table
                    if (parentPKExchange == null) {
                        // Initialize parent metadata and state
                        assert parentRowDef != null : rowDef;
                        assert parentPK != null : parentRowDef;
                        indexToHKey = parentPK.indexToHKey();
                        parentPKExchange = getExchange(session, parentPK);
<<<<<<< HEAD
                        parentPKIndexRow = readPKIndexRow(adapter, parentPK, parentPKExchange, rowDef, rowData);
=======
                        constructParentPKIndexKey(parentPKExchange, rowDef, rowData);
                        parentExists = parentPKExchange.hasChildren();
                        if (parentExists) {
                            boolean hasNext = parentPKExchange.next(true);
                            assert hasNext : rowData;
                        }
                        // parent does not necessarily exist. rowData could be
                        // an orphan
>>>>>>> f13de5fb
                    }
                    if(indexToHKey.isOrdinal(i2hPosition)) {
                        assert indexToHKey.getOrdinal(i2hPosition) == segmentRowDef.getOrdinal() : hKeyColumn;
                        ++i2hPosition;
                    }
<<<<<<< HEAD
                    if (parentPKIndexRow != null) {
                        parentPKIndexRow.appendFieldTo(indexToHKey.getIndexRowPosition(i2hPosition), hKeyAppender);
=======
                    if (parentExists) {
                        PersistitKey.appendFieldFromKey(hKeyAppender.key(),
                                                        parentPKExchange.getKey(),
                                                        indexToHKey.getIndexRowPosition(i2hPosition));
>>>>>>> f13de5fb
                    } else {
                        hKeyAppender.appendNull(); // orphan row
                    }
                    ++i2hPosition;
                } else {
                    // Hkey column from rowData
                    Column column = hKeyColumn.column();
                    FieldDef fieldDef = fieldDefs[column.getPosition()];
                    if (insertingRow && column.isAkibanPKColumn()) {
                        // Must be a PK-less table. Use unique id from TableStatus.
                        uniqueId = tableStatusCache.createNewUniqueID(segmentRowDef.getRowDefId());
                        hKeyAppender.append(uniqueId);
                        // Write rowId into the value part of the row also.
                        rowData.updateNonNullLong(fieldDef, uniqueId);
                    } else {
                        hKeyAppender.append(fieldDef, rowData);
                    }
                }
            }
        }
        if (parentPKExchange != null) {
            releaseExchange(session, parentPKExchange);
        }
        return uniqueId;
    }

    void constructHKey(Exchange hEx, RowDef rowDef, int[] ordinals,
            int[] nKeyColumns, FieldDef[] hKeyFieldDefs, Object[] hKeyValues) throws PersistitInterruptedException {
        PersistitKeyAppender appender = PersistitKeyAppender.create(hEx.getKey());
        final Key hkey = hEx.getKey();
        hkey.clear();
        int k = 0;
        for (int i = 0; i < ordinals.length; i++) {
            appender.append(ordinals[i]);
            for (int j = 0; j < nKeyColumns[i]; j++) {
                FieldDef fieldDef = hKeyFieldDefs[k];
                if (fieldDef.isPKLessTableCounter()) {
                    // TODO: Maintain a counter elsewhere, maybe in the
                    // FieldDef. At the end of the bulk load,
                    // TODO: assign the counter to TableStatus.
                    long id = tableStatusCache.createNewUniqueID(fieldDef.getRowDef().getRowDefId());
                    hkey.append(id);
                } else {
                    appender.append(hKeyValues[k], fieldDef);
                }
                k++;
            }
        }
    }

<<<<<<< HEAD
    private static void constructIndexRow(PersistitAdapter adapter,
                                          Exchange exchange,
                                          RowData rowData,
                                          Index index,
                                          Key hKey)
    {
        assert index.isTableIndex() : index;
        IndexRow indexRow = PersistitIndexRowBuffer.createEmpty(adapter, index, exchange.getKey(), exchange.getValue());
        IndexRowComposition indexRowComp = index.indexRowComposition();
        for (int indexPos = 0; indexPos < indexRowComp.getLength(); ++indexPos) {
            if (indexRowComp.isInRowData(indexPos)) {
=======
    private static void constructIndexRow(Key targetKey, RowData rowData, Index index, Key hKey)
    {
        assert index.isTableIndex() : index;
        IndexRow indexRow = new PersistitIndexRowBuffer(targetKey);
        IndexRowComposition indexRowComp = index.indexRowComposition();
        for(int indexPos = 0; indexPos < indexRowComp.getLength(); ++indexPos) {
            if(indexRowComp.isInRowData(indexPos)) {
>>>>>>> f13de5fb
                int fieldPos = indexRowComp.getFieldPosition(indexPos);
                RowDef rowDef = index.indexDef().getRowDef();
                indexRow.append(rowDef.getFieldDef(fieldPos), rowData);
            }
<<<<<<< HEAD
            else if (indexRowComp.isInHKey(indexPos)) {
=======
            else if(indexRowComp.isInHKey(indexPos)) {
>>>>>>> f13de5fb
                indexRow.appendFieldFromKey(hKey, indexRowComp.getHKeyPosition(indexPos));
            }
            else {
                throw new IllegalStateException("Invalid IndexRowComposition: " + indexRowComp);
            }
        }
        indexRow.close();
    }

<<<<<<< HEAD
    private void constructParentPKIndexKey(PersistitAdapter adapter,
                                   Exchange parentPKExchange,
                                   RowDef rowDef,
                                   RowData rowData,
                                   Index index)
    {
        IndexRow indexRow = PersistitIndexRowBuffer.createEmpty(adapter,
                                                                index,
                                                                parentPKExchange.getKey(),
                                                                parentPKExchange.getValue());
        int[] fields = rowDef.getParentJoinFields();
        for (int fieldIndex = 0; fieldIndex < fields.length; fieldIndex++) {
            FieldDef fieldDef = rowDef.getFieldDef(fields[fieldIndex]);
            indexRow.append(fieldDef, rowData);
        }
        indexRow.close();
    }

    private PersistitIndexRowBuffer readPKIndexRow(PersistitAdapter adapter,
                                                   Index pkIndex,
                                                   Exchange exchange,
                                                   RowDef rowDef,
                                                   RowData rowData) throws PersistitException
    {
        PersistitKeyAppender keyAppender = PersistitKeyAppender.create(exchange.getKey());
        int[] fields = rowDef.getParentJoinFields();
        for (int fieldIndex = 0; fieldIndex < fields.length; fieldIndex++) {
            FieldDef fieldDef = rowDef.getFieldDef(fields[fieldIndex]);
            keyAppender.append(fieldDef, rowData);
=======
    void constructParentPKIndexKey(Exchange parentPKExchange, RowDef rowDef, RowData rowData)
    {
        PersistitKeyAppender iKeyAppender = PersistitKeyAppender.create(parentPKExchange.getKey());
        iKeyAppender.key().clear();
        int[] fields = rowDef.getParentJoinFields();
        for (int fieldIndex = 0; fieldIndex < fields.length; fieldIndex++) {
            FieldDef fieldDef = rowDef.getFieldDef(fields[fieldIndex]);
            iKeyAppender.append(fieldDef, rowData);
>>>>>>> f13de5fb
        }
        exchange.fetch();
        PersistitIndexRowBuffer indexRow =
            exchange.getValue().isDefined()
            ? PersistitIndexRowBuffer.createInitialized(adapter,
                                                        pkIndex,
                                                        exchange.getKey(),
                                                        exchange.getValue())
            : null;
        return indexRow;
    }


    // --------------------- Implement Store interface --------------------

    @Override
    public RowDefCache getRowDefCache() {
        return rowDefCache;
    }

    @Override
    public void writeRow(Session session, RowData rowData)
        throws PersistitException
    {
        writeRow(session, rowData, null, true);
    }
    
    private void writeRow(Session session,
                          RowData rowData, 
                          BitSet tablesRequiringHKeyMaintenance, 
                          boolean propagateHKeyChanges) throws PersistitException 
    {
        final int rowDefId = rowData.getRowDefId();

        if (rowData.getRowSize() > MAX_ROW_SIZE) {
            if (LOG.isWarnEnabled()) {
                LOG.warn("RowData size " + rowData.getRowSize() + " is larger than current limit of " + MAX_ROW_SIZE
                                 + " bytes");
            }
        }

        final RowDef rowDef = rowDefCache.getRowDef(rowDefId);
        checkNoGroupIndexes(rowDef.table());
        Exchange hEx;
        hEx = getExchange(session, rowDef);
        WRITE_ROW_TAP.in();
        try {
            // Does the heavy lifting of looking up the full hkey in
            // parent's primary index if necessary.
            // About the propagateHKeyChanges flag: The last argument of constructHKey is insertingRow.
            // If this argument is true, it means that we're inserting a new row, and if the row's type
            // has a generated PK, then a PK value needs to be generated. If this writeRow invocation is
            // being done as part of hkey maintenance (called from propagateDownGroup with propagateHKeyChanges
            // false), then we are deleting and reinserting a row, and we don't want the PK value changed.
            // See bug 1020342.
            constructHKey(session, hEx, rowDef, rowData, propagateHKeyChanges);
            // Don't check hkey uniqueness. That requires a database access (hEx.isValueDefined()), and we are not
            // in a good position to report a meaningful uniqueness violation, e.g. on the PK, since we don't have
            // the PK value handy. Instead, rely on PK validation when indexes are maintained.

            packRowData(hEx, rowDef, rowData);
            // Store the h-row
            hEx.store();
            if (rowDef.isAutoIncrement()) {
                final long location = rowDef.fieldLocation(rowData, rowDef.getAutoIncrementField());
                if (location != 0) {
                    final long autoIncrementValue = rowData.getIntegerValue((int) location, (int) (location >>> 32));
                    tableStatusCache.setAutoIncrement(rowDefId, autoIncrementValue);
                }
            }
            tableStatusCache.rowWritten(rowDefId);

            for (Index index : rowDef.getIndexes()) {
                insertIntoIndex(session, index, rowData, hEx.getKey(), deferIndexes);
            }

            if (propagateHKeyChanges) {
                // The row being inserted might be the parent of orphan rows
                // already present. The hkeys of these
                // orphan rows need to be maintained. The hkeys of interest
                // contain the PK from the inserted row,
                // and nulls for other hkey fields nearer the root.
                // TODO: optimizations
                // - If we knew that no descendent table had an orphan (e.g.
                // store this info in TableStatus),
                // then this propagation could be skipped.
                hEx.clear();
                Key hKey = hEx.getKey();
                PersistitKeyAppender hKeyAppender = PersistitKeyAppender.create(hKey);
                UserTable table = rowDef.userTable();
                List<Column> pkColumns = table.getPrimaryKeyIncludingInternal().getColumns();
                List<HKeySegment> hKeySegments = table.hKey().segments();
                int s = 0;
                while (s < hKeySegments.size()) {
                    HKeySegment segment = hKeySegments.get(s++);
                    RowDef segmentRowDef = rowDefCache.getRowDef(segment.table().getTableId());
                    hKey.append(segmentRowDef.getOrdinal());
                    List<HKeyColumn> hKeyColumns = segment.columns();
                    int c = 0;
                    while (c < hKeyColumns.size()) {
                        HKeyColumn hKeyColumn = hKeyColumns.get(c++);
                        Column column = hKeyColumn.column();
                        RowDef columnTableRowDef = rowDefCache.getRowDef(column.getTable().getTableId());
                        if (pkColumns.contains(column)) {
                            hKeyAppender.append(columnTableRowDef.getFieldDef(column.getPosition()), rowData);
                        } else {
                            hKey.append(null);
                        }
                    }
                }
                propagateDownGroup(session, hEx, tablesRequiringHKeyMaintenance);
            }

            if (deferredIndexKeyLimit <= 0) {
                putAllDeferredIndexKeys(session);
            }
        } finally {
            WRITE_ROW_TAP.out();
            releaseExchange(session, hEx);
        }
    }

    @Override
    public void writeRowForBulkLoad(final Session session, Exchange hEx,
            RowDef rowDef, RowData rowData, int[] ordinals, int[] nKeyColumns,
            FieldDef[] hKeyFieldDefs, Object[] hKeyValues) throws PersistitException  {
        /*
         * if (verbose && LOG.isInfoEnabled()) { LOG.info("BulkLoad writeRow: "
         * + rowData.toString(rowDefCache)); }
         */

        constructHKey(hEx, rowDef, ordinals, nKeyColumns, hKeyFieldDefs,
                hKeyValues);
        packRowData(hEx, rowDef, rowData);
        // Store the h-row
        hEx.store();
        /*
         * for (final IndexDef indexDef : rowDef.getIndexDefs()) { // Insert the
         * index keys (except for the case of a // root table's PK index.) if
         * (!indexDef.isHKeyEquivalent()) { insertIntoIndex(indexDef, rowData,
         * hEx.getKey(), deferIndexes); } } if (deferredIndexKeyLimit <= 0) {
         * putAllDeferredIndexKeys(); }
         */
        return;
    }

    // TODO - remove - this is used only by the PersistitStoreAdapter in
    // bulk loader.
    @Override
    public void updateTableStats(final Session session, RowDef rowDef,
            long rowCount) {
        // no-up for now
    }

    @Override
    public void deleteRow(Session session, RowData rowData)
        throws PersistitException
    {
        deleteRow(session, rowData, null);
        // TODO: It should be possible to optimize propagateDownGroup for inserts too
        // deleteRow(session, rowData, hKeyDependentTableOrdinals(rowData.getRowDefId()));
    }

    private void deleteRow(Session session, RowData rowData, BitSet tablesRequiringHKeyMaintenance)
        throws PersistitException
    {
        int rowDefId = rowData.getRowDefId();
        RowDef rowDef = rowDefCache.getRowDef(rowDefId);
        checkNoGroupIndexes(rowDef.table());
        Exchange hEx = null;
        DELETE_ROW_TAP.in();
        try {
            hEx = getExchange(session, rowDef);

            constructHKey(session, hEx, rowDef, rowData, false);
            hEx.fetch();
            //
            // Verify that the row exists
            //
            if (!hEx.getValue().isDefined()) {
                throw new NoSuchRowException(hEx.getKey());
            }
            //
            // Verify that the row hasn't changed. Note: at some point
            // we may want to optimize the protocol to send only PK and
            // FK fields in oldRowData, in which case this test will
            // need to change.
            //
            // TODO - review. With covering indexes, that day has come.
            // We can no longer do this comparison when the "old" row
            // has only its PK fields.
            //
            // final int oldStart = rowData.getInnerStart();
            // final int oldSize = rowData.getInnerSize();
            // if (!bytesEqual(rowData.getBytes(), oldStart, oldSize,
            // hEx
            // .getValue().getEncodedBytes(), 0, hEx.getValue()
            // .getEncodedSize())) {
            // throw new StoreException(HA_ERR_RECORD_CHANGED,
            // "Record changed at key " + hEx.getKey());
            // }

            // Remove the h-row
            hEx.remove();
            tableStatusCache.rowDeleted(rowDefId);

            // Remove the indexes, including the PK index
            for (Index index : rowDef.getIndexes()) {
                deleteIndex(session, index, rowData, hEx.getKey());
            }

            // The row being deleted might be the parent of rows that
            // now become orphans. The hkeys
            // of these rows need to be maintained.
            propagateDownGroup(session, hEx, tablesRequiringHKeyMaintenance);
        } finally {
            DELETE_ROW_TAP.out();
            releaseExchange(session, hEx);
        }
    }

    @Override
    public void updateRow(final Session session, final RowData oldRowData,
            final RowData newRowData, final ColumnSelector columnSelector) throws PersistitException {
        final int rowDefId = oldRowData.getRowDefId();

        if (newRowData.getRowDefId() != rowDefId) {
            throw new IllegalArgumentException("RowData values have different rowDefId values: ("
                                                       + rowDefId + "," + newRowData.getRowDefId() + ")");
        }
        final RowDef rowDef = rowDefCache.getRowDef(rowDefId);
        checkNoGroupIndexes(rowDef.table());
        Exchange hEx = null;
        UPDATE_ROW_TAP.in();
        try {
            hEx = getExchange(session, rowDef);
            constructHKey(session, hEx, rowDef, oldRowData, false);
            hEx.fetch();
            //
            // Verify that the row exists
            //
            if (!hEx.getValue().isDefined()) {
                throw new NoSuchRowException (hEx.getKey());
            }
            // Combine current version of row with the version coming in
            // on the update request.
            // This is done by taking only the values of columns listed
            // in the column selector.
            RowData currentRow = new RowData(EMPTY_BYTE_ARRAY);
            expandRowData(hEx, currentRow);
            RowData mergedRowData = 
                columnSelector == null 
                ? newRowData
                : mergeRows(rowDef, currentRow, newRowData, columnSelector);
            BitSet tablesRequiringHKeyMaintenance = analyzeFieldChanges(rowDef, oldRowData, mergedRowData);
            if (tablesRequiringHKeyMaintenance == null) {
                // No PK or FK fields have changed. Just update the row.
                packRowData(hEx, rowDef, mergedRowData);
                // Store the h-row
                hEx.store();

                // Update the indexes
                //
                for (Index index : rowDef.getIndexes()) {
                    updateIndex(session, index, rowDef, currentRow, mergedRowData, hEx.getKey());
                }
            } else {
                // A PK or FK field has changed. The row has to be deleted and reinserted, and hkeys of descendent
                // rows maintained. tablesRequiringHKeyMaintenance contains the ordinals of the tables whose hkeys
                // could possible be affected.
                deleteRow(session, oldRowData, tablesRequiringHKeyMaintenance);
                writeRow(session, mergedRowData, tablesRequiringHKeyMaintenance, true); // May throw DuplicateKeyException
            }
        } finally {
            UPDATE_ROW_TAP.out();
            releaseExchange(session, hEx);
        }
    }
    
    private BitSet analyzeFieldChanges(RowDef rowDef, RowData oldRow, RowData newRow)
    {
        BitSet tablesRequiringHKeyMaintenance;
        assert oldRow.getRowDefId() == newRow.getRowDefId();
        int fields = rowDef.getFieldCount();
        // Find the PK and FK fields
        BitSet keyField = new BitSet(fields);
        for (int pkFieldPosition : rowDef.getPKIndex().indexDef().getFields()) {
            keyField.set(pkFieldPosition, true);
        }
        for (int fkFieldPosition : rowDef.getParentJoinFields()) {
            keyField.set(fkFieldPosition, true);
        }
        // Find whether and where key fields differ
        boolean allEqual = true;
        for (int keyFieldPosition = keyField.nextSetBit(0);
             allEqual && keyFieldPosition >= 0;
             keyFieldPosition = keyField.nextSetBit(keyFieldPosition + 1)) {
            boolean fieldEqual = fieldEqual(rowDef, oldRow, newRow, keyFieldPosition);
            if (!fieldEqual) {
                allEqual = false;
            }
        }
        if (allEqual) {
            tablesRequiringHKeyMaintenance = null;
        } else {
            // A PK or FK field has changed, so the update has to be done as delete/insert. To minimize hkey
            // propagation work, find which tables (descendents of the updated table) are affected by hkey
            // changes.
            tablesRequiringHKeyMaintenance = hKeyDependentTableOrdinals(oldRow.getRowDefId());
        }
        return tablesRequiringHKeyMaintenance;
    }

    private BitSet hKeyDependentTableOrdinals(int rowDefId)
    {
        RowDef rowDef = rowDefCache.getRowDef(rowDefId);
        UserTable table = rowDef.userTable();
        BitSet ordinals = new BitSet(rowDefCache.maxOrdinal() + 1);
        for (UserTable hKeyDependentTable : table.hKeyDependentTables()) {
            int ordinal = hKeyDependentTable.rowDef().getOrdinal();
            ordinals.set(ordinal, true);
        }
        return ordinals;
    }

    private void checkNoGroupIndexes(Table table) {
        if (updateGroupIndexes && !table.getGroupIndexes().isEmpty()) {
            throw new UnsupportedOperationException("PersistitStore can't update group indexes; found on " + table);
        }
    }

    // tablesRequiringHKeyMaintenance is non-null only when we're implementing an updateRow as delete/insert, due
    // to a PK or FK column being updated.
    private void propagateDownGroup(Session session, Exchange exchange, BitSet tablesRequiringHKeyMaintenance)
            throws PersistitException
    {
        // exchange is positioned at a row R that has just been replaced by R', (because we're processing an update
        // that has to be implemented as delete/insert). hKey is the hkey of R. The replacement, R', is already
        // present. For each descendent* D of R, this method deletes and reinserts D. Reinsertion of D causes its
        // hkey to be recomputed. This may depend on an ancestor being updated (if part of D's hkey comes from
        // the parent's PK index). That's OK because updates are processed preorder, (i.e., ancestors before
        // descendents). This method will modify the state of exchange.
        //
        // * D is a descendent of R means that D is below R in the group. I.e., hkey(R) is a prefix of hkey(D).
        PROPAGATE_HKEY_CHANGE_TAP.hit();
        Key hKey = exchange.getKey();
        KeyFilter filter = new KeyFilter(hKey, hKey.getDepth() + 1, Integer.MAX_VALUE);
        RowData descendentRowData = new RowData(EMPTY_BYTE_ARRAY);
        while (exchange.next(filter)) {
            expandRowData(exchange, descendentRowData);
            int descendentRowDefId = descendentRowData.getRowDefId();
            RowDef descendentRowDef = rowDefCache.getRowDef(descendentRowDefId);
            int descendentOrdinal = descendentRowDef.getOrdinal();
            if ((tablesRequiringHKeyMaintenance == null || tablesRequiringHKeyMaintenance.get(descendentOrdinal))) {
                PROPAGATE_HKEY_CHANGE_ROW_REPLACE_TAP.hit();
                // Delete the current row from the tree. Don't call deleteRow, because we don't need to recompute
                // the hkey.
                exchange.remove();
                tableStatusCache.rowDeleted(descendentRowDefId);
                for (Index index : descendentRowDef.getIndexes()) {
                    deleteIndex(session, index, descendentRowData, exchange.getKey());
                }
                // Reinsert it, recomputing the hkey and maintaining indexes
                writeRow(session, descendentRowData, tablesRequiringHKeyMaintenance, false);
            }
        }
    }

    @Override
    public void dropGroup(Session session, int rowDefId) throws PersistitException {
        RowDef groupRowDef = rowDefCache.getRowDef(rowDefId);
        if (!groupRowDef.isGroupTable()) {
            groupRowDef = rowDefCache.getRowDef(groupRowDef.getGroupRowDefId());
        }
        for(RowDef userRowDef : groupRowDef.getUserTableRowDefs()) {
            removeTrees(session, userRowDef.table());
        }
        // tableStatusCache entries updated elsewhere
    }

    @Override
    public void truncateGroup(final Session session, final int rowDefId) throws PersistitException {
        RowDef groupRowDef = rowDefCache.getRowDef(rowDefId);
        if (!groupRowDef.isGroupTable()) {
            groupRowDef = rowDefCache.getRowDef(groupRowDef.getGroupRowDefId());
        }

        //
        // Truncate the index trees
        //
        for (RowDef userRowDef : groupRowDef.getUserTableRowDefs()) {
            for (Index index : userRowDef.getIndexes()) {
                truncateIndex(session, index);
            }
        }
        for (Index index : groupRowDef.getGroupIndexes()) {
            truncateIndex(session, index);
        }

        //
        // Truncate the group tree
        //
        final Exchange hEx = getExchange(session, groupRowDef);
        hEx.removeAll();
        releaseExchange(session, hEx);
        for (int i = 0; i < groupRowDef.getUserTableRowDefs().length; i++) {
            final int childRowDefId = groupRowDef.getUserTableRowDefs()[i].getRowDefId();
            tableStatusCache.truncate(childRowDefId);
        }
    }

    // This is to avoid circular dependencies in Guicer.  
    // TODO: There is still a functional circularity: store needs
    // stats to clear them when deleting a group; stats need store to
    // persist the stats. It would be better to separate out the
    // higher level store functions from what other services require.
    public void setIndexStatistics(IndexStatisticsService indexStatistics) {
        this.indexStatistics = indexStatistics;
    }

    protected final void truncateIndex(Session session, Index index) {
        Exchange iEx = getExchange(session, index);
        try {
            iEx.removeAll();
            if (index.isGroupIndex()) {
                new AccumulatorAdapter(AccumulatorAdapter.AccumInfo.ROW_COUNT, treeService, iEx.getTree()).set(0);
            }
        } catch (PersistitException e) {
            throw new PersistitAdapterException(e);
        }
        releaseExchange(session, iEx);
        // Delete any statistics associated with index.
        indexStatistics.deleteIndexStatistics(session, Collections.singletonList(index));
    }

    @Override
    public void truncateTableStatus(final Session session, final int rowDefId) throws RollbackException, PersistitException {
        tableStatusCache.truncate(rowDefId);
    }

    @Override
    public RowCollector getSavedRowCollector(final Session session,
            final int tableId) throws CursorIsUnknownException {
        final List<RowCollector> list = collectorsForTableId(session, tableId);
        if (list.isEmpty()) {
            LOG.debug("Nested RowCollector on tableId={} depth={}", tableId, (list.size() + 1));
            throw new CursorIsUnknownException(tableId);
        }
        return list.get(list.size() - 1);
    }

    @Override
    public void addSavedRowCollector(final Session session,
            final RowCollector rc) {
        final Integer tableId = rc.getTableId();
        final List<RowCollector> list = collectorsForTableId(session, tableId);
        if (!list.isEmpty()) {
            LOG.debug("Note: Nested RowCollector on tableId={} depth={}", tableId, list.size() + 1);
            assert list.get(list.size() - 1) != rc : "Redundant call";
            //
            // This disallows the patch because we agreed not to fix the
            // bug. However, these changes fix a memory leak, which is
            // important for robustness.
            //
            // throw new StoreException(122, "Bug 255 workaround is disabled");
        }
        list.add(rc);
    }

    @Override
    public void removeSavedRowCollector(final Session session,
            final RowCollector rc) throws CursorIsUnknownException {
        final Integer tableId = rc.getTableId();
        final List<RowCollector> list = collectorsForTableId(session, tableId);
        if (list.isEmpty()) {
            throw new CursorIsUnknownException (tableId);
        }
        final RowCollector removed = list.remove(list.size() - 1);
        if (removed != rc) {
            throw new CursorCloseBadException (tableId);
        }
    }

    private List<RowCollector> collectorsForTableId(final Session session,
            final int tableId) {
        List<RowCollector> list = session.get(COLLECTORS, tableId);
        if (list == null) {
            list = new ArrayList<RowCollector>();
            session.put(COLLECTORS, tableId, list);
        }
        return list;
    }

    private RowDef checkRequest(int rowDefId,RowData start, ColumnSelector startColumns,
            RowData end, ColumnSelector endColumns) throws IllegalArgumentException {
        if (start != null) {
            if (startColumns == null) {
                throw new IllegalArgumentException("non-null start row requires non-null ColumnSelector");
            }
            if( start.getRowDefId() != rowDefId) {
                throw new IllegalArgumentException("Start and end RowData must specify the same rowDefId");
            }
        }
        if (end != null) {
            if (endColumns == null) {
                throw new IllegalArgumentException("non-null end row requires non-null ColumnSelector");
            }
            if (end.getRowDefId() != rowDefId) {
                throw new IllegalArgumentException("Start and end RowData must specify the same rowDefId");
            }
        }
        final RowDef rowDef = rowDefCache.getRowDef(rowDefId);
        if (rowDef == null) {
            throw new IllegalArgumentException("No RowDef for rowDefId " + rowDefId);
        }
        return rowDef;
    }

    private static ColumnSelector createNonNullFieldSelector(final RowData rowData) {
        assert rowData != null;
        return new ColumnSelector() {
            @Override
            public boolean includesColumn(int columnPosition) {
                return !rowData.isNull(columnPosition);
            }
        };
    }

    @Override
    public RowCollector newRowCollector(Session session,
                                        int rowDefId,
                                        int indexId,
                                        int scanFlags,
                                        RowData start,
                                        RowData end,
                                        byte[] columnBitMap,
                                        ScanLimit scanLimit)
    {
        return newRowCollector(session, scanFlags, rowDefId, indexId, columnBitMap, start, null, end, null, scanLimit);
    }

    @Override
    public RowCollector newRowCollector(Session session,
                                        int scanFlags,
                                        int rowDefId,
                                        int indexId,
                                        byte[] columnBitMap,
                                        RowData start,
                                        ColumnSelector startColumns,
                                        RowData end,
                                        ColumnSelector endColumns,
                                        ScanLimit scanLimit)
    {
        NEW_COLLECTOR_TAP.in();
        RowCollector rc;
        try {
            if(start != null && startColumns == null) {
                startColumns = createNonNullFieldSelector(start);
            }
            if(end != null && endColumns == null) {
                endColumns = createNonNullFieldSelector(end);
            }
            RowDef rowDef = checkRequest(rowDefId, start, startColumns, end, endColumns);
            rc = OperatorBasedRowCollector.newCollector(config,
                                                        session,
                                                        this,
                                                        scanFlags,
                                                        rowDef,
                                                        indexId,
                                                        columnBitMap,
                                                        start,
                                                        startColumns,
                                                        end,
                                                        endColumns,
                                                        scanLimit);
        } finally {
            NEW_COLLECTOR_TAP.out();
        }
        return rc;
    }

    public final static long HACKED_ROW_COUNT = 2;

    @Override
    public long getRowCount(final Session session, final boolean exact,
            final RowData start, final RowData end, final byte[] columnBitMap) {
        //
        // TODO: Compute a reasonable value. The value "2" is a hack -
        // special because it's not 0 or 1, but small enough to induce
        // MySQL to use an index rather than full table scan.
        //
        return HACKED_ROW_COUNT; // TODO: delete the HACKED_ROW_COUNT field when
                                 // this gets fixed
        // final int tableId = start.getRowDefId();
        // final TableStatus status = tableManager.getTableStatus(tableId);
        // return status.getRowCount();
    }

    @Override
    public TableStatistics getTableStatistics(final Session session, int tableId) {
        final RowDef rowDef = rowDefCache.getRowDef(tableId);
        final TableStatistics ts = new TableStatistics(tableId);
        final TableStatus status = rowDef.getTableStatus();
        try {
            if (rowDef.isGroupTable()) {
                ts.setRowCount(2);
                ts.setAutoIncrementValue(-1);
            } else {
                ts.setAutoIncrementValue(status.getAutoIncrement());
                ts.setRowCount(status.getRowCount());
            }
            // TODO - get correct values
            ts.setMeanRecordLength(100);
            ts.setBlockSize(8192);
        } catch (PersistitException e) {
            throw new PersistitAdapterException(e);
        }
        for (Index index : rowDef.getIndexes()) {
            TableStatistics.Histogram histogram = indexStatisticsToHistogram(session, 
                                                                             index);
            if (histogram != null) {
                ts.addHistogram(histogram);
            }
        }
        return ts;
    }

    /** Convert from new-format histogram to old for adapter. */
    protected TableStatistics.Histogram indexStatisticsToHistogram(Session session,
                                                                   Index index) {
        IndexStatistics stats = indexStatistics.getIndexStatistics(session, index);
        if (stats == null) {
            return null;
        }
        IndexStatistics.Histogram fromHistogram = stats.getHistogram(index.getKeyColumns().size());
        if (fromHistogram == null) {
            return null;
        }
        IndexDef indexDef = index.indexDef();
        RowDef indexRowDef = indexDef.getRowDef();
        TableStatistics.Histogram toHistogram = new TableStatistics.Histogram(index.getIndexId());
        Key key = treeService.createKey();
        RowData indexRowData = new RowData(new byte[4096]);
        Object[] indexValues = new Object[indexRowDef.getFieldCount()];
        long count = 0;
        for (IndexStatistics.HistogramEntry entry : fromHistogram.getEntries()) {
            // Decode the key.
            int keylen = entry.getKeyBytes().length;
            System.arraycopy(entry.getKeyBytes(), 0, key.getEncodedBytes(), 0, keylen);
            key.setEncodedSize(keylen);
            key.indexTo(0);
            int depth = key.getDepth();
            // Copy key fields to index row.
            for (int field : indexDef.getFields()) {
                if (--depth >= 0) {
                    indexValues[field] = key.decode();
                } else {
                    indexValues[field] = null;
                }
            }
            indexRowData.createRow(indexRowDef, indexValues);
            // Partial counts to running total less than key.
            count += entry.getLessCount();
            toHistogram.addSample(new TableStatistics.HistogramSample(indexRowData.copy(),
                                                                      count));
            count += entry.getEqualCount();
        }
        // Add final entry with all nulls.
        Arrays.fill(indexValues, null);
        indexRowData.createRow(indexRowDef, indexValues);
        toHistogram.addSample(new TableStatistics.HistogramSample(indexRowData.copy(),
                                                                  count));
        return toHistogram;
    }

    boolean hasNullIndexSegments(final RowData rowData, final Index index) {
        IndexDef indexDef = index.indexDef();
        assert indexDef.getRowDef().getRowDefId() == rowData.getRowDefId();
        for (int i : indexDef.getFields()) {
            if (rowData.isNull(i)) {
                return true;
            }
        }
        return false;
    }

    private void checkNotGroupIndex(Index index) {
        if (index.isGroupIndex()) {
            throw new UnsupportedOperationException("can't update group indexes from PersistitStore: " + index);
        }
    }

    private void insertIntoIndex(Session session, Index index, RowData rowData, Key hkey, boolean deferIndexes)
    {
        checkNotGroupIndex(index);
        Exchange iEx = getExchange(session, index);
<<<<<<< HEAD
        constructIndexRow(adapter(session), iEx, rowData, index, hkey);
        checkUniqueness(index, rowData, iEx);
=======
        constructIndexRow(iEx.getKey(), rowData, index, hkey);
        checkUniqueness(index, rowData, iEx);
        iEx.getValue().clear();
>>>>>>> f13de5fb
        if (deferIndexes) {
            // TODO: bug767737, deferred indexing does not handle uniqueness
            synchronized (deferredIndexKeys) {
                SortedSet<KeyState> keySet = deferredIndexKeys.get(iEx.getTree());
                if (keySet == null) {
                    keySet = new TreeSet<KeyState>();
                    deferredIndexKeys.put(iEx.getTree(), keySet);
                }
                KeyState ks = new KeyState(iEx.getKey());
                keySet.add(ks);
                deferredIndexKeyLimit -= (ks.getBytes().length + KEY_STATE_SIZE_OVERHEAD);
            }
        } else {
            try {
                iEx.store();
            } catch (PersistitException e) {
                throw new PersistitAdapterException(e);
            }
        }
        releaseExchange(session, iEx);
    }

    private void checkUniqueness(Index index, RowData rowData, Exchange iEx)
    {
        if (index.isUnique() && !hasNullIndexSegments(rowData, index)) {
            try {
                Key key = iEx.getKey();
                key.setDepth(index.indexDef().getIndexKeySegmentCount());
                if (keyExistsInIndex(index, iEx)) {
                    throw new DuplicateKeyException(index.getIndexName().getName(), key);
                }
            } catch (PersistitException e) {
                throw new PersistitAdapterException(e);
            }
        }
    }

    private boolean keyExistsInIndex(Index index, Exchange exchange) throws PersistitException
    {
        boolean keyExistsInIndex;
        // Passing -1 as the last argument of traverse leaves the exchange's key and value unmodified.
        // (0 would leave just the value unmodified.)
        if (index.isUnique()) {
            // The Persistit Key stores exactly the index key, so just check whether the key exists.
            // TODO:
            // The right thing to do is traverse(EQ, false, -1) but that returns true, even when the
            // tree is empty. Peter says this is a bug (1023549)
            keyExistsInIndex = exchange.traverse(Key.Direction.EQ, true, -1);
        } else {
            // Check for children by traversing forward from the current key. That can change the key, so
            // we have to make a copy and then restore the original key later, as the caller depends on the
            // exchange's state. Copying/restoring the value is not necessary, because passing 0 as the last
            // argument of traverse causes the value not to be retrieved, leaving the current value in place.
            keyExistsInIndex = exchange.traverse(Key.Direction.GTEQ, true, -1);
        }
        return keyExistsInIndex;
    }

    private void putAllDeferredIndexKeys(final Session session) {
        synchronized (deferredIndexKeys) {
            for (final Map.Entry<Tree, SortedSet<KeyState>> entry : deferredIndexKeys
                    .entrySet()) {
                final Exchange iEx = treeService.getExchange(session, entry.getKey());
                try {
                    buildIndexAddKeys(entry.getValue(), iEx);
                    entry.getValue().clear();
                } finally {
                    treeService.releaseExchange(session, iEx);
                }
            }
            deferredIndexKeyLimit = MAX_INDEX_TRANCHE_SIZE;
        }
    }

    public void updateIndex(Session session,
                            Index index,
                            RowDef rowDef,
                            RowData oldRowData,
                            RowData newRowData,
                            Key hkey)
            throws PersistitException
    {
        checkNotGroupIndex(index);
        IndexDef indexDef = index.indexDef();
        if (!fieldsEqual(rowDef, oldRowData, newRowData, indexDef.getFields())) {
            TABLE_INDEX_MAINTENANCE_TAP.in();
            try {
                Exchange oldExchange = getExchange(session, index);
<<<<<<< HEAD
                constructIndexRow(adapter(session), oldExchange, oldRowData, index, hkey);
                Exchange newExchange = getExchange(session, index);
                constructIndexRow(adapter(session), newExchange, newRowData, index, hkey);
=======
                constructIndexRow(oldExchange.getKey(), oldRowData, index, hkey);
                Exchange newExchange = getExchange(session, index);
                constructIndexRow(newExchange.getKey(), newRowData, index, hkey);
>>>>>>> f13de5fb

                checkUniqueness(index, newRowData, newExchange);
                oldExchange.remove();
                newExchange.store();

                releaseExchange(session, newExchange);
                releaseExchange(session, oldExchange);
            } finally {
                TABLE_INDEX_MAINTENANCE_TAP.out();
            }
        }
    }

    void deleteIndex(Session session, Index index, RowData rowData, Key hkey)
            throws PersistitException {
        checkNotGroupIndex(index);
        final Exchange iEx = getExchange(session, index);
<<<<<<< HEAD
        constructIndexRow(adapter(session), iEx, rowData, index, hkey);
=======
        constructIndexRow(iEx.getKey(), rowData, index, hkey);
>>>>>>> f13de5fb
        boolean removed = iEx.remove();
        releaseExchange(session, iEx);
    }

    static boolean bytesEqual(byte[] a, int aoffset, int asize,
                              byte[] b, int boffset, int bsize) {
        if (asize != bsize) {
            return false;
        }
        for (int i = 0; i < asize; i++) {
            if (a[i + aoffset] != b[i + boffset]) {
                return false;
            }
        }
        return true;
    }

    public static boolean fieldsEqual(RowDef rowDef, RowData a, RowData b, int[] fieldIndexes)
    {
        for (int fieldIndex : fieldIndexes) {
            long aloc = rowDef.fieldLocation(a, fieldIndex);
            long bloc = rowDef.fieldLocation(b, fieldIndex);
            if (!bytesEqual(a.getBytes(), (int) aloc, (int) (aloc >>> 32),
                            b.getBytes(), (int) bloc, (int) (bloc >>> 32))) {
                return false;
            }
        }
        return true;
    }

    public static boolean fieldEqual(RowDef rowDef, RowData a, RowData b, int fieldPosition)
    {
        long aloc = rowDef.fieldLocation(a, fieldPosition);
        long bloc = rowDef.fieldLocation(b, fieldPosition);
        return bytesEqual(a.getBytes(), (int) aloc, (int) (aloc >>> 32),
                          b.getBytes(), (int) bloc, (int) (bloc >>> 32));
    }

    public void packRowData(final Exchange hEx, final RowDef rowDef,
            final RowData rowData) {
        final Value value = hEx.getValue();
        value.put(rowData);
        final int at = value.getEncodedSize() - rowData.getInnerSize();
        int storedTableId = treeService.aisToStore(rowDef, rowData.getRowDefId());
        /*
         * Overwrite rowDefId field within the Value instance with the absolute
         * rowDefId.
         */
        AkServerUtil.putInt(hEx.getValue().getEncodedBytes(), at + RowData.O_ROW_DEF_ID - RowData.LEFT_ENVELOPE_SIZE,
                storedTableId);
    }

    public void expandRowData(final Exchange exchange, final RowData rowData) {
        final Value value = exchange.getValue();
        try {
            value.get(rowData);
        }
        catch(CorruptRowDataException e) {
            LOG.error("Corrupt RowData at key {}: {}", exchange.getKey(), e.getMessage());
            throw new RowDataCorruptionException(exchange.getKey());
        }
        rowData.prepareRow(0);
        int rowDefId = treeService.storeToAis(exchange.getVolume(), rowData.getRowDefId());
        /*
         * Overwrite the rowDefId field within the RowData instance with the
         * relative rowDefId.
         */
        AkServerUtil.putInt(rowData.getBytes(), RowData.O_ROW_DEF_ID, rowDefId);
    }

    @Override
    public void buildAllIndexes(Session session, boolean deferIndexes) {
        Collection<Index> indexes = new HashSet<Index>();
        for(RowDef rowDef : rowDefCache.getRowDefs()) {
            if(rowDef.isUserTable()) {
                indexes.addAll(Arrays.asList(rowDef.getIndexes()));
            }
        }
        buildIndexes(session, indexes, deferIndexes);
    }

    public void buildIndexes(final Session session, final Collection<? extends Index> indexes, final boolean defer) {
        flushIndexes(session);

        final Set<RowDef> userRowDefs = new HashSet<RowDef>();
        final Set<RowDef> groupRowDefs = new HashSet<RowDef>();
        final Set<Index> indexesToBuild = new HashSet<Index>();

        for(Index index : indexes) {
            IndexDef indexDef = index.indexDef();
            if(indexDef == null) {
                throw new IllegalArgumentException("indexDef was null for index: " + index);
            }
            indexesToBuild.add(index);
            final RowDef rowDef = indexDef.getRowDef();
            userRowDefs.add(rowDef);
            final RowDef groupDef = rowDefCache.getRowDef(rowDef.getGroupRowDefId());
            if(groupDef != null) {
                groupRowDefs.add(groupDef);
            }
        }

        for (final RowDef rowDef : groupRowDefs) {
            final RowData rowData = new RowData(new byte[MAX_ROW_SIZE]);
            rowData.createRow(rowDef, new Object[0]);

            final byte[] columnBitMap = new byte[(rowDef.getFieldCount() + 7) / 8];
            // Project onto all columns of selected user tables
            for (final RowDef user : rowDef.getUserTableRowDefs()) {
                if (userRowDefs.contains(user)) {
                    for (int bit = 0; bit < user.getFieldCount(); bit++) {
                        final int c = bit + user.getColumnOffset();
                        columnBitMap[c / 8] |= (1 << (c % 8));
                    }
                }
            }
            int indexKeyCount = 0;
            Exchange hEx = getExchange(session, rowDef);
            hEx.getKey().clear();
            // while (hEx.traverse(Key.GT, hFilter, Integer.MAX_VALUE)) {
            try {
                while (hEx.next(true)) {
                    expandRowData(hEx, rowData);
                    final int tableId = rowData.getRowDefId();
                    final RowDef userRowDef = rowDefCache.getRowDef(tableId);
                    if (userRowDefs.contains(userRowDef)) {
                        for (Index index : userRowDef.getIndexes()) {
                            if(indexesToBuild.contains(index)) {
                                insertIntoIndex(session, index, rowData, hEx.getKey(), defer);
                                indexKeyCount++;
                            }
                        }
                        if (deferredIndexKeyLimit <= 0) {
                            putAllDeferredIndexKeys(session);
                        }
                    }
                }
            } catch (PersistitException e) {
                throw new PersistitAdapterException(e);
            }
            flushIndexes(session);
            LOG.debug("Inserted {} index keys into {}", indexKeyCount, rowDef.table().getName());
        }
    }

    private void removeTrees(Session session, Collection<TreeLink> treeLinks) {
        Exchange ex = null;
        try {
            for(TreeLink link : treeLinks) {
                ex = treeService.getExchange(session, link);
                ex.removeTree();
                releaseExchange(session, ex);
                ex = null;
            }
        } catch (PersistitException e) {
            throw new PersistitAdapterException(e);
        } finally {
            if(ex != null) {
                releaseExchange(session, ex);
            }
        }
    }

    @Override
    public void removeTrees(Session session, Table table) {
        Collection<TreeLink> treeLinks = new ArrayList<TreeLink>();
        // Add all index trees
        final Collection<TableIndex> tableIndexes = table.isUserTable() ? ((UserTable)table).getIndexesIncludingInternal() : table.getIndexes();
        final Collection<GroupIndex> groupIndexes = table.getGroupIndexes();
        for(Index index : tableIndexes) {
            treeLinks.add(index.indexDef());
        }
        for(Index index : groupIndexes) {
            treeLinks.add(index.indexDef());
        }
        // Drop the sequence trees too. 
        if (table.isUserTable() && ((UserTable)table).getIdentityColumn() != null) {
            treeLinks.add(((UserTable)table).getIdentityColumn().getIdentityGenerator());
        } else if (table.isGroupTable()) {
            for (UserTable userTable : table.getAIS().getUserTables().values()) {
                if (userTable.getGroup() == table.getGroup() &&
                        userTable.getIdentityColumn() != null) {
                    treeLinks.add(userTable.getIdentityColumn().getIdentityGenerator());
                }
            }
        }
        
        // And the group tree
        treeLinks.add(table.rowDef());
        // And drop them all
        removeTrees(session, treeLinks);
        indexStatistics.deleteIndexStatistics(session, tableIndexes);
        indexStatistics.deleteIndexStatistics(session, groupIndexes);
    }

    public void flushIndexes(final Session session) {
        try {
            putAllDeferredIndexKeys(session);
        } catch (PersistitAdapterException e) {
            LOG.debug("Exception while trying to flush deferred index keys", e);
            throw e;
        }
    }

    public void deleteIndexes(final Session session, final Collection<? extends Index> indexes) {
        for(Index index : indexes) {
            final IndexDef indexDef = index.indexDef();
            if(indexDef == null) {
                throw new IllegalArgumentException("indexDef is null for index: " + index);
            }
            try {
                Exchange iEx = getExchange(session, index);
                iEx.removeTree();
            } catch (PersistitException e) {
                LOG.debug("Exception while removing index tree: " + indexDef, e);
                throw new PersistitAdapterException(e);
            }
        }
        indexStatistics.deleteIndexStatistics(session, indexes);
    }
    
    @Override
    public void deleteSequences (Session session, Collection<? extends Sequence> sequences) {
        Collection<TreeLink> links = new ArrayList<TreeLink>();
        links.addAll(sequences);
        removeTrees(session, links);
    }

    private void buildIndexAddKeys(final SortedSet<KeyState> keys,
            final Exchange iEx) {
        final long start = System.nanoTime();
        try {
            for (final KeyState keyState : keys) {
                keyState.copyTo(iEx.getKey());
                iEx.store();
            }
        } catch (PersistitException e) {
            LOG.error(e.getMessage());
            throw new PersistitAdapterException(e);
        }
        final long elapsed = System.nanoTime() - start;
        if (LOG.isInfoEnabled()) {
            LOG.debug("Index builder inserted {} keys into index tree {} in {} seconds", new Object[]{
                    keys.size(),
                    iEx.getTree().getName(),
                    elapsed / 1000000000
            });
        }
    }

    private RowData mergeRows(RowDef rowDef, RowData currentRow, RowData newRowData, ColumnSelector columnSelector) {
        NewRow mergedRow = NiceRow.fromRowData(currentRow, rowDef);
        NewRow newRow = new LegacyRowWrapper(newRowData, this);
        int fields = rowDef.getFieldCount();
        for (int i = 0; i < fields; i++) {
            if (columnSelector.includesColumn(i)) {
                mergedRow.put(i, newRow.get(i));
            }
        }
        return mergedRow.toRowData();
    }

    @Override
    public boolean isDeferIndexes() {
        return deferIndexes;
    }

    @Override
    public void setDeferIndexes(final boolean defer) {
        deferIndexes = defer;
    }

    public void traverse(Session session, RowDef rowDef, TreeRecordVisitor visitor)
            throws PersistitException, InvalidOperationException {
        assert rowDef.isGroupTable() : rowDef;
        Exchange exchange = getExchange(session, rowDef).append(
                Key.BEFORE);
        try {
            visitor.initialize(this, exchange);
            while (exchange.next(true)) {
                visitor.visit();
            }
        } finally {
            releaseExchange(session, exchange);
        }
    }

    public <V extends IndexVisitor> V traverse(Session session, Index index, V visitor)
            throws PersistitException, InvalidOperationException {
        Exchange exchange = getExchange(session, index).append(Key.BEFORE);
        try {
            visitor.initialize(exchange);
            while (exchange.next(true)) {
                visitor.visit();
            }
        } finally {
            releaseExchange(session, exchange);
        }
        return visitor;
    }

    public TableStatus getTableStatus(Table table) {
        TableStatus ts = null;
        RowDef rowDef = rowDefCache.getRowDef(table.getTableId());
        if (rowDef != null) {
            ts = rowDef.getTableStatus();
        }
        return ts;
    }

    private static PersistitAdapter adapter(Session session)
    {
        return (PersistitAdapter) session.get(StoreAdapter.STORE_ADAPTER_KEY);
    }
}<|MERGE_RESOLUTION|>--- conflicted
+++ resolved
@@ -26,15 +26,6 @@
 
 package com.akiban.server.store;
 
-<<<<<<< HEAD
-import com.akiban.ais.model.*;
-import com.akiban.qp.operator.StoreAdapter;
-import com.akiban.qp.persistitadapter.OperatorBasedRowCollector;
-import com.akiban.qp.persistitadapter.PersistitAdapter;
-import com.akiban.qp.persistitadapter.indexrow.PersistitIndexRowBuffer;
-import com.akiban.qp.row.IndexRow;
-import com.akiban.server.*;
-=======
 import java.rmi.RemoteException;
 import java.util.ArrayList;
 import java.util.Arrays;
@@ -49,6 +40,8 @@
 import java.util.SortedSet;
 import java.util.TreeSet;
 
+import com.akiban.qp.operator.StoreAdapter;
+import com.akiban.qp.persistitadapter.PersistitAdapter;
 import com.akiban.qp.persistitadapter.indexrow.PersistitIndexRowBuffer;
 import com.akiban.qp.row.IndexRow;
 import com.akiban.qp.util.PersistitKey;
@@ -72,16 +65,11 @@
 import com.akiban.server.TableStatistics;
 import com.akiban.server.TableStatus;
 import com.akiban.server.TableStatusCache;
->>>>>>> f13de5fb
 import com.akiban.server.api.dml.ColumnSelector;
 import com.akiban.server.api.dml.scan.LegacyRowWrapper;
 import com.akiban.server.api.dml.scan.NewRow;
 import com.akiban.server.api.dml.scan.NiceRow;
 import com.akiban.server.api.dml.scan.ScanLimit;
-<<<<<<< HEAD
-import com.akiban.server.error.*;
-import com.akiban.server.rowdata.*;
-=======
 import com.akiban.server.collation.CString;
 import com.akiban.server.collation.CStringKeyCoder;
 import com.akiban.server.error.CursorCloseBadException;
@@ -98,7 +86,6 @@
 import com.akiban.server.rowdata.RowData;
 import com.akiban.server.rowdata.RowDef;
 import com.akiban.server.rowdata.RowDefCache;
->>>>>>> f13de5fb
 import com.akiban.server.service.config.ConfigurationService;
 import com.akiban.server.service.session.Session;
 import com.akiban.server.service.tree.TreeLink;
@@ -108,10 +95,6 @@
 import com.akiban.util.tap.InOutTap;
 import com.akiban.util.tap.PointTap;
 import com.akiban.util.tap.Tap;
-<<<<<<< HEAD
-import com.persistit.*;
-import com.persistit.Management.DisplayFilter;
-=======
 import com.persistit.Exchange;
 import com.persistit.Key;
 import com.persistit.KeyFilter;
@@ -122,7 +105,6 @@
 import com.persistit.Tree;
 import com.persistit.Value;
 import com.persistit.encoding.CoderManager;
->>>>>>> f13de5fb
 import com.persistit.exception.PersistitException;
 import com.persistit.exception.PersistitInterruptedException;
 import com.persistit.exception.RollbackException;
@@ -308,32 +290,14 @@
                         assert parentPK != null : parentRowDef;
                         indexToHKey = parentPK.indexToHKey();
                         parentPKExchange = getExchange(session, parentPK);
-<<<<<<< HEAD
                         parentPKIndexRow = readPKIndexRow(adapter, parentPK, parentPKExchange, rowDef, rowData);
-=======
-                        constructParentPKIndexKey(parentPKExchange, rowDef, rowData);
-                        parentExists = parentPKExchange.hasChildren();
-                        if (parentExists) {
-                            boolean hasNext = parentPKExchange.next(true);
-                            assert hasNext : rowData;
-                        }
-                        // parent does not necessarily exist. rowData could be
-                        // an orphan
->>>>>>> f13de5fb
                     }
                     if(indexToHKey.isOrdinal(i2hPosition)) {
                         assert indexToHKey.getOrdinal(i2hPosition) == segmentRowDef.getOrdinal() : hKeyColumn;
                         ++i2hPosition;
                     }
-<<<<<<< HEAD
                     if (parentPKIndexRow != null) {
                         parentPKIndexRow.appendFieldTo(indexToHKey.getIndexRowPosition(i2hPosition), hKeyAppender);
-=======
-                    if (parentExists) {
-                        PersistitKey.appendFieldFromKey(hKeyAppender.key(),
-                                                        parentPKExchange.getKey(),
-                                                        indexToHKey.getIndexRowPosition(i2hPosition));
->>>>>>> f13de5fb
                     } else {
                         hKeyAppender.appendNull(); // orphan row
                     }
@@ -384,7 +348,6 @@
         }
     }
 
-<<<<<<< HEAD
     private static void constructIndexRow(PersistitAdapter adapter,
                                           Exchange exchange,
                                           RowData rowData,
@@ -396,24 +359,11 @@
         IndexRowComposition indexRowComp = index.indexRowComposition();
         for (int indexPos = 0; indexPos < indexRowComp.getLength(); ++indexPos) {
             if (indexRowComp.isInRowData(indexPos)) {
-=======
-    private static void constructIndexRow(Key targetKey, RowData rowData, Index index, Key hKey)
-    {
-        assert index.isTableIndex() : index;
-        IndexRow indexRow = new PersistitIndexRowBuffer(targetKey);
-        IndexRowComposition indexRowComp = index.indexRowComposition();
-        for(int indexPos = 0; indexPos < indexRowComp.getLength(); ++indexPos) {
-            if(indexRowComp.isInRowData(indexPos)) {
->>>>>>> f13de5fb
                 int fieldPos = indexRowComp.getFieldPosition(indexPos);
                 RowDef rowDef = index.indexDef().getRowDef();
                 indexRow.append(rowDef.getFieldDef(fieldPos), rowData);
             }
-<<<<<<< HEAD
             else if (indexRowComp.isInHKey(indexPos)) {
-=======
-            else if(indexRowComp.isInHKey(indexPos)) {
->>>>>>> f13de5fb
                 indexRow.appendFieldFromKey(hKey, indexRowComp.getHKeyPosition(indexPos));
             }
             else {
@@ -423,7 +373,6 @@
         indexRow.close();
     }
 
-<<<<<<< HEAD
     private void constructParentPKIndexKey(PersistitAdapter adapter,
                                    Exchange parentPKExchange,
                                    RowDef rowDef,
@@ -453,16 +402,6 @@
         for (int fieldIndex = 0; fieldIndex < fields.length; fieldIndex++) {
             FieldDef fieldDef = rowDef.getFieldDef(fields[fieldIndex]);
             keyAppender.append(fieldDef, rowData);
-=======
-    void constructParentPKIndexKey(Exchange parentPKExchange, RowDef rowDef, RowData rowData)
-    {
-        PersistitKeyAppender iKeyAppender = PersistitKeyAppender.create(parentPKExchange.getKey());
-        iKeyAppender.key().clear();
-        int[] fields = rowDef.getParentJoinFields();
-        for (int fieldIndex = 0; fieldIndex < fields.length; fieldIndex++) {
-            FieldDef fieldDef = rowDef.getFieldDef(fields[fieldIndex]);
-            iKeyAppender.append(fieldDef, rowData);
->>>>>>> f13de5fb
         }
         exchange.fetch();
         PersistitIndexRowBuffer indexRow =
@@ -474,7 +413,6 @@
             : null;
         return indexRow;
     }
-
 
     // --------------------- Implement Store interface --------------------
 
@@ -1159,14 +1097,8 @@
     {
         checkNotGroupIndex(index);
         Exchange iEx = getExchange(session, index);
-<<<<<<< HEAD
         constructIndexRow(adapter(session), iEx, rowData, index, hkey);
         checkUniqueness(index, rowData, iEx);
-=======
-        constructIndexRow(iEx.getKey(), rowData, index, hkey);
-        checkUniqueness(index, rowData, iEx);
-        iEx.getValue().clear();
->>>>>>> f13de5fb
         if (deferIndexes) {
             // TODO: bug767737, deferred indexing does not handle uniqueness
             synchronized (deferredIndexKeys) {
@@ -1255,15 +1187,9 @@
             TABLE_INDEX_MAINTENANCE_TAP.in();
             try {
                 Exchange oldExchange = getExchange(session, index);
-<<<<<<< HEAD
                 constructIndexRow(adapter(session), oldExchange, oldRowData, index, hkey);
                 Exchange newExchange = getExchange(session, index);
                 constructIndexRow(adapter(session), newExchange, newRowData, index, hkey);
-=======
-                constructIndexRow(oldExchange.getKey(), oldRowData, index, hkey);
-                Exchange newExchange = getExchange(session, index);
-                constructIndexRow(newExchange.getKey(), newRowData, index, hkey);
->>>>>>> f13de5fb
 
                 checkUniqueness(index, newRowData, newExchange);
                 oldExchange.remove();
@@ -1281,11 +1207,7 @@
             throws PersistitException {
         checkNotGroupIndex(index);
         final Exchange iEx = getExchange(session, index);
-<<<<<<< HEAD
         constructIndexRow(adapter(session), iEx, rowData, index, hkey);
-=======
-        constructIndexRow(iEx.getKey(), rowData, index, hkey);
->>>>>>> f13de5fb
         boolean removed = iEx.remove();
         releaseExchange(session, iEx);
     }
