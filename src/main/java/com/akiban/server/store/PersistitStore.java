/**
 * END USER LICENSE AGREEMENT (“EULA”)
 *
 * READ THIS AGREEMENT CAREFULLY (date: 9/13/2011):
 * http://www.akiban.com/licensing/20110913
 *
 * BY INSTALLING OR USING ALL OR ANY PORTION OF THE SOFTWARE, YOU ARE ACCEPTING
 * ALL OF THE TERMS AND CONDITIONS OF THIS AGREEMENT. YOU AGREE THAT THIS
 * AGREEMENT IS ENFORCEABLE LIKE ANY WRITTEN AGREEMENT SIGNED BY YOU.
 *
 * IF YOU HAVE PAID A LICENSE FEE FOR USE OF THE SOFTWARE AND DO NOT AGREE TO
 * THESE TERMS, YOU MAY RETURN THE SOFTWARE FOR A FULL REFUND PROVIDED YOU (A) DO
 * NOT USE THE SOFTWARE AND (B) RETURN THE SOFTWARE WITHIN THIRTY (30) DAYS OF
 * YOUR INITIAL PURCHASE.
 *
 * IF YOU WISH TO USE THE SOFTWARE AS AN EMPLOYEE, CONTRACTOR, OR AGENT OF A
 * CORPORATION, PARTNERSHIP OR SIMILAR ENTITY, THEN YOU MUST BE AUTHORIZED TO SIGN
 * FOR AND BIND THE ENTITY IN ORDER TO ACCEPT THE TERMS OF THIS AGREEMENT. THE
 * LICENSES GRANTED UNDER THIS AGREEMENT ARE EXPRESSLY CONDITIONED UPON ACCEPTANCE
 * BY SUCH AUTHORIZED PERSONNEL.
 *
 * IF YOU HAVE ENTERED INTO A SEPARATE WRITTEN LICENSE AGREEMENT WITH AKIBAN FOR
 * USE OF THE SOFTWARE, THE TERMS AND CONDITIONS OF SUCH OTHER AGREEMENT SHALL
 * PREVAIL OVER ANY CONFLICTING TERMS OR CONDITIONS IN THIS AGREEMENT.
 */

package com.akiban.server.store;

import com.akiban.ais.model.*;
import com.akiban.qp.operator.StoreAdapter;
import com.akiban.qp.persistitadapter.OperatorBasedRowCollector;
import com.akiban.qp.persistitadapter.PersistitAdapter;
import com.akiban.qp.persistitadapter.PersistitHKey;
import com.akiban.qp.persistitadapter.indexrow.PersistitIndexRow;
import com.akiban.qp.persistitadapter.indexrow.PersistitIndexRowBuffer;
import com.akiban.qp.rowtype.IndexRowType;
import com.akiban.qp.util.SchemaCache;
import com.akiban.server.*;
import com.akiban.server.api.dml.ColumnSelector;
import com.akiban.server.api.dml.scan.LegacyRowWrapper;
import com.akiban.server.api.dml.scan.NewRow;
import com.akiban.server.api.dml.scan.NiceRow;
import com.akiban.server.api.dml.scan.ScanLimit;
import com.akiban.server.collation.CString;
import com.akiban.server.collation.CStringKeyCoder;
import com.akiban.server.error.*;
import com.akiban.server.error.DuplicateKeyException;
import com.akiban.server.rowdata.*;
import com.akiban.server.service.Service;
import com.akiban.server.service.config.ConfigurationService;
import com.akiban.server.service.lock.LockService;
import com.akiban.server.service.session.Session;
import com.akiban.server.service.transaction.TransactionService;
import com.akiban.server.service.tree.TreeCache;
import com.akiban.server.service.tree.TreeLink;
import com.akiban.server.service.tree.TreeService;
import com.akiban.server.store.statistics.Histogram;
import com.akiban.server.store.statistics.HistogramEntry;
import com.akiban.server.store.statistics.IndexStatistics;
import com.akiban.server.store.statistics.IndexStatisticsService;
import com.akiban.util.tap.InOutTap;
import com.akiban.util.tap.PointTap;
import com.akiban.util.tap.Tap;
import com.google.common.base.Function;
import com.google.common.collect.ImmutableList;
import com.google.common.collect.Lists;
import com.persistit.*;
import com.persistit.Management.DisplayFilter;
import com.persistit.encoding.CoderManager;
import com.persistit.exception.*;
import org.slf4j.Logger;
import org.slf4j.LoggerFactory;

import java.io.File;
import java.rmi.RemoteException;
import java.util.*;
import java.util.concurrent.atomic.AtomicLong;
import java.util.concurrent.atomic.AtomicReference;

public class PersistitStore implements Store, Service {

    private static final Session.MapKey<Integer, List<RowCollector>> COLLECTORS = Session.MapKey.mapNamed("collectors");
    private static final AtomicReference<Bulkload> activeBulkload = new AtomicReference<>();

    private static final Logger LOG = LoggerFactory
            .getLogger(PersistitStore.class.getName());

    private static final InOutTap WRITE_ROW_TAP = Tap.createTimer("write: write_row");

    private static final InOutTap UPDATE_ROW_TAP = Tap.createTimer("write: update_row");

    private static final InOutTap DELETE_ROW_TAP = Tap.createTimer("write: delete_row");

    private static final InOutTap TABLE_INDEX_MAINTENANCE_TAP = Tap.createTimer("index: maintain_table");

    private static final InOutTap NEW_COLLECTOR_TAP = Tap.createTimer("read: new_collector");

    // an InOutTap would be nice, but pre-propagateDownGroup optimization, propagateDownGroup was called recursively
    // (via writeRow). PointTap handles this correctly, InOutTap does not, currently.
    private static final PointTap PROPAGATE_HKEY_CHANGE_TAP = Tap.createCount("write: propagate_hkey_change");
    private static final PointTap PROPAGATE_HKEY_CHANGE_ROW_REPLACE_TAP = Tap.createCount("write: propagate_hkey_change_row_replace");

    private static final String NO_BULKLOAD_IN_PROGRESS = "no bulkload in progress";
    private static final String BULKLOAD_TMPDIRS_CONFIG = "akserver.bulkload.tmpdirs";
    private static final String BULKLOAD_PK_BUFFER_ALLOC = "akserver.bulkload.bufferalloc.pk";
    private static final String BULKLOAD_GROUP_BUFFER_ALLOC = "akserver.bulkload.bufferalloc.group";

    private final static int MAX_ROW_SIZE = 5000000;

    private final static int MAX_INDEX_TRANCHE_SIZE = 10 * 1024 * 1024;

    private final static int KEY_STATE_SIZE_OVERHEAD = 50;

    private final static byte[] EMPTY_BYTE_ARRAY = new byte[0];

    private final static TreeLink LOCK_TREE_LINK =
        new TreeLink()
        {
            @Override
            public String getSchemaName()
            {
                return "LOCK";
            }

            @Override
            public String getTreeName()
            {
                return "LOCK";
            }

            @Override
            public void setTreeCache(TreeCache cache)
            {
                this.cache = cache;
            }

            @Override
            public TreeCache getTreeCache()
            {
                return cache;
            }

            private TreeCache cache;
        };

    private boolean updateGroupIndexes;

    private boolean deferIndexes = false;

    private final ConfigurationService config;

    private final TreeService treeService;

    private final SchemaManager schemaManager;

    private final LockService lockService;

    private final TransactionService transactionService;

    private TableStatusCache tableStatusCache;

    private DisplayFilter originalDisplayFilter;

    private volatile IndexStatisticsService indexStatistics;

    private final Map<Tree, SortedSet<KeyState>> deferredIndexKeys = new HashMap<Tree, SortedSet<KeyState>>();

    private int deferredIndexKeyLimit = MAX_INDEX_TRANCHE_SIZE;

    private RowDataValueCoder valueCoder;

    private static final StorageAction DIRECT_STORAGE = new StorageAction() {
        @Override
        public void doStore(Exchange exchange) throws PersistitException {
            exchange.store();
        }
    };

    private volatile List<File> treeBuilderDirs;
    private volatile float pkBlBufferAllocation;
    private volatile float groupBlBufferAllocation;

    public PersistitStore(boolean updateGroupIndexes, TreeService treeService, ConfigurationService config,
                          SchemaManager schemaManager, LockService lockService, TransactionService transactionService) {
        this.updateGroupIndexes = updateGroupIndexes;
        this.treeService = treeService;
        this.config = config;
        this.schemaManager = schemaManager;
        this.lockService = lockService;
        this.transactionService = transactionService;
    }

    @Override
    public synchronized void start() {
        tableStatusCache = treeService.getTableStatusCache();
        try {
            CoderManager cm = getDb().getCoderManager();
            Management m = getDb().getManagement();
            cm.registerValueCoder(RowData.class, valueCoder = new RowDataValueCoder());
            cm.registerKeyCoder(CString.class, new CStringKeyCoder());
            originalDisplayFilter = m.getDisplayFilter();
            m.setDisplayFilter(new RowDataDisplayFilter(originalDisplayFilter));
        } catch (RemoteException e) {
            throw new DisplayFilterSetException (e.getMessage());
        }
        String tbConfigString = "";
        if (config != null) {
            config.getProperty(BULKLOAD_TMPDIRS_CONFIG).trim();
            pkBlBufferAllocation = Float.parseFloat(config.getProperty(BULKLOAD_PK_BUFFER_ALLOC));
            groupBlBufferAllocation = Float.parseFloat(config.getProperty(BULKLOAD_GROUP_BUFFER_ALLOC));
        }
        else {
            pkBlBufferAllocation = .5f;
            groupBlBufferAllocation = .5f;
        }
        if (!tbConfigString.isEmpty())
            treeBuilderDirs = ImmutableList.copyOf(Lists.transform(
                    Arrays.asList(tbConfigString.split(File.pathSeparator)),
                    new Function<String, File>() {
                        @Override
                        public File apply(String input) {
                            File file = new File(input);
                            if (!file.isDirectory() && file.canWrite())
                                throw new AkibanInternalException(file + " is not a directory with write access");
                            return file;
                        }
                    }
            ));
    }

    @Override
    public synchronized void stop() {
        try {
            getDb().getCoderManager().unregisterValueCoder(RowData.class);
            getDb().getCoderManager().unregisterKeyCoder(CString.class);
            getDb().getManagement().setDisplayFilter(originalDisplayFilter);
        } catch (RemoteException e) {
            throw new DisplayFilterSetException (e.getMessage());
        }
    }

    @Override
    public void crash() {
        stop();
    }

    @Override
    public PersistitStore getPersistitStore() {
        return this;
    }

    public TreeService treeService() {
        return treeService;
    }

    public Persistit getDb() {
        return treeService.getDb();
    }

    public Exchange getExchange(Session session, Group group) {
        return treeService.getExchange(session, group);
    }

    public Exchange getExchange(final Session session, final RowDef rowDef) {
        return treeService.getExchange(session, rowDef.getGroup());
    }

    public Exchange getExchange(final Session session, final Index index) {
        return treeService.getExchange(session, index.indexDef());
    }

    public Key getKey()
    {
        return treeService.getKey();
    }

    public void releaseExchange(final Session session, final Exchange exchange) {
        treeService.releaseExchange(session, exchange);
    }

    public long constructHKey(Session session,
                              Exchange hEx,
                              RowDef rowDef,
                              RowData rowData,
                              boolean insertingRow) throws PersistitException
    {
        return constructHKey(session, hEx.getKey(), rowDef, rowData, insertingRow, null);
    }

    // Given a RowData for a table, construct an hkey for a row in the table.
    // For a table that does not contain its own hkey, this method uses the
    // parent join columns as needed to find the hkey of the parent table.
    public long constructHKey(Session session,
                              Key hKey,
                              RowDef rowDef,
                              RowData rowData,
                              boolean insertingRow,
                              AtomicLong hiddenPk) throws PersistitException
    {
        PersistitAdapter adapter = adapter(session);
        // Initialize the hkey being constructed
        long uniqueId = -1;
        PersistitKeyAppender hKeyAppender = PersistitKeyAppender.create(hKey);
        hKeyAppender.key().clear();
        // Metadata for the row's table
        UserTable table = rowDef.userTable();
        FieldDef[] fieldDefs = rowDef.getFieldDefs();
        // Metadata and other state for the parent table
        RowDef parentRowDef = rowDef.getParentRowDef();
        TableIndex parentPK = null;
        if (parentRowDef != null) {
            parentPK = parentRowDef.getPKIndex();
        }
        IndexToHKey indexToHKey = null;
        int i2hPosition = 0;
        Exchange parentPKExchange = null;
        PersistitIndexRowBuffer parentPKIndexRow = null;
        // Nested loop over hkey metadata: All the segments of an hkey, and all
        // the columns of a segment.
        List<HKeySegment> hKeySegments = table.hKey().segments();
        int s = 0;
        while (s < hKeySegments.size()) {
            HKeySegment hKeySegment = hKeySegments.get(s++);
            // Write the ordinal for this segment
            RowDef segmentRowDef = hKeySegment.table().rowDef();
            hKeyAppender.append(segmentRowDef.getOrdinal());
            // Iterate over the segment's columns
            List<HKeyColumn> hKeyColumns = hKeySegment.columns();
            int c = 0;
            while (c < hKeyColumns.size()) {
                HKeyColumn hKeyColumn = hKeyColumns.get(c++);
                UserTable hKeyColumnTable = hKeyColumn.column().getUserTable();
                if (hKeyColumnTable != table) {
                    // Hkey column from row of parent table
                    if (parentPKExchange == null) {
                        // Initialize parent metadata and state
                        assert parentRowDef != null : rowDef;
                        assert parentPK != null : parentRowDef;
                        indexToHKey = parentPK.indexToHKey();
                        parentPKExchange = getExchange(session, parentPK);
                        parentPKIndexRow = readPKIndexRow(adapter, parentPK, parentPKExchange, rowDef, rowData);
                    }
                    if(indexToHKey.isOrdinal(i2hPosition)) {
                        assert indexToHKey.getOrdinal(i2hPosition) == segmentRowDef.getOrdinal() : hKeyColumn;
                        ++i2hPosition;
                    }
                    if (parentPKIndexRow != null) {
                        parentPKIndexRow.appendFieldTo(indexToHKey.getIndexRowPosition(i2hPosition), hKeyAppender.key());
                    } else {
                        hKeyAppender.appendNull(); // orphan row
                    }
                    ++i2hPosition;
                } else {
                    // Hkey column from rowData
                    Column column = hKeyColumn.column();
                    FieldDef fieldDef = fieldDefs[column.getPosition()];
                    if (insertingRow && column.isAkibanPKColumn()) {
                        // Must be a PK-less table. Use unique id from TableStatus.
                        if (hiddenPk == null)
                            uniqueId = segmentRowDef.getTableStatus().createNewUniqueID();
                        else
                            uniqueId = hiddenPk.incrementAndGet();
                        hKeyAppender.append(uniqueId);
                        // Write rowId into the value part of the row also.
                        rowData.updateNonNullLong(fieldDef, uniqueId);
                    } else {
                        hKeyAppender.append(fieldDef, rowData);
                    }
                }
            }
        }
        if (parentPKExchange != null) {
            releaseExchange(session, parentPKExchange);
        }
        return uniqueId;
    }

    private static void constructIndexRow(Exchange exchange,
                                          RowData rowData,
                                          Index index,
                                          Key hKey,
                                          PersistitIndexRowBuffer indexRow,
                                          boolean forInsert) throws PersistitException
    {
        indexRow.resetForWrite(index, exchange.getKey(), exchange.getValue());
        indexRow.initialize(rowData, hKey);
        indexRow.close(forInsert);
    }

    private PersistitIndexRowBuffer readPKIndexRow(PersistitAdapter adapter,
                                                   Index pkIndex,
                                                   Exchange exchange,
                                                   RowDef rowDef,
                                                   RowData rowData) throws PersistitException
    {
        PersistitKeyAppender keyAppender = PersistitKeyAppender.create(exchange.getKey());
        int[] fields = rowDef.getParentJoinFields();
        for (int fieldIndex = 0; fieldIndex < fields.length; fieldIndex++) {
            FieldDef fieldDef = rowDef.getFieldDef(fields[fieldIndex]);
            keyAppender.append(fieldDef, rowData);
        }
        exchange.fetch();
        PersistitIndexRowBuffer indexRow = null;
        if (exchange.getValue().isDefined()) {
            indexRow = new PersistitIndexRowBuffer(adapter);
            indexRow.resetForRead(pkIndex, exchange.getKey(), exchange.getValue());
        }
        return indexRow;
    }

    // --------------------- Implement Store interface --------------------

    public AkibanInformationSchema getAIS(Session session) {
        Bulkload bulkload = activeBulkload.get();
        if (bulkload != null)
            return bulkload.ais;
        return schemaManager.getAis(session);
    }

    public RowDef getRowDef(Session session, TableName tableName) {
        Table table = getAIS(session).getTable(tableName);
        if(table == null) {
            throw new NoSuchTableException(tableName);
        }
        return table.rowDef();
    }

    @Override
    public RowDef getRowDef(Session session, int rowDefID) {
        Table table = getAIS(session).getUserTable(rowDefID);
        if(table == null) {
            throw new RowDefNotFoundException(rowDefID);
        }
        return table.rowDef();
    }

    @Override
    public void writeRow(Session session, RowData rowData)
        throws PersistitException
    {
        Bulkload bulkload = activeBulkload.get();
        if (bulkload != null)
            writeRowBulk(session, rowData, bulkload);
        else
            writeRowStandard(session, rowData, null, true);
    }

    private void writeRowStandard(Session session,
                                  RowData rowData,
                                  BitSet tablesRequiringHKeyMaintenance,
                                  boolean propagateHKeyChanges) throws PersistitException
    {
        final RowDef rowDef = writeRowCheck(session, rowData, false);
        Exchange hEx;
        hEx = getExchange(session, rowDef);
        lockKeys(adapter(session), rowDef, rowData, hEx);
        WRITE_ROW_TAP.in();
        try {
            // Does the heavy lifting of looking up the full hkey in
            // parent's primary index if necessary.
            // About the propagateHKeyChanges flag: The last argument of constructHKey is insertingRow.
            // If this argument is true, it means that we're inserting a new row, and if the row's type
            // has a generated PK, then a PK value needs to be generated. If this writeRow invocation is
            // being done as part of hkey maintenance (called from propagateDownGroup with propagateHKeyChanges
            // false), then we are deleting and reinserting a row, and we don't want the PK value changed.
            // See bug 1020342.
            constructHKey(session, hEx, rowDef, rowData, propagateHKeyChanges);
            // Don't check hkey uniqueness. That requires a database access (hEx.isValueDefined()), and we are not
            // in a good position to report a meaningful uniqueness violation, e.g. on the PK, since we don't have
            // the PK value handy. Instead, rely on PK validation when indexes are maintained.

            packRowData(hEx, rowDef, rowData);
            // Store the h-row
            hEx.store();
            if (rowDef.isAutoIncrement()) {
                final long location = rowDef.fieldLocation(rowData, rowDef.getAutoIncrementField());
                if (location != 0) {
                    long autoIncrementValue = rowData.getIntegerValue((int) location, (int) (location >>> 32));
                    rowDef.getTableStatus().setAutoIncrement(autoIncrementValue);
                }
            }
            rowDef.getTableStatus().rowsWritten(1);
            PersistitIndexRowBuffer indexRow = new PersistitIndexRowBuffer(adapter(session));
            for (Index index : rowDef.getIndexes()) {
                insertIntoIndex(session, index, rowData, hEx.getKey(), indexRow, deferIndexes);
            }

            if (propagateHKeyChanges && hasChildren(rowDef.userTable())) {
                // The row being inserted might be the parent of orphan rows
                // already present. The hkeys of these
                // orphan rows need to be maintained. The hkeys of interest
                // contain the PK from the inserted row,
                // and nulls for other hkey fields nearer the root.
                // TODO: optimizations
                // - If we knew that no descendent table had an orphan (e.g.
                // store this info in TableStatus),
                // then this propagation could be skipped.
                hEx.clear();
                Key hKey = hEx.getKey();
                PersistitKeyAppender hKeyAppender = PersistitKeyAppender.create(hKey);
                UserTable table = rowDef.userTable();
                List<Column> pkColumns = table.getPrimaryKeyIncludingInternal().getColumns();
                List<HKeySegment> hKeySegments = table.hKey().segments();
                int s = 0;
                while (s < hKeySegments.size()) {
                    HKeySegment segment = hKeySegments.get(s++);
                    RowDef segmentRowDef = segment.table().rowDef();
                    hKey.append(segmentRowDef.getOrdinal());
                    List<HKeyColumn> hKeyColumns = segment.columns();
                    int c = 0;
                    while (c < hKeyColumns.size()) {
                        HKeyColumn hKeyColumn = hKeyColumns.get(c++);
                        Column column = hKeyColumn.column();
                        RowDef columnTableRowDef = column.getTable().rowDef();
                        if (pkColumns.contains(column)) {
                            hKeyAppender.append(columnTableRowDef.getFieldDef(column.getPosition()), rowData);
                        } else {
                            hKey.append(null);
                        }
                    }
                }
                propagateDownGroup(session, hEx, tablesRequiringHKeyMaintenance, indexRow, true);
            }

            if (deferredIndexKeyLimit <= 0) {
                putAllDeferredIndexKeys(session);
            }
        } finally {
            WRITE_ROW_TAP.out();
            releaseExchange(session, hEx);
        }
    }

    private void writeRowBulk(Session session, RowData rowData, Bulkload bulkload) throws PersistitException {
        final RowDef rowDef = writeRowCheck(session, rowData, true);
        if(session.get(StoreAdapter.STORE_ADAPTER_KEY) == null) {
            // Attaches itself to the session
            new PersistitAdapter(SchemaCache.globalSchema(bulkload.ais), this, treeService, session, config, false);
        }
        AtomicLong hiddenPk;
        AtomicLong insertedRowsCount;
        synchronized (bulkload) {
            if (bulkload.activeRowDef != rowDef) {
                validateRowDefForBulk(bulkload, rowDef);
                try {
                    bulkload.pkStorage.treeBuilder.merge();
                } catch (com.persistit.exception.DuplicateKeyException e) {
                    throw new DuplicateKeyException("PK", null);
                } catch (Exception e) {
                    LOG.error("while merging PKs", e);
                    throw new BulkloadException("unknown exception (see log): " + e.getMessage());
                }
                bulkload.activeRowsInserted = new AtomicLong();
                Object old = bulkload.rowsByRowDef.put(rowDef, bulkload.activeRowsInserted);
                assert old == null : old;
                bulkload.activeRowDef = rowDef;
                if (rowDef.userTable().getPrimaryKey() == null) {
                    bulkload.activeHiddenPk = new AtomicLong(rowDef.getTableStatus().getApproximateUniqueID());
                    bulkload.hiddenPks.put(rowDef, bulkload.activeHiddenPk);
                }
                else {
                    bulkload.activeHiddenPk = null;
                }
            }
            hiddenPk = bulkload.activeHiddenPk;
            insertedRowsCount = bulkload.activeRowsInserted;
        }

        // Group table
        Key groupTableKey = bulkload.groupTableKey.get();
        Value groupTableValue = bulkload.groupTableValue.get();
        constructHKey(session, groupTableKey, rowDef, rowData, true, hiddenPk); // invokes key.clear()
        groupTableValue.clear();
        packRowData(groupTableValue, rowDef, rowData);
        try {
            Tree tree = rowDef.getGroup().getTreeCache().getTree();
            bulkload.groupBuilder.treeBuilder.store(tree, groupTableKey, groupTableValue);
        } catch (InvalidOperationException e) {
            throw e;
        } catch (Exception e) {
            LOG.error("while merging PKs", e);
            throw new BulkloadException("unknown exception (see log): " + e.getMessage());
        }

        PersistitIndexRowBuffer indexRow = new PersistitIndexRowBuffer(adapter(session));
        for (Index index : rowDef.getIndexes()) {
            StorageAction action = index.isPrimaryKey() ? bulkload.pkStorage : bulkload.groupBuilder;
            insertIntoIndex(session, index, rowData, groupTableKey, indexRow, deferIndexes, action);
        }

        insertedRowsCount.incrementAndGet();
    }

    private void validateRowDefForBulk(Bulkload bulkload, RowDef rowDef) {
        RowDef rowDataParent = rowDef.getParentRowDef();
        if (rowDataParent == null)
            // This is the root, so check that the group has no GIs
            checkNoGIsInGroup(rowDef);
        else if (!bulkload.seenTables.contains(rowDataParent))
            // This is not the root, so check that its parent has been loaded
            throw new BulkloadException( "can't load " + rowDef.userTable() + " because parent "
                    + rowDef.userTable() + " hasn't been loaded yet");
        if (!bulkload.seenTables.add(rowDef))
            throw new BulkloadException("table " + rowDef.userTable() + " has already finished bulkloading");
    }

    private void checkNoGIsInGroup(RowDef rowDef) {
        Collection<GroupIndex> gis = rowDef.table().getGroup().getRoot().getGroupIndexes();
        if (!gis.isEmpty())
            throw new BulkloadException("can't bulk load with group indexes: " + gis.toString());
    }

    @Override
    public void startBulkLoad(Session session) {
        if (transactionService.isTransactionActive(session))
            throw new BulkloadException("can't start bulk load when transaction is active");
        transactionService.beginTransaction(session);
        Bulkload newBulkload;
        try {
            newBulkload = new Bulkload(getDb(), schemaManager.getAis(session));
        } finally {
            transactionService.commitTransaction(session);
        }
        
        if (!activeBulkload.compareAndSet(null, newBulkload))
            throw new BulkloadException("another bulkload is already in progress");
        // writeRowBulk ensures this is set, clear out any potentially incompatible
        session.remove(StoreAdapter.STORE_ADAPTER_KEY);
    }

    @Override
    public void finishBulkLoad(Session session) {
        Bulkload bulkload = activeBulkload.getAndSet(null);
        if (bulkload == null)
            throw new BulkloadException(NO_BULKLOAD_IN_PROGRESS);
        try {
            bulkload.pkStorage.treeBuilder.merge();
            bulkload.groupBuilder.treeBuilder.merge();
            transactionService.beginTransaction(session);
            try {
                for (Map.Entry<RowDef, AtomicLong> rowCountEntry : bulkload.rowsByRowDef.entrySet()) {
                    RowDef rowDef = rowCountEntry.getKey();
                    rowDef.getTableStatus().rowsWritten(rowCountEntry.getValue().get());
                }
                for (Map.Entry<RowDef, AtomicLong> hiddenPkEntry : bulkload.hiddenPks.entrySet()) {
                    RowDef rowDef = hiddenPkEntry.getKey();
                    rowDef.getTableStatus().setUniqueId(hiddenPkEntry.getValue().get());
                }
            }
            finally {
                transactionService.commitTransaction(session);
            }
        } catch (InvalidOperationException e) {
            throw e;
        } catch (Exception e) {
            LOG.error("while merging TreeBuilders", e);
            throw new BulkloadException("while finishing bulkloading: " + e);
        }
    }

    private RowDef writeRowCheck(Session session, RowData rowData, boolean bulkload) {
        if (rowData.getRowSize() > MAX_ROW_SIZE) {
            LOG.warn("RowData size {} is larger than current limit of {} bytes" + rowData.getRowSize(), MAX_ROW_SIZE);
        }
        return writeCheck(session, rowData, bulkload);
    }

    private RowDef writeCheck(Session session, RowData rowData, boolean bulkloadExpected) {
        if (bulkloadExpected != isBulkloading()) {
            String msg = bulkloadExpected
                    ? NO_BULKLOAD_IN_PROGRESS
                    : "can't perform non-bulkload operation while bulkload is in progress";
            throw new BulkloadException(msg);
        }
        final RowDef rowDef = rowDefFromExplicitOrId(session, rowData);
        checkNoGroupIndexes(rowDef.table());
        if (!bulkloadExpected)
            lockAndCheckVersion(session, rowDef);
        return rowDef;
    }

    @Override
    public boolean isBulkloading() {
        return activeBulkload.get() != null;
    }

    @Override
    public void deleteRow(Session session, RowData rowData)
        throws PersistitException
    {
        deleteRow(session, rowData, true);
        // TODO: It should be possible to optimize propagateDownGroup for inserts too
        // deleteRow(session, rowData, hKeyDependentTableOrdinals(rowData.getRowDefId()));
    }

    @Override
    public void deleteRow(Session session, RowData rowData, boolean deleteIndexes) throws PersistitException
    {
        deleteRow(session, rowData, deleteIndexes, null, true);
    }

    private void deleteRow(Session session, RowData rowData, boolean deleteIndexes,
                           BitSet tablesRequiringHKeyMaintenance, boolean propagateHKeyChanges)
        throws PersistitException
    {
        RowDef rowDef = writeCheck(session, rowData, false);
        Exchange hEx = null;
        DELETE_ROW_TAP.in();
        try {
            hEx = getExchange(session, rowDef);
            lockKeys(adapter(session), rowDef, rowData, hEx);
            constructHKey(session, hEx, rowDef, rowData, false);
            hEx.fetch();
            //
            // Verify that the row exists
            //
            if (!hEx.getValue().isDefined()) {
                throw new NoSuchRowException(hEx.getKey());
            }

            // Remove the h-row
            hEx.remove();
            rowDef.getTableStatus().rowDeleted();

            // Remove the indexes, including the PK index
            PersistitIndexRowBuffer indexRow = new PersistitIndexRowBuffer(adapter(session));
            if(deleteIndexes) {
                for (Index index : rowDef.getIndexes()) {
                    deleteIndex(session, index, rowData, hEx.getKey(), indexRow);
                }
            }

            // The row being deleted might be the parent of rows that
            // now become orphans. The hkeys
            // of these rows need to be maintained.
            if(propagateHKeyChanges && hasChildren(rowDef.userTable())) {
                propagateDownGroup(session, hEx, tablesRequiringHKeyMaintenance, indexRow, deleteIndexes);
            }
        } finally {
            DELETE_ROW_TAP.out();
            releaseExchange(session, hEx);
        }
    }

    @Override
    public void updateRow(Session session,
                          RowData oldRowData,
                          RowData newRowData,
                          ColumnSelector columnSelector,
                          Index[] indexes)
        throws PersistitException
    {
        updateRow(session, oldRowData, newRowData, columnSelector, indexes, (indexes != null), true);
    }

    private void updateRow(Session session,
                           RowData oldRowData,
                           RowData newRowData,
                           ColumnSelector columnSelector,
                           Index[] indexesToMaintain,
                           boolean indexesAsInsert,
                           boolean propagateHKeyChanges)
        throws PersistitException
    {
        int rowDefId = oldRowData.getRowDefId();
        if (newRowData.getRowDefId() != rowDefId) {
            throw new IllegalArgumentException("RowData values have different rowDefId values: ("
                                                       + rowDefId + "," + newRowData.getRowDefId() + ")");
        }

        // RowDefs may be different (e.g. during an ALTER)
        // Only non-pk or grouping columns could have change in this scenario
        RowDef rowDef = writeCheck(session, oldRowData, false);
        RowDef newRowDef = rowDefFromExplicitOrId(session, newRowData);
        PersistitAdapter adapter = adapter(session);
        Exchange hEx = null;
        UPDATE_ROW_TAP.in();
        try {
            hEx = getExchange(session, rowDef);
            lockKeys(adapter, rowDef, oldRowData, hEx);
            lockKeys(adapter, newRowDef, newRowData, hEx);
            constructHKey(session, hEx, rowDef, oldRowData, false);
            hEx.fetch();
            //
            // Verify that the row exists
            //
            if (!hEx.getValue().isDefined()) {
                throw new NoSuchRowException (hEx.getKey());
            }
            // Combine current version of row with the version coming in
            // on the update request.
            // This is done by taking only the values of columns listed
            // in the column selector.
            RowData currentRow = new RowData(EMPTY_BYTE_ARRAY);
            expandRowData(hEx, currentRow);
            RowData mergedRowData = 
                columnSelector == null 
                ? newRowData
                : mergeRows(rowDef, currentRow, newRowData, columnSelector);
            BitSet tablesRequiringHKeyMaintenance =
                    propagateHKeyChanges
                    ? analyzeFieldChanges(session, rowDef, oldRowData, mergedRowData)
                    : null;
            if (tablesRequiringHKeyMaintenance == null) {
                // No PK or FK fields have changed. Just update the row.
                packRowData(hEx, newRowDef, mergedRowData);
                // Store the h-row
                hEx.store();
                // Update the indexes
                PersistitIndexRowBuffer indexRowBuffer = new PersistitIndexRowBuffer(adapter);
                Index[] indexes = (indexesToMaintain == null) ? rowDef.getIndexes() : indexesToMaintain;
                for (Index index : indexes) {
                    if(indexesAsInsert) {
                        insertIntoIndex(session, index, mergedRowData, hEx.getKey(), indexRowBuffer, deferIndexes);
                    } else {
                        updateIndex(session, index, rowDef, currentRow, mergedRowData, hEx.getKey(), indexRowBuffer);
                    }
                }
            } else {
                // A PK or FK field has changed. The row has to be deleted and reinserted, and hkeys of descendent
                // rows maintained. tablesRequiringHKeyMaintenance contains the ordinals of the tables whose hkeys
                // could possible be affected.
                deleteRow(session, oldRowData, true, tablesRequiringHKeyMaintenance, true);
                writeRowStandard(session, mergedRowData, tablesRequiringHKeyMaintenance, true); // May throw DuplicateKeyException
            }
        } finally {
            UPDATE_ROW_TAP.out();
            releaseExchange(session, hEx);
        }
    }

    private BitSet analyzeFieldChanges(Session session, RowDef rowDef, RowData oldRow, RowData newRow)
    {
        BitSet tablesRequiringHKeyMaintenance;
        assert oldRow.getRowDefId() == newRow.getRowDefId();
        int fields = rowDef.getFieldCount();
        // Find the PK and FK fields
        BitSet keyField = new BitSet(fields);
        for (int pkFieldPosition : rowDef.getPKIndex().indexDef().getFields()) {
            keyField.set(pkFieldPosition, true);
        }
        for (int fkFieldPosition : rowDef.getParentJoinFields()) {
            keyField.set(fkFieldPosition, true);
        }
        // Find whether and where key fields differ
        boolean allEqual = true;
        for (int keyFieldPosition = keyField.nextSetBit(0);
             allEqual && keyFieldPosition >= 0;
             keyFieldPosition = keyField.nextSetBit(keyFieldPosition + 1)) {
            boolean fieldEqual = fieldEqual(rowDef, oldRow, newRow, keyFieldPosition);
            if (!fieldEqual) {
                allEqual = false;
            }
        }
        if (allEqual) {
            tablesRequiringHKeyMaintenance = null;
        } else {
            // A PK or FK field has changed, so the update has to be done as delete/insert. To minimize hkey
            // propagation work, find which tables (descendents of the updated table) are affected by hkey
            // changes.
            tablesRequiringHKeyMaintenance = hKeyDependentTableOrdinals(session, oldRow.getRowDefId());
        }
        return tablesRequiringHKeyMaintenance;
    }

    private BitSet hKeyDependentTableOrdinals(Session session, int rowDefId)
    {
        RowDef rowDef = getRowDef(session, rowDefId);
        UserTable table = rowDef.userTable();
        BitSet ordinals = new BitSet();
        for (UserTable hKeyDependentTable : table.hKeyDependentTables()) {
            int ordinal = hKeyDependentTable.rowDef().getOrdinal();
            ordinals.set(ordinal, true);
        }
        return ordinals;
    }

    private void checkNoGroupIndexes(Table table) {
        if (updateGroupIndexes && !table.getGroupIndexes().isEmpty()) {
            throw new UnsupportedOperationException("PersistitStore can't update group indexes; found on " + table);
        }
    }

    // tablesRequiringHKeyMaintenance is non-null only when we're implementing an updateRow as delete/insert, due
    // to a PK or FK column being updated.
    private void propagateDownGroup(Session session,
                                    Exchange exchange,
                                    BitSet tablesRequiringHKeyMaintenance,
                                    PersistitIndexRowBuffer indexRowBuffer,
                                    boolean deleteIndexes)
            throws PersistitException
    {
        // exchange is positioned at a row R that has just been replaced by R', (because we're processing an update
        // that has to be implemented as delete/insert). hKey is the hkey of R. The replacement, R', is already
        // present. For each descendent* D of R, this method deletes and reinserts D. Reinsertion of D causes its
        // hkey to be recomputed. This may depend on an ancestor being updated (if part of D's hkey comes from
        // the parent's PK index). That's OK because updates are processed preorder, (i.e., ancestors before
        // descendents). This method will modify the state of exchange.
        //
        // * D is a descendent of R means that D is below R in the group. I.e., hkey(R) is a prefix of hkey(D).
        PROPAGATE_HKEY_CHANGE_TAP.hit();
        Key hKey = exchange.getKey();
        KeyFilter filter = new KeyFilter(hKey, hKey.getDepth() + 1, Integer.MAX_VALUE);
        RowData descendentRowData = new RowData(EMPTY_BYTE_ARRAY);
        while (exchange.next(filter)) {
            expandRowData(exchange, descendentRowData);
            int descendentRowDefId = descendentRowData.getRowDefId();
            RowDef descendentRowDef = getRowDef(session, descendentRowDefId);
            int descendentOrdinal = descendentRowDef.getOrdinal();
            if ((tablesRequiringHKeyMaintenance == null || tablesRequiringHKeyMaintenance.get(descendentOrdinal))) {
                PROPAGATE_HKEY_CHANGE_ROW_REPLACE_TAP.hit();
                // Delete the current row from the tree. Don't call deleteRow, because we don't need to recompute
                // the hkey.
                exchange.remove();
                descendentRowDef.getTableStatus().rowDeleted();
                if(deleteIndexes) {
                    for (Index index : descendentRowDef.getIndexes()) {
                        deleteIndex(session, index, descendentRowData, exchange.getKey(), indexRowBuffer);
                    }
                }
                // Reinsert it, recomputing the hkey and maintaining indexes
                writeRowStandard(session, descendentRowData, tablesRequiringHKeyMaintenance, false);
            }
        }
    }

    @Override
    public void dropGroup(Session session, Group group) {
        for(Table table : group.getRoot().getAIS().getUserTables().values()) {
            if(table.getGroup() == group) {
                removeTrees(session, table);
            }
        }
        // tableStatusCache entries updated elsewhere
    }

    @Override
    public void truncateGroup(final Session session, final Group group) throws PersistitException {
        List<Index> indexes = new ArrayList<Index>();
        // Collect indexes, truncate table statuses
        for(UserTable table : group.getRoot().getAIS().getUserTables().values()) {
            if(table.getGroup() == group) {
                indexes.addAll(table.getIndexesIncludingInternal());
                table.rowDef().getTableStatus().truncate();
            }
        }
        indexes.addAll(group.getIndexes());
        truncateIndexes(session, indexes);

        // Truncate the group tree
        final Exchange hEx = getExchange(session, group);
        hEx.removeAll();
        releaseExchange(session, hEx);
    }

    // This is to avoid circular dependencies in Guicer.  
    // TODO: There is still a functional circularity: store needs
    // stats to clear them when deleting a group; stats need store to
    // persist the stats. It would be better to separate out the
    // higher level store functions from what other services require.
    public void setIndexStatistics(IndexStatisticsService indexStatistics) {
        this.indexStatistics = indexStatistics;
    }

    @Override
    public void truncateIndexes(Session session, Collection<? extends Index> indexes) {
        for(Index index : indexes) {
            Exchange iEx = getExchange(session, index);
            try {
                iEx.removeAll();
                if (index.isGroupIndex()) {
                    new AccumulatorAdapter(AccumulatorAdapter.AccumInfo.ROW_COUNT, treeService, iEx.getTree()).set(0);
                }
            } catch (PersistitException e) {
                throw new PersistitAdapterException(e);
            }
            releaseExchange(session, iEx);
        }
        // Delete any statistics associated with index.
        indexStatistics.deleteIndexStatistics(session, indexes);
    }

    @Override
    public void truncateTableStatus(final Session session, final int rowDefId) throws PersistitException {
        getRowDef(session, rowDefId).getTableStatus().truncate();
    }

    @Override
    public RowCollector getSavedRowCollector(final Session session,
            final int tableId) throws CursorIsUnknownException {
        final List<RowCollector> list = collectorsForTableId(session, tableId);
        if (list.isEmpty()) {
            LOG.debug("Nested RowCollector on tableId={} depth={}", tableId, (list.size() + 1));
            throw new CursorIsUnknownException(tableId);
        }
        return list.get(list.size() - 1);
    }

    @Override
    public void addSavedRowCollector(final Session session,
            final RowCollector rc) {
        final Integer tableId = rc.getTableId();
        final List<RowCollector> list = collectorsForTableId(session, tableId);
        if (!list.isEmpty()) {
            LOG.debug("Note: Nested RowCollector on tableId={} depth={}", tableId, list.size() + 1);
            assert list.get(list.size() - 1) != rc : "Redundant call";
            //
            // This disallows the patch because we agreed not to fix the
            // bug. However, these changes fix a memory leak, which is
            // important for robustness.
            //
            // throw new StoreException(122, "Bug 255 workaround is disabled");
        }
        list.add(rc);
    }

    @Override
    public void removeSavedRowCollector(final Session session,
            final RowCollector rc) throws CursorIsUnknownException {
        final Integer tableId = rc.getTableId();
        final List<RowCollector> list = collectorsForTableId(session, tableId);
        if (list.isEmpty()) {
            throw new CursorIsUnknownException (tableId);
        }
        final RowCollector removed = list.remove(list.size() - 1);
        if (removed != rc) {
            throw new CursorCloseBadException (tableId);
        }
    }

    private List<RowCollector> collectorsForTableId(final Session session,
            final int tableId) {
        List<RowCollector> list = session.get(COLLECTORS, tableId);
        if (list == null) {
            list = new ArrayList<RowCollector>();
            session.put(COLLECTORS, tableId, list);
        }
        return list;
    }

    private RowDef checkRequest(Session session, int rowDefId, RowData start, ColumnSelector startColumns,
                                RowData end, ColumnSelector endColumns) throws IllegalArgumentException {
        if (start != null) {
            if (startColumns == null) {
                throw new IllegalArgumentException("non-null start row requires non-null ColumnSelector");
            }
            if( start.getRowDefId() != rowDefId) {
                throw new IllegalArgumentException("Start and end RowData must specify the same rowDefId");
            }
        }
        if (end != null) {
            if (endColumns == null) {
                throw new IllegalArgumentException("non-null end row requires non-null ColumnSelector");
            }
            if (end.getRowDefId() != rowDefId) {
                throw new IllegalArgumentException("Start and end RowData must specify the same rowDefId");
            }
        }
        final RowDef rowDef = getRowDef(session, rowDefId);
        if (rowDef == null) {
            throw new IllegalArgumentException("No RowDef for rowDefId " + rowDefId);
        }
        return rowDef;
    }

    private static ColumnSelector createNonNullFieldSelector(final RowData rowData) {
        assert rowData != null;
        return new ColumnSelector() {
            @Override
            public boolean includesColumn(int columnPosition) {
                return !rowData.isNull(columnPosition);
            }
        };
    }

    @Override
    public RowCollector newRowCollector(Session session,
                                        int rowDefId,
                                        int indexId,
                                        int scanFlags,
                                        RowData start,
                                        RowData end,
                                        byte[] columnBitMap,
                                        ScanLimit scanLimit)
    {
        return newRowCollector(session, scanFlags, rowDefId, indexId, columnBitMap, start, null, end, null, scanLimit);
    }

    @Override
    public RowCollector newRowCollector(Session session,
                                        int scanFlags,
                                        int rowDefId,
                                        int indexId,
                                        byte[] columnBitMap,
                                        RowData start,
                                        ColumnSelector startColumns,
                                        RowData end,
                                        ColumnSelector endColumns,
                                        ScanLimit scanLimit)
    {
        NEW_COLLECTOR_TAP.in();
        RowCollector rc;
        try {
            if(start != null && startColumns == null) {
                startColumns = createNonNullFieldSelector(start);
            }
            if(end != null && endColumns == null) {
                endColumns = createNonNullFieldSelector(end);
            }
            RowDef rowDef = checkRequest(session, rowDefId, start, startColumns, end, endColumns);
            rc = OperatorBasedRowCollector.newCollector(config,
                                                        session,
                                                        this,
                                                        scanFlags,
                                                        rowDef,
                                                        indexId,
                                                        columnBitMap,
                                                        start,
                                                        startColumns,
                                                        end,
                                                        endColumns,
                                                        scanLimit);
        } finally {
            NEW_COLLECTOR_TAP.out();
        }
        return rc;
    }

    public final static long HACKED_ROW_COUNT = 2;

    @Override
    public long getRowCount(final Session session, final boolean exact,
            final RowData start, final RowData end, final byte[] columnBitMap) {
        //
        // TODO: Compute a reasonable value. The value "2" is a hack -
        // special because it's not 0 or 1, but small enough to induce
        // MySQL to use an index rather than full table scan.
        //
        return HACKED_ROW_COUNT; // TODO: delete the HACKED_ROW_COUNT field when
                                 // this gets fixed
        // final int tableId = start.getRowDefId();
        // final TableStatus status = tableManager.getTableStatus(tableId);
        // return status.getRowCount();
    }

    @Override
    public TableStatistics getTableStatistics(final Session session, int tableId) {
        final RowDef rowDef = getRowDef(session, tableId);
        final TableStatistics ts = new TableStatistics(tableId);
        final TableStatus status = rowDef.getTableStatus();
        try {
            ts.setAutoIncrementValue(status.getAutoIncrement());
            ts.setRowCount(status.getRowCount());
            // TODO - get correct values
            ts.setMeanRecordLength(100);
            ts.setBlockSize(8192);
        } catch (PersistitException e) {
            throw new PersistitAdapterException(e);
        }
        for (Index index : rowDef.getIndexes()) {
            if (index.isSpatial())
                continue;
            TableStatistics.Histogram histogram = indexStatisticsToHistogram(session, 
                                                                             index);
            if (histogram != null) {
                ts.addHistogram(histogram);
            }
        }
        return ts;
    }

    /** Convert from new-format histogram to old for adapter. */
    protected TableStatistics.Histogram indexStatisticsToHistogram(Session session,
                                                                   Index index) {
        IndexStatistics stats = indexStatistics.getIndexStatistics(session, index);
        if (stats == null) {
            return null;
        }
        Histogram fromHistogram = stats.getHistogram(0, index.getKeyColumns().size());
        if (fromHistogram == null) {
            return null;
        }
        IndexDef indexDef = index.indexDef();
        RowDef indexRowDef = indexDef.getRowDef();
        TableStatistics.Histogram toHistogram = new TableStatistics.Histogram(index.getIndexId());
        Key key = treeService.createKey();
        RowData indexRowData = new RowData(new byte[4096]);
        Object[] indexValues = new Object[indexRowDef.getFieldCount()];
        long count = 0;
        for (HistogramEntry entry : fromHistogram.getEntries()) {
            // Decode the key.
            int keylen = entry.getKeyBytes().length;
            System.arraycopy(entry.getKeyBytes(), 0, key.getEncodedBytes(), 0, keylen);
            key.setEncodedSize(keylen);
            key.indexTo(0);
            int depth = key.getDepth();
            // Copy key fields to index row.
            for (int field : indexDef.getFields()) {
                if (--depth >= 0) {
                    indexValues[field] = key.decode();
                } else {
                    indexValues[field] = null;
                }
            }
            indexRowData.createRow(indexRowDef, indexValues);
            // Partial counts to running total less than key.
            count += entry.getLessCount();
            toHistogram.addSample(new TableStatistics.HistogramSample(indexRowData.copy(),
                                                                      count));
            count += entry.getEqualCount();
        }
        // Add final entry with all nulls.
        Arrays.fill(indexValues, null);
        indexRowData.createRow(indexRowDef, indexValues);
        toHistogram.addSample(new TableStatistics.HistogramSample(indexRowData.copy(),
                                                                  count));
        return toHistogram;
    }

    boolean hasNullIndexSegments(RowData rowData, Index index)
    {
        IndexDef indexDef = index.indexDef();
        assert indexDef.getRowDef().getRowDefId() == rowData.getRowDefId();
        for (int i : indexDef.getFields()) {
            if (rowData.isNull(i)) {
                return true;
            }
        }
        return false;
    }

    private void checkNotGroupIndex(Index index) {
        if (index.isGroupIndex()) {
            throw new UnsupportedOperationException("can't update group indexes from PersistitStore: " + index);
        }
    }
    private void insertIntoIndex(Session session,
                                 Index index,
                                 RowData rowData,
                                 Key hkey,
                                 PersistitIndexRowBuffer indexRow,
                                 boolean deferIndexes) throws PersistitException
    {
        insertIntoIndex(session, index, rowData, hkey, indexRow, deferIndexes, DIRECT_STORAGE);
    }

    private void insertIntoIndex(Session session,
                                 Index index,
                                 RowData rowData,
                                 Key hkey,
                                 PersistitIndexRowBuffer indexRow,
                                 boolean deferIndexes,
                                 StorageAction storageAction) throws PersistitException
    {
        checkNotGroupIndex(index);
        Exchange iEx = getExchange(session, index);
        constructIndexRow(iEx, rowData, index, hkey, indexRow, true);
        checkUniqueness(index, rowData, iEx);
        if (deferIndexes) {
            // TODO: bug767737, deferred indexing does not handle uniqueness
            synchronized (deferredIndexKeys) {
                SortedSet<KeyState> keySet = deferredIndexKeys.get(iEx.getTree());
                if (keySet == null) {
                    keySet = new TreeSet<KeyState>();
                    deferredIndexKeys.put(iEx.getTree(), keySet);
                }
                KeyState ks = new KeyState(iEx.getKey());
                keySet.add(ks);
                deferredIndexKeyLimit -= (ks.getBytes().length + KEY_STATE_SIZE_OVERHEAD);
            }
        } else {
            storageAction.store(iEx);
        }
        releaseExchange(session, iEx);
    }

    private void checkUniqueness(Index index, RowData rowData, Exchange iEx) throws PersistitException
    {
        if (index.isUnique() && !hasNullIndexSegments(rowData, index)) {
            Key key = iEx.getKey();
            int segmentCount = index.indexDef().getIndexKeySegmentCount();
            // An index that isUniqueAndMayContainNulls has the extra null-separating field.
            if (index.isUniqueAndMayContainNulls()) {
                segmentCount++;
            }
            key.setDepth(segmentCount);
            if (keyExistsInIndex(index, iEx)) {
                throw new DuplicateKeyException(index.getIndexName().getName(), key);
            }
        }
    }

    private boolean keyExistsInIndex(Index index, Exchange exchange) throws PersistitException
    {
        boolean keyExistsInIndex;
        // Passing -1 as the last argument of traverse leaves the exchange's key and value unmodified.
        // (0 would leave just the value unmodified.)
        if (index.isUnique()) {
            // The Persistit Key stores exactly the index key, so just check whether the key exists.
            // TODO:
            // The right thing to do is traverse(EQ, false, -1) but that returns true, even when the
            // tree is empty. Peter says this is a bug (1023549)
            keyExistsInIndex = exchange.traverse(Key.Direction.EQ, true, -1);
        } else {
            // Check for children by traversing forward from the current key.
            keyExistsInIndex = exchange.traverse(Key.Direction.GTEQ, true, -1);
        }
        return keyExistsInIndex;
    }

    private void putAllDeferredIndexKeys(final Session session) {
        synchronized (deferredIndexKeys) {
            for (final Map.Entry<Tree, SortedSet<KeyState>> entry : deferredIndexKeys
                    .entrySet()) {
                final Exchange iEx = treeService.getExchange(session, entry.getKey());
                try {
                    buildIndexAddKeys(entry.getValue(), iEx);
                    entry.getValue().clear();
                } finally {
                    treeService.releaseExchange(session, iEx);
                }
            }
            deferredIndexKeyLimit = MAX_INDEX_TRANCHE_SIZE;
        }
    }

    private void updateIndex(Session session,
                             Index index,
                             RowDef rowDef,
                             RowData oldRowData,
                             RowData newRowData,
                             Key hKey,
                             PersistitIndexRowBuffer indexRowBuffer)
            throws PersistitException
    {
        checkNotGroupIndex(index);
        IndexDef indexDef = index.indexDef();
        if (!fieldsEqual(rowDef, oldRowData, newRowData, indexDef.getFields())) {
            TABLE_INDEX_MAINTENANCE_TAP.in();
            try {
                Exchange oldExchange = getExchange(session, index);
                deleteIndexRow(session, index, oldExchange, oldRowData, hKey, indexRowBuffer);
                Exchange newExchange = getExchange(session, index);
                constructIndexRow(newExchange, newRowData, index, hKey, indexRowBuffer, true);
                checkUniqueness(index, newRowData, newExchange);
                oldExchange.remove();
                newExchange.store();
                releaseExchange(session, newExchange);
                releaseExchange(session, oldExchange);
            } finally {
                TABLE_INDEX_MAINTENANCE_TAP.out();
            }
        }
    }

    private void deleteIndexRow(Session session,
                                Index index,
                                Exchange exchange,
                                RowData rowData,
                                Key hKey,
                                PersistitIndexRowBuffer indexRowBuffer)
        throws PersistitException
    {
        // Non-unique index: The exchange's key has all fields of the index row. If there is such a row it will be
        //     deleted, if not, exchange.remove() does nothing.
        // PK index: The exchange's key has the key fields of the index row, and a null separator of 0. If there is
        //     such a row it will be deleted, if not, exchange.remove() does nothing. Because PK columns are NOT NULL,
        //     the null separator's value must be 0.
        // Unique index with no nulls: Like the PK case.
        // Unique index with nulls: isUniqueAndMayContainNulls is true. The exchange's key is written with the
        //     key of the index row. There may be duplicates due to nulls, and they will have different null separator
        //     values and the hkeys will differ. Look through these until the desired hkey is found, and delete that
        //     row. If the hkey is missing, then the row is already not present.
        PersistitAdapter adapter = adapter(session);
        if (index.isUniqueAndMayContainNulls()) {
            // Can't use a PIRB, because we need to get the hkey. Need a PersistitIndexRow.
            IndexRowType indexRowType = adapter.schema().indexRowType(index);
            PersistitIndexRow indexRow = adapter.takeIndexRow(indexRowType);
            constructIndexRow(exchange, rowData, index, hKey, indexRow, false);
            Key.Direction direction = Key.Direction.GTEQ;
            while (exchange.traverse(direction, true)) {
                indexRow.copyFromExchange(exchange); // Gets the current state of the exchange into oldIndexRow
                PersistitHKey rowHKey = (PersistitHKey) indexRow.hKey();
                if (rowHKey.key().compareTo(hKey) == 0) {
                    exchange.remove();
                    break;
                }
                direction = Key.Direction.GT;
            }
            adapter.returnIndexRow(indexRow);
        } else {
            constructIndexRow(exchange, rowData, index, hKey, indexRowBuffer, false);
            exchange.remove();
        }
    }

    private void deleteIndex(Session session,
                             Index index,
                             RowData rowData,
                             Key hkey,
                             PersistitIndexRowBuffer indexRowBuffer)
            throws PersistitException {
        checkNotGroupIndex(index);
        Exchange iEx = getExchange(session, index);
        deleteIndexRow(session, index, iEx, rowData, hkey, indexRowBuffer);
        releaseExchange(session, iEx);
    }

    static boolean bytesEqual(byte[] a, int aoffset, int asize,
                              byte[] b, int boffset, int bsize) {
        if (asize != bsize) {
            return false;
        }
        for (int i = 0; i < asize; i++) {
            if (a[i + aoffset] != b[i + boffset]) {
                return false;
            }
        }
        return true;
    }

    public static boolean fieldsEqual(RowDef rowDef, RowData a, RowData b, int[] fieldIndexes)
    {
        for (int fieldIndex : fieldIndexes) {
            long aloc = rowDef.fieldLocation(a, fieldIndex);
            long bloc = rowDef.fieldLocation(b, fieldIndex);
            if (!bytesEqual(a.getBytes(), (int) aloc, (int) (aloc >>> 32),
                            b.getBytes(), (int) bloc, (int) (bloc >>> 32))) {
                return false;
            }
        }
        return true;
    }

    public static boolean fieldEqual(RowDef rowDef, RowData a, RowData b, int fieldPosition)
    {
        long aloc = rowDef.fieldLocation(a, fieldPosition);
        long bloc = rowDef.fieldLocation(b, fieldPosition);
        return bytesEqual(a.getBytes(), (int) aloc, (int) (aloc >>> 32),
                          b.getBytes(), (int) bloc, (int) (bloc >>> 32));
    }

    public void packRowData(final Exchange hEx, final RowDef rowDef,
            final RowData rowData) {
        packRowData(hEx.getValue(), rowDef, rowData);
    }

    public void packRowData(final Value value, final RowDef rowDef,
                            final RowData rowData) {
        value.directPut(valueCoder, rowData, null);
        final int at = value.getEncodedSize() - rowData.getInnerSize();
        int storedTableId = treeService.aisToStore(rowDef.getGroup(), rowData.getRowDefId());
        /*
         * Overwrite rowDefId field within the Value instance with the absolute
         * rowDefId.
         */
        AkServerUtil.putInt(value.getEncodedBytes(), at + RowData.O_ROW_DEF_ID - RowData.LEFT_ENVELOPE_SIZE,
                storedTableId);
    }

    public void expandRowData(final Exchange exchange, final RowData rowData) {
        final Value value = exchange.getValue();
        try {
            value.directGet(valueCoder, rowData, RowData.class, null);
        }
        catch(CorruptRowDataException e) {
            LOG.error("Corrupt RowData at key {}: {}", exchange.getKey(), e.getMessage());
            throw new RowDataCorruptionException(exchange.getKey());
        }
        rowData.prepareRow(0);
        int rowDefId = treeService.storeToAis(exchange.getVolume(), rowData.getRowDefId());
        /*
         * Overwrite the rowDefId field within the RowData instance with the
         * relative rowDefId.
         */
        AkServerUtil.putInt(rowData.getBytes(), RowData.O_ROW_DEF_ID, rowDefId);
    }

    public void buildIndexes(Session session, Collection<? extends Index> indexes, boolean defer) {
        flushIndexes(session);
        Set<Group> groups = new HashSet<Group>();
        Map<Integer,RowDef> userRowDefs = new HashMap<Integer,RowDef>();
        Set<Index> indexesToBuild = new HashSet<Index>();
        for(Index index : indexes) {
            IndexDef indexDef = index.indexDef();
            if(indexDef == null) {
                throw new IllegalArgumentException("indexDef was null for index: " + index);
            }
            indexesToBuild.add(index);
            RowDef rowDef = indexDef.getRowDef();
            userRowDefs.put(rowDef.getRowDefId(), rowDef);
            groups.add(rowDef.table().getGroup());
        }
        PersistitIndexRowBuffer indexRow = new PersistitIndexRowBuffer(adapter(session));
        for (Group group : groups) {
            RowData rowData = new RowData(new byte[MAX_ROW_SIZE]);

            int indexKeyCount = 0;
            Exchange hEx = getExchange(session, group);
            try {
                hEx.clear();
                while (hEx.next(true)) {
                    expandRowData(hEx, rowData);
                    int tableId = rowData.getRowDefId();
                    RowDef userRowDef = userRowDefs.get(tableId);
                    if (userRowDef != null) {
                        for (Index index : userRowDef.getIndexes()) {
                            if(indexesToBuild.contains(index)) {
                                insertIntoIndex(session, index, rowData, hEx.getKey(), indexRow, defer);
                                indexKeyCount++;
                            }
                        }
                        if (deferredIndexKeyLimit <= 0) {
                            putAllDeferredIndexKeys(session);
                        }
                    }
                }
            } catch (PersistitException e) {
                throw new PersistitAdapterException(e);
            }
            flushIndexes(session);
            LOG.debug("Inserted {} index keys into group {}", indexKeyCount, group.getName());
        }
    }

    @Override
    public void removeTrees(Session session, Collection<? extends TreeLink> treeLinks) {
        try {
            for(TreeLink link : treeLinks) {
                if(!schemaManager.treeRemovalIsDelayed()) {
                    Exchange ex = treeService.getExchange(session, link);
                    ex.removeTree();
                    // Do not releaseExchange, causes caching and leak for now unused tree
                }
                schemaManager.treeWasRemoved(session, link.getSchemaName(), link.getTreeName());
            }
        } catch (PersistitException e) {
            LOG.debug("Exception removing tree from Persistit", e);
            throw new PersistitAdapterException(e);
        }
    }

    @Override
    public void removeTrees(Session session, Table table) {
        Collection<TreeLink> treeLinks = new ArrayList<TreeLink>();
        // Add all index trees
        final Collection<TableIndex> tableIndexes = table.isUserTable() ? ((UserTable)table).getIndexesIncludingInternal() : table.getIndexes();
        final Collection<GroupIndex> groupIndexes = table.getGroupIndexes();
        for(Index index : tableIndexes) {
            treeLinks.add(index.indexDef());
        }
        for(Index index : groupIndexes) {
            treeLinks.add(index.indexDef());
        }
        // Drop the sequence trees too. 
        if (table.isUserTable() && ((UserTable)table).getIdentityColumn() != null) {
            treeLinks.add(((UserTable)table).getIdentityColumn().getIdentityGenerator());
        } else if (table.isGroupTable()) {
            for (UserTable userTable : table.getAIS().getUserTables().values()) {
                if (userTable.getGroup() == table.getGroup() &&
                        userTable.getIdentityColumn() != null) {
                    treeLinks.add(userTable.getIdentityColumn().getIdentityGenerator());
                }
            }
        }
        
        // And the group tree
        treeLinks.add(table.getGroup());
        // And drop them all
        removeTrees(session, treeLinks);
        indexStatistics.deleteIndexStatistics(session, tableIndexes);
        indexStatistics.deleteIndexStatistics(session, groupIndexes);
    }

    public void flushIndexes(final Session session) {
        try {
            putAllDeferredIndexKeys(session);
        } catch (PersistitAdapterException e) {
            LOG.debug("Exception while trying to flush deferred index keys", e);
            throw e;
        }
    }

    public void deleteIndexes(final Session session, final Collection<? extends Index> indexes) {
        List<TreeLink> links = new ArrayList<TreeLink>(indexes.size());
        for(Index index : indexes) {
            final IndexDef indexDef = index.indexDef();
            if(indexDef == null) {
                throw new IllegalStateException("indexDef is null for index: " + index);
            }
            links.add(indexDef);
        }
        removeTrees(session, links);
        indexStatistics.deleteIndexStatistics(session, indexes);
    }
    
    @Override
    public void deleteSequences (Session session, Collection<? extends Sequence> sequences) {
        removeTrees(session, sequences);
    }

    private void buildIndexAddKeys(final SortedSet<KeyState> keys,
            final Exchange iEx) {
        final long start = System.nanoTime();
        try {
            for (final KeyState keyState : keys) {
                keyState.copyTo(iEx.getKey());
                iEx.store();
            }
        } catch (PersistitException e) {
            LOG.error(e.getMessage());
            throw new PersistitAdapterException(e);
        }
        final long elapsed = System.nanoTime() - start;
        if (LOG.isInfoEnabled()) {
            LOG.debug("Index builder inserted {} keys into index tree {} in {} seconds", new Object[]{
                    keys.size(),
                    iEx.getTree().getName(),
                    elapsed / 1000000000
            });
        }
    }

    private RowData mergeRows(RowDef rowDef, RowData currentRow, RowData newRowData, ColumnSelector columnSelector) {
        NewRow mergedRow = NiceRow.fromRowData(currentRow, rowDef);
        NewRow newRow = new LegacyRowWrapper(rowDef, newRowData);
        int fields = rowDef.getFieldCount();
        for (int i = 0; i < fields; i++) {
            if (columnSelector.includesColumn(i)) {
                mergedRow.put(i, newRow.get(i));
            }
        }
        return mergedRow.toRowData();
    }

    private RowDef rowDefFromExplicitOrId(Session session, RowData rowData) {
        RowDef rowDef = rowData.getExplicitRowDef();
        if(rowDef == null) {
            rowDef = getRowDef(session, rowData.getRowDefId());
        }
        return rowDef;
    }

    @Override
    public boolean isDeferIndexes() {
        return deferIndexes;
    }

    @Override
    public void setDeferIndexes(final boolean defer) {
        deferIndexes = defer;
    }

    private void lockAndCheckVersion(Session session, RowDef rowDef) {
        final LockService.Mode mode = LockService.Mode.SHARED;
        final int tableID = rowDef.getRowDefId();

        // Since this is called on a per-row basis, we can't rely on reentrancy.
        if(lockService.isTableClaimed(session, mode, tableID)) {
            return;
        }

        /*
         * No need to retry locks or back off already acquired. Other locker is DDL
         * and it performs needed backoff to prevent deadlocks.
         * Note that tryClaim() could be used and if false, throw TableChanged
         * right away. Instead, desire is for timeout to elapse here so that client
         * doesn't spin in a try lop.
         */
        try {
            if(session.hasTimeoutAfterNanos()) {
                long remaining = session.getRemainingNanosBeforeTimeout();
                if(remaining <= 0 || !lockService.tryClaimTableNanos(session, mode, tableID, remaining)) {
                    throw new QueryTimedOutException(session.getElapsedMillis());
                }
            } else {
                lockService.claimTableInterruptible(session, mode, tableID);
            }
        } catch(InterruptedException e) {
            throw new QueryCanceledException(session);
        }

        if(schemaManager.hasTableChanged(session, tableID)) {
            // Simple: Release claim so we hit this block again. Could also rollback transaction?
            lockService.releaseTable(session, LockService.Mode.SHARED, tableID);
            throw new TableChangedByDDLException(rowDef.table().getName());
        }
    }

    public void traverse(Session session, Group group, TreeRecordVisitor visitor) throws PersistitException {
        Exchange exchange = getExchange(session, group);
        try {
            exchange.clear().append(Key.BEFORE);
            visitor.initialize(session, this, exchange);
            while (exchange.next(true)) {
                visitor.visit();
            }
        } finally {
            releaseExchange(session, exchange);
        }
    }

    public <V extends IndexVisitor> V traverse(Session session, Index index, V visitor) throws PersistitException {
        Exchange exchange = getExchange(session, index).append(Key.BEFORE);
        try {
            visitor.initialize(exchange);
            while (exchange.next(true)) {
                visitor.visit();
            }
        } finally {
            releaseExchange(session, exchange);
        }
        return visitor;
    }

    public TableStatus getTableStatus(Table table) {
        TableStatus ts = null;
        if(table.rowDef() != null) {
            ts = table.rowDef().getTableStatus();
        }
        return ts;
    }

    private static PersistitAdapter adapter(Session session)
    {
        return (PersistitAdapter) session.get(StoreAdapter.STORE_ADAPTER_KEY);
    }

    private static boolean hasChildren(UserTable table) {
        // At runtime, getCandidateChildJoins() = getChildJoins() and doesn't involve building a temp list
        return !table.getCandidateChildJoins().isEmpty();
    }

<<<<<<< HEAD
    private TreeBuilder createTreeBuilder() {
        TreeBuilder tb = new TreeBuilder(getDb())
        // TODO: throw an Akiban dup-key exception once we can handle them
=======
    private TreeBuilder createTreeBuilder(String name, float bufferBoolFraction) {
        TreeBuilder tb = new TreeBuilder(getDb(), name, -1, bufferBoolFraction)
//        // TODO: throw an Akiban dup-key exception once we can handle them
>>>>>>> 764a9354
        {
            @Override
            protected boolean duplicateKeyDetected(Tree tree, Key key, Value v1, Value v2) throws Exception {
                throw new DuplicateKeyException("unknown index with tree<" + tree.getName() + ">", key);
            }
        };
        if (treeBuilderDirs != null) {
            try {
                tb.setSortTreeDirectories(treeBuilderDirs);
            } catch (Exception e) {
                throw new AkibanInternalException("while creating TreeBuilder", e);
            }
        }
        return tb;
    }

    private void lockKeys(PersistitAdapter adapter, RowDef rowDef, RowData rowData, Exchange exchange)
        throws PersistitException
    {
        UserTable table = rowDef.userTable();
        // Make fieldDefs big enough to accomodate PK field defs and FK field defs
        FieldDef[] fieldDefs = new FieldDef[table.getColumnsIncludingInternal().size()];
        Key lockKey = adapter.newKey();
        PersistitKeyAppender lockKeyAppender = PersistitKeyAppender.create(lockKey);
        // Primary key
        List<Column> pkColumns = table.getPrimaryKeyIncludingInternal().getColumns();
        for (int c = 0; c < pkColumns.size(); c++) {
            fieldDefs[c] = rowDef.getFieldDef(c);
        }
        lockKey(rowData, table, fieldDefs, pkColumns.size(), lockKeyAppender, exchange);
        // Grouping foreign key
        Join parentJoin = table.getParentJoin();
        if (parentJoin != null) {
            List<JoinColumn> joinColumns = parentJoin.getJoinColumns();
            for (int c = 0; c < joinColumns.size(); c++) {
                fieldDefs[c] = rowDef.getFieldDef(joinColumns.get(c).getChild().getPosition());
            }
            lockKey(rowData, parentJoin.getParent(), fieldDefs, joinColumns.size(), lockKeyAppender, exchange);
        }
    }

    private void lockKey(RowData rowData,
                         UserTable lockTable,
                         FieldDef[] fieldDefs,
                         int nFields,
                         PersistitKeyAppender lockKeyAppender,
                         Exchange exchange)
        throws PersistitException
    {
        // Write ordinal id to the lock key
        lockKeyAppender.key().append(lockTable.rowDef().getOrdinal());
        // Write column values to the lock key
        for (int f = 0; f < nFields; f++) {
            lockKeyAppender.append(fieldDefs[f], rowData);
        }
        // TODO: Persistit should have some way of allowing an indefinite wait
        exchange.lock(lockKeyAppender.key(), 60000L); // Long.MAX_VALUE);
        lockKeyAppender.clear();
    }

    private class Bulkload {

        Bulkload(final Persistit persistit, AkibanInformationSchema ais) {
            this.persistit = persistit;
            groupTableKey = new ThreadLocal<Key>() {
                @Override
                protected Key initialValue() {
                    return new Key(persistit);
                }
            };

            groupTableValue = new ThreadLocal<Value>() {
                @Override
                protected Value initialValue() {
                    return new Value(persistit);
                }
            };
            pkStorage = new TreeBuilderStorage("pk_TreeBuilder", pkBlBufferAllocation);
            groupBuilder = new TreeBuilderStorage("group_TreeBuilder", groupBlBufferAllocation);
            this.ais = ais;
        }

        public final Persistit persistit;
        public final TreeBuilderStorage pkStorage;
        public final TreeBuilderStorage groupBuilder;
        public final AkibanInformationSchema ais;
        public final ThreadLocal<Key> groupTableKey;
        public final ThreadLocal<Value> groupTableValue;
        public final Set<RowDef> seenTables = new HashSet<RowDef>();
        public final Map<RowDef, AtomicLong> rowsByRowDef =
                Collections.synchronizedMap(new HashMap<RowDef, AtomicLong>());
        public final Map<RowDef, AtomicLong> hiddenPks =
                Collections.synchronizedMap(new HashMap<RowDef, AtomicLong>());
        public RowDef activeRowDef; // guarded by "this"
        public AtomicLong activeHiddenPk; // guarded by "this"
        public AtomicLong activeRowsInserted; // guarded by "this"
    }

    private abstract static class StorageAction {

        public void store(Exchange exchange) {
            try {
                doStore(exchange);
            }
            catch (InvalidOperationException e) {
                throw e;
            }
            catch (PersistitException e) {
                throw new PersistitAdapterException(e);
            }
            catch (Exception e) {
                LOG.error("while storing key-value pair: {} = {}", exchange, exchange.getValue());
                throw new AkibanInternalException("while storing value", e);
            }
        }

        protected abstract void doStore(Exchange exchange) throws Exception;
    }

    private class TreeBuilderStorage extends StorageAction {
        @Override
        public void doStore(Exchange exchange) throws Exception {
            treeBuilder.store(exchange);
        }

        private TreeBuilderStorage(String name, float allocation) {
            this.treeBuilder = createTreeBuilder(name, allocation);
        }

        private final TreeBuilder treeBuilder;
    }
}<|MERGE_RESOLUTION|>--- conflicted
+++ resolved
@@ -1731,15 +1731,9 @@
         return !table.getCandidateChildJoins().isEmpty();
     }
 
-<<<<<<< HEAD
-    private TreeBuilder createTreeBuilder() {
-        TreeBuilder tb = new TreeBuilder(getDb())
-        // TODO: throw an Akiban dup-key exception once we can handle them
-=======
     private TreeBuilder createTreeBuilder(String name, float bufferBoolFraction) {
         TreeBuilder tb = new TreeBuilder(getDb(), name, -1, bufferBoolFraction)
-//        // TODO: throw an Akiban dup-key exception once we can handle them
->>>>>>> 764a9354
+        // TODO: throw an Akiban dup-key exception once we can handle them
         {
             @Override
             protected boolean duplicateKeyDetected(Tree tree, Key key, Value v1, Value v2) throws Exception {
