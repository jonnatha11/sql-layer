--- conflicted
+++ resolved
@@ -53,7 +53,6 @@
 import com.akiban.server.api.dml.scan.LegacyRowWrapper;
 import com.akiban.server.api.dml.scan.NewRow;
 import com.akiban.server.api.dml.scan.NiceRow;
-<<<<<<< HEAD
 import com.akiban.server.error.CursorCloseBadException;
 import com.akiban.server.error.CursorIsUnknownException;
 import com.akiban.server.error.DisplayFilterSetException;
@@ -63,8 +62,6 @@
 import com.akiban.server.error.PersistItErrorException;
 import com.akiban.server.error.RowDataCorruptionException;
 import com.akiban.server.error.ScanRetryAbandonedException;
-=======
->>>>>>> 7fdd28e6
 import com.akiban.server.service.session.Session;
 import com.akiban.server.service.tree.TreeService;
 import com.akiban.util.Tap;
@@ -189,13 +186,8 @@
         return treeService.getExchange(session, groupRowDef);
     }
 
-<<<<<<< HEAD
     public Exchange getExchange(final Session session, final Index index) {
         return treeService.getExchange(session, (IndexDef)index.indexDef());
-=======
-    public Exchange getExchange(final Session session, final Index index) throws PersistitException {
-        return treeService.getExchange(session, (IndexDef) index.indexDef());
->>>>>>> 7fdd28e6
     }
 
     public Key getKey(Session session) throws PersistitException
@@ -303,13 +295,8 @@
     }
 
     void constructHKey(Exchange hEx, RowDef rowDef, int[] ordinals,
-<<<<<<< HEAD
             int[] nKeyColumns, FieldDef[] hKeyFieldDefs, Object[] hKeyValues) {
-=======
-            int[] nKeyColumns, FieldDef[] hKeyFieldDefs, Object[] hKeyValues)
-            throws Exception {
         PersistitKeyAppender appender = new PersistitKeyAppender(hEx.getKey());
->>>>>>> 7fdd28e6
         final Key hkey = hEx.getKey();
         hkey.clear();
         int k = 0;
@@ -332,12 +319,8 @@
         }
     }
 
-<<<<<<< HEAD
-    public static void constructIndexKey(Key iKey, RowData rowData, Index index, Key hKey) {
-=======
-    public static void constructIndexKey(PersistitKeyAppender iKeyAppender, RowData rowData, Index index, Key hKey) throws PersistitException
+    public static void constructIndexKey(PersistitKeyAppender iKeyAppender, RowData rowData, Index index, Key hKey)
     {
->>>>>>> 7fdd28e6
         IndexRowComposition indexRowComp = index.indexRowComposition();
         iKeyAppender.key().clear();
         for(int indexPos = 0; indexPos < indexRowComp.getLength(); ++indexPos) {
