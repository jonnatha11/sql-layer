/**
 * Copyright (C) 2009-2013 Akiban Technologies, Inc.
 *
 * This program is free software: you can redistribute it and/or modify
 * it under the terms of the GNU Affero General Public License as published by
 * the Free Software Foundation, either version 3 of the License, or
 * (at your option) any later version.
 *
 * This program is distributed in the hope that it will be useful,
 * but WITHOUT ANY WARRANTY; without even the implied warranty of
 * MERCHANTABILITY or FITNESS FOR A PARTICULAR PURPOSE.  See the
 * GNU Affero General Public License for more details.
 *
 * You should have received a copy of the GNU Affero General Public License
 * along with this program.  If not, see <http://www.gnu.org/licenses/>.
 */

package com.akiban.server.store;

import com.akiban.ais.model.AkibanInformationSchema;
import com.akiban.ais.model.Group;
import com.akiban.ais.model.Index;
import com.akiban.ais.model.Sequence;
import com.akiban.ais.model.TableName;
import com.akiban.ais.model.UserTable;
import com.akiban.qp.operator.StoreAdapter;
import com.akiban.qp.rowtype.Schema;
import com.akiban.server.TableStatistics;
import com.akiban.server.api.dml.ColumnSelector;
import com.akiban.server.api.dml.scan.ScanLimit;
import com.akiban.server.rowdata.RowData;
import com.akiban.server.rowdata.RowDef;
import com.akiban.server.service.session.Session;
import com.akiban.server.service.tree.KeyCreator;
import com.akiban.server.service.tree.TreeLink;
import com.akiban.server.store.statistics.IndexStatisticsService;
import com.persistit.Key;
import com.persistit.Value;

import java.util.Collection;

public interface Store extends KeyCreator {

    /** Get the RowDef for the given ID. Note, a transaction should be active before calling this. */
    RowDef getRowDef(Session session, int rowDefID);
    RowDef getRowDef(Session session, TableName tableName);
    AkibanInformationSchema getAIS(Session session);

    /**  @param indexes Which indexes to maintain. <code>null</code> implies all. Non-null during an ALTER. */
    void writeRow(Session session, RowData row, Index[] indexes);

    void deleteRow(Session session, RowData row, boolean deleteIndexes, boolean cascadeDelete);

    /** newRow can be partial, as specified by selector, but oldRow must be fully present. */
    void updateRow(Session session, RowData oldRow, RowData newRow, ColumnSelector selector);

<<<<<<< HEAD
    long nextSequenceValue(Session session, Sequence sequence) throws Exception;
    long curSequenceValue(Session session, Sequence sequence) throws Exception;
=======
    long nextSequenceValue(Session session, Sequence sequence);
    long curSequenceValue(Session session, Sequence sequence);
>>>>>>> 194c92e8

    /**
     * Create a new RowCollector.
     * 
     * @param session Session to use.
     * @param scanFlags Flags specifying collection parameters (see flags in {@link RowCollector})
     * @param rowDefId ID specifying the type of row to that will be collected.
     * @param indexId The indexId from the given rowDef to collect on or 0 for table scan
     * @param columnBitMap
     * @param start RowData containing values to begin the scan from.
     * @param startColumns ColumnSelector indicating which fields are set in <code>start</code>
     * @param end RowData containing values to stop the scan at.
     * @param endColumns ColumnSelector indicating which fields are set in <code>end</code>
     * @throws Exception 
     */
    RowCollector newRowCollector(Session session,
                                 int scanFlags,
                                 int rowDefId,
                                 int indexId,
                                 byte[] columnBitMap,
                                 RowData start,
                                 ColumnSelector startColumns,
                                 RowData end,
                                 ColumnSelector endColumns,
                                 ScanLimit scanLimit);

    /** Get the previously saved RowCollector for the specified tableId. */
    RowCollector getSavedRowCollector(Session session, int tableId);

    /** Push a RowCollector onto a stack so that it can subsequently be referenced by getSavedRowCollector. */
    void addSavedRowCollector(Session session, RowCollector rc);

    /** Remove a previously saved RowCollector. Must the the most recently added RowCollector for a table. */
    void removeSavedRowCollector(Session session, RowCollector rc);

    long getRowCount(Session session, boolean exact, RowData start, RowData end, byte[] columnBitMap);

    TableStatistics getTableStatistics(Session session, int tableId);

    /**
     * Delete all data associated with the group. This includes
     * all indexes from all tables, group indexes, and the group itself.
     */
    void dropGroup(Session session, Group group);

    /**
     * Truncate the given group. This includes indexes from all tables, group
     * indexes, the group itself, and all table statuses.
     */
    void truncateGroup(Session session, Group group);

    void truncateTableStatus(Session session, int rowDefId);

    void deleteIndexes(Session session, Collection<? extends Index> indexes);
    void buildIndexes(Session session, Collection<? extends Index> indexes);

    void deleteSequences (Session session, Collection<? extends Sequence> sequences);
    /**
     * Remove all trees, and their contents, associated with the given table.
     * @param session Session
     * @param table Table
     * @throws Exception
     */
    void removeTrees(Session session, UserTable table);
    void removeTree(Session session, TreeLink treeLink);
    void truncateTree(Session session, TreeLink treeLink);

    /**
     * Low level operation. Removes the given trees and <i>only</i> the given trees.
     * To ensure metadata and other state is updated, check if another method for
     * specific entities is more appropriate (e.g. {@link #deleteIndexes(Session, Collection)}).
     */
    void removeTrees(Session session, Collection<? extends TreeLink> treeLinks);

    /** Get the underlying {@link PersistitStore}. */
    public PersistitStore getPersistitStore();

    void truncateIndexes(Session session, Collection<? extends Index> indexes);

    void setIndexStatistics(IndexStatisticsService indexStatistics);

    StoreAdapter createAdapter(Session session, Schema schema);

    // TODO: Better abstraction
    <V extends IndexVisitor<Key,Value>> V traverse(Session session, Index index, V visitor);
}<|MERGE_RESOLUTION|>--- conflicted
+++ resolved
@@ -54,13 +54,8 @@
     /** newRow can be partial, as specified by selector, but oldRow must be fully present. */
     void updateRow(Session session, RowData oldRow, RowData newRow, ColumnSelector selector);
 
-<<<<<<< HEAD
-    long nextSequenceValue(Session session, Sequence sequence) throws Exception;
-    long curSequenceValue(Session session, Sequence sequence) throws Exception;
-=======
     long nextSequenceValue(Session session, Sequence sequence);
     long curSequenceValue(Session session, Sequence sequence);
->>>>>>> 194c92e8
 
     /**
      * Create a new RowCollector.
