/**
 * Copyright (C) 2011 Akiban Technologies Inc.
 * This program is free software: you can redistribute it and/or modify
 * it under the terms of the GNU Affero General Public License, version 3,
 * as published by the Free Software Foundation.
 *
 * This program is distributed in the hope that it will be useful,
 * but WITHOUT ANY WARRANTY; without even the implied warranty of
 * MERCHANTABILITY or FITNESS FOR A PARTICULAR PURPOSE.  See the
 * GNU Affero General Public License for more details.
 *
 * You should have received a copy of the GNU Affero General Public License
 * along with this program.  If not, see http://www.gnu.org/licenses.
 */

package com.akiban.server.store;

import java.nio.ByteBuffer;
import java.util.List;

import com.akiban.server.FieldDef;
import com.akiban.server.InvalidOperationException;
import com.akiban.server.RowData;
import com.akiban.server.RowDef;
import com.akiban.server.RowDefCache;
import com.akiban.server.TableStatistics;
import com.akiban.server.api.dml.ColumnSelector;
import com.akiban.server.api.dml.scan.ScanLimit;
import com.akiban.server.message.ScanRowsRequest;
import com.akiban.server.service.Service;
import com.akiban.server.service.session.Session;
import com.persistit.Exchange;
import com.persistit.exception.PersistitException;

/**
 * An abstraction for a layer that stores and retrieves data
 * 
 * @author peter
 * 
 */
public interface Store extends Service<Store> {

    RowDefCache getRowDefCache();

    boolean isVerbose();

    void setVerbose(final boolean verbose);

    void writeRow(final Session session, final RowData rowData)
            throws Exception;

    void writeRowForBulkLoad(final Session session, final Exchange hEx,
            final RowDef rowDef, final RowData rowData, final int[] ordinals,
            final int[] nKeyColumns, final FieldDef[] fieldDefs,
            final Object[] hKey) throws Exception;

    void updateTableStats(final Session session, final RowDef rowDef,
            long rowCount) throws Exception;

    void deleteRow(final Session session, final RowData rowData)
            throws Exception;

    void updateRow(final Session session, final RowData oldRowData,
                   final RowData newRowData,
                   final ColumnSelector columnSelector) throws Exception;

    /**
     * See {@link #newRowCollector(Session, int, int, int, byte[], RowData, ColumnSelector, RowData, ColumnSelector)}
     * for parameter descriptions.
     *
     * @deprecated This constructor is ambiguous and may not return the expected rows. Fields from <code>start</code>
     * and <code>end</code> that are <code>NULL</code> are considered to be <b>unset</b>.
     */
    RowCollector newRowCollector(final Session session, final int rowDefId,
            final int indexId, final int scanFlags, final RowData start,
            final RowData end, final byte[] columnBitMap) throws Exception;

    /**
     * Create a new RowCollector.
     * 
     * @param session Session to use.
     * @param scanFlags Flags specifying collection parameters (see flags in {@link RowCollector})
     * @param rowDefId ID specifying the type of row to that will be collected.
     * @param indexId The indexId from the given rowDef to collect on or 0 for table scan
     * @param columnBitMap
     * @param start RowData containing values to begin the scan from.
     * @param startColumns ColumnSelector indicating which fields are set in <code>start</code>
     * @param end RowData containing values to stop the scan at.
     * @param endColumns ColumnSelector indicating which fields are set in <code>end</code>
     */
<<<<<<< HEAD
    RowCollector newRowCollector(final Session session, final int rowDefId,
            final int indexId, final int scanFlags, final RowData start,
            final RowData end, final byte[] columnBitMap, ScanLimit scanLimit) throws Exception;
=======
    RowCollector newRowCollector(Session session, int scanFlags, final int rowDefId,
            int indexId, byte[] columnBitMap, RowData start, ColumnSelector startColumns,
            RowData end, ColumnSelector endColumns) throws Exception;
>>>>>>> 79e4d8d7

    /**
     * Get the previously saved RowCollector for the specified tableId. Used in
     * processing the ScanRowsMoreRequest message.
     * 
     * @param tableId
     * @return
     */
    RowCollector getSavedRowCollector(final Session session, final int tableId)
            throws InvalidOperationException;

    /**
     * Push a RowCollector onto a stack so that it can subsequently be
     * referenced by getSavedRowCollector.
     * 
     * @param rc
     */
    void addSavedRowCollector(final Session session, final RowCollector rc);

    /***
     * Remove a previously saved RowCollector. Must the the most recently added
     * RowCollector for a table.
     * 
     * @param rc
     */
    void removeSavedRowCollector(final Session session, final RowCollector rc)
            throws InvalidOperationException;

    long getRowCount(final Session session, final boolean exact,
            final RowData start, final RowData end, final byte[] columnBitMap)
            throws Exception;

    TableStatistics getTableStatistics(final Session session, final int tableId)
            throws Exception;

    void truncateGroup(final Session session, final int rowDefId)
            throws Exception;

    void truncateTableStatus(Session session, int rowDefId)
        throws PersistitException;

    /**
     * Analyze statistical information about a table. Specifically, construct
     * histograms for its indexes.
     * 
     * @param tableId
     * @throws Exception
     */
    void analyzeTable(final Session session, int tableId) throws Exception;

    boolean isDeferIndexes();

    void setDeferIndexes(final boolean b);
    
    // TODO - temporary - we want this to be a separate service acquired
    // from ServiceManager.
    IndexManager getIndexManager();

    void deleteIndexes(Session session, String string);

    void buildIndexes(Session session, String string, boolean deferIndexes) throws Exception;
    
    void flushIndexes(Session session);

}<|MERGE_RESOLUTION|>--- conflicted
+++ resolved
@@ -71,9 +71,14 @@
      * @deprecated This constructor is ambiguous and may not return the expected rows. Fields from <code>start</code>
      * and <code>end</code> that are <code>NULL</code> are considered to be <b>unset</b>.
      */
-    RowCollector newRowCollector(final Session session, final int rowDefId,
-            final int indexId, final int scanFlags, final RowData start,
-            final RowData end, final byte[] columnBitMap) throws Exception;
+    RowCollector newRowCollector(Session session,
+                                 int rowDefId,
+                                 int indexId,
+                                 int scanFlags,
+                                 RowData start,
+                                 RowData end,
+                                 byte[] columnBitMap,
+                                 ScanLimit scanLimit) throws Exception;
 
     /**
      * Create a new RowCollector.
@@ -88,16 +93,16 @@
      * @param end RowData containing values to stop the scan at.
      * @param endColumns ColumnSelector indicating which fields are set in <code>end</code>
      */
-<<<<<<< HEAD
-    RowCollector newRowCollector(final Session session, final int rowDefId,
-            final int indexId, final int scanFlags, final RowData start,
-            final RowData end, final byte[] columnBitMap, ScanLimit scanLimit) throws Exception;
-=======
-    RowCollector newRowCollector(Session session, int scanFlags, final int rowDefId,
-            int indexId, byte[] columnBitMap, RowData start, ColumnSelector startColumns,
-            RowData end, ColumnSelector endColumns) throws Exception;
->>>>>>> 79e4d8d7
-
+    RowCollector newRowCollector(Session session,
+                                 int scanFlags,
+                                 int rowDefId,
+                                 int indexId,
+                                 byte[] columnBitMap,
+                                 RowData start,
+                                 ColumnSelector startColumns,
+                                 RowData end,
+                                 ColumnSelector endColumns,
+                                 ScanLimit scanLimit) throws Exception;
     /**
      * Get the previously saved RowCollector for the specified tableId. Used in
      * processing the ScanRowsMoreRequest message.
