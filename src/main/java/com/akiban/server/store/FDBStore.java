/**
 * Copyright (C) 2009-2013 Akiban Technologies, Inc.
 *
 * This program is free software: you can redistribute it and/or modify
 * it under the terms of the GNU Affero General Public License as published by
 * the Free Software Foundation, either version 3 of the License, or
 * (at your option) any later version.
 *
 * This program is distributed in the hope that it will be useful,
 * but WITHOUT ANY WARRANTY; without even the implied warranty of
 * MERCHANTABILITY or FITNESS FOR A PARTICULAR PURPOSE.  See the
 * GNU Affero General Public License for more details.
 *
 * You should have received a copy of the GNU Affero General Public License
 * along with this program.  If not, see <http://www.gnu.org/licenses/>.
 */

package com.akiban.server.store;

import com.akiban.ais.model.AkibanInformationSchema;
import com.akiban.ais.model.CacheValueGenerator;
import com.akiban.ais.model.Group;
import com.akiban.ais.model.GroupIndex;
import com.akiban.ais.model.Index;
import com.akiban.ais.model.Sequence;
import com.akiban.ais.model.TableName;
import com.akiban.ais.model.UserTable;
import com.akiban.qp.persistitadapter.FDBAdapter;
import com.akiban.qp.persistitadapter.indexrow.PersistitIndexRowBuffer;
import com.akiban.qp.rowtype.Schema;
import com.akiban.server.error.DuplicateKeyException;
import com.akiban.server.rowdata.FieldDef;
import com.akiban.server.rowdata.IndexDef;
import com.akiban.server.rowdata.RowData;
import com.akiban.server.rowdata.RowDef;
import com.akiban.server.service.Service;
import com.akiban.server.service.config.ConfigurationService;
import com.akiban.server.service.lock.LockService;
import com.akiban.server.service.session.Session;
import com.akiban.server.service.transaction.TransactionService;
import com.akiban.server.service.tree.TreeLink;
<<<<<<< HEAD
import com.akiban.server.util.ReadWriteMap;
=======
import com.akiban.util.FDBCounter;
>>>>>>> 43b54eb7
import com.foundationdb.KeyValue;
import com.foundationdb.RangeQuery;
import com.foundationdb.Transaction;
import com.foundationdb.tuple.Tuple;
import com.google.inject.Inject;
import com.persistit.Key;
import com.persistit.Persistit;
import com.persistit.Value;

import org.slf4j.Logger;
import org.slf4j.LoggerFactory;

import java.util.Arrays;
import java.util.Collection;
import java.util.Iterator;
<<<<<<< HEAD
import java.util.Map;
import java.util.Set;
import java.util.TreeMap;
import java.util.concurrent.atomic.AtomicLong;
import java.util.concurrent.locks.ReentrantLock;

public class FDBStore extends AbstractStore<FDBStoreData> implements Service {
    private static final Logger LOG = LoggerFactory.getLogger(FDBStore.class.getName());
=======

public class FDBStore extends AbstractStore<FDBStoreData> implements KeyCreator, Service {
    private static final Logger LOG = LoggerFactory.getLogger(FDBStore.class);
>>>>>>> 43b54eb7

    private final FDBHolder holder;
    private final ConfigurationService configService;
    private final SchemaManager schemaManager;
    private final FDBTransactionService txnService;

    @Inject
    public FDBStore(FDBHolder holder,
                    ConfigurationService configService,
                    SchemaManager schemaManager,
                    TransactionService txnService,
                    LockService lockService) {
        super(lockService, schemaManager);
        this.holder = holder;
        this.configService = configService;
        this.schemaManager = schemaManager;
        if(txnService instanceof FDBTransactionService) {
            this.txnService = (FDBTransactionService)txnService;
        } else {
            throw new IllegalStateException("Only usable with FDBTransactionService, found: " + txnService);
        }
    }

    public Iterator<KeyValue> groupIterator(Session session, Group group) {
        Transaction txn = txnService.getTransaction(session);
        byte[] packedPrefix = packedTuple(group);
        //print("Group scan: ", packedPrefix);
        return txn.getRangeStartsWith(packedPrefix).iterator();
    }

    // TODO: Creates range for hKey and descendants, add another API to specify
    public Iterator<KeyValue> groupIterator(Session session, Group group, Key hKey) {
        Transaction txn = txnService.getTransaction(session);
        byte[] packedPrefix = packedTuple(group, hKey);
        Key after = createKey();
        hKey.copyTo(after);
        after.append(Key.AFTER);
        byte[] packedAfter = packedTuple(group, after);
        //print("Group scan: [", packedPrefix, ",", packedAfter, ")");
        return txn.getRange(packedPrefix, packedAfter).iterator();
    }

    public Iterator<KeyValue> indexIterator(Session session, Index index, boolean reverse) {
        Transaction txn = txnService.getTransaction(session);
        byte[] packedPrefix = packedTuple(index);
        //print("Index scan: ", packedPrefix, "reverse: ", reverse);
        RangeQuery range = txn.getRangeStartsWith(packedPrefix);
        if(reverse) {
            range = range.reverse();
        }
        return range.iterator();
    }

    public Iterator<KeyValue> indexIterator(Session session, Index index, Key start, Key end, boolean reverse) {
        Transaction txn = txnService.getTransaction(session);
        byte[] packedStart = packedTuple(index, start);
        byte[] packedEnd = packedTuple(index, end);
        //print("Index scan: [", packedStart, ",", packedEnd, ")", " reverse:", reverse);
        RangeQuery range = txn.getRange(packedStart, packedEnd);
        if(reverse) {
            range = range.reverse();
        }
        return range.iterator();
    }

    @Override
    public long nextSequenceValue(Session session, Sequence sequence) {
        long rawValue = 0;
        
        if (!sequenceCache.containsKey(sequence.getSequenceName())) {
            sequenceCache.put(sequence.getSequenceName(),  getEmptyCache());
        }
        
        SequenceCache cache = sequenceCache.get(sequence.getSequenceName());
        cache.cacheLock();
        try {
            rawValue = cache.nextCacheValue();
            if (!cache.hasCachedValues()) {
                rawValue = updateCacheFromServer (session, sequence);
            }
        } finally {
            cache.cacheUnlock();
        }
        long outValue = sequence.nextValueRaw(rawValue);
        return outValue;
    }

    // insert or update the sequence value from the server.
    // Works only under the cache lock from nextSequenceValue. 
    private long updateCacheFromServer (Session session, Sequence sequence) {
        long rawValue = 0;
        Transaction txn = txnService.getTransaction(session);
        byte[] packedTuple = packedTuple(sequence);
        byte[] byteValue = txn.get(packedTuple).get();
        if(byteValue != null) {
            Tuple tuple = Tuple.fromBytes(byteValue);
            rawValue = tuple.getLong(0);
        } else {
            rawValue = 1;
        }
        txn.set(packedTuple, Tuple.from(rawValue + sequence.getCacheSize()).pack());
        sequenceCache.get(sequence.getSequenceName()).updateCache(rawValue, sequence.getCacheSize());
        return rawValue;
    }
    
    @Override
    public long curSequenceValue(Session session, Sequence sequence) {
        long rawValue = 0;
        if (sequenceCache.containsKey(sequence.getSequenceName())) {
            rawValue = sequenceCache.get(sequence.getSequenceName()).currentValue();
        } else {
            Transaction txn = txnService.getTransaction(session);
            byte[] byteValue = txn.get(packedTuple(sequence)).get();
            if(byteValue != null) {
                Tuple tuple = Tuple.fromBytes(byteValue);
                rawValue = tuple.getLong(0);
            }
        }
        return sequence.currentValueRaw(rawValue);
    }

<<<<<<< HEAD
    private final Map<TableName, SequenceCache> sequenceCache = 
            ReadWriteMap.wrapFair(new TreeMap<TableName, SequenceCache>());
=======
    public long getGICount(Session session, GroupIndex index) {
        Transaction txn = txnService.getTransaction(session);
        return cachedGICounter(session, index).getTransactional(txn);
    }

    public long getGICountApproximate(Session session, GroupIndex index) {
        Transaction txn = txnService.getTransaction(session);
        // Conflict free, but not faster than transactional
        return cachedGICounter(session, index).getSnapshot(txn);
    }


>>>>>>> 43b54eb7
    //
    // Service
    //

    @Override
    public void start() {
    }

    @Override
    public void stop() {
    }

    @Override
    public void crash() {
    }


    //
    // Store
    //

    @Override
    protected FDBStoreData createStoreData(Session session, TreeLink treeLink) {
        return new FDBStoreData(treeLink, createKey());
    }

    @Override
    protected void releaseStoreData(Session session, FDBStoreData storeData) {
        // None
    }

    @Override
    protected Key getKey(Session session, FDBStoreData storeData) {
        return storeData.key;
    }

    @Override
    protected void store(Session session, FDBStoreData storeData) {
        Transaction txn = txnService.getTransaction(session);
        byte[] packedKey = packedTuple(storeData.link, storeData.key);
        byte[] value;
        if(storeData.persistitValue != null) {
            value = Arrays.copyOf(storeData.persistitValue.getEncodedBytes(), storeData.persistitValue.getEncodedSize());
        } else {
            value = storeData.value;
        }
        txn.set(packedKey, value);
    }

    @Override
    protected boolean fetch(Session session, FDBStoreData storeData) {
        Transaction txn = txnService.getTransaction(session);
        byte[] packedKey = packedTuple(storeData.link, storeData.key);
        storeData.value = txn.get(packedKey).get();
        return (storeData.value != null);
    }

    @Override
    protected boolean clear(Session session, FDBStoreData storeData) {
        Transaction txn = txnService.getTransaction(session);
        byte[] packed = packedTuple(storeData.link, storeData.key);
        // TODO: Remove get when clear() API changes
        boolean existed = (txn.get(packed).get() != null);
        txn.clear(packed);
        return existed;
    }

    @Override
    void resetForWrite(FDBStoreData storeData, Index index, PersistitIndexRowBuffer indexRowBuffer) {
        if(storeData.persistitValue == null) {
            storeData.persistitValue = new Value((Persistit) null);
        }
        indexRowBuffer.resetForWrite(index, storeData.key, storeData.persistitValue);
    }

    @Override
    protected void expandRowData(FDBStoreData storeData, RowData rowData) {
        rowData.reset(storeData.value);
        rowData.prepareRow(0);
    }

    @Override
    protected void packRowData(FDBStoreData storeData, RowData rowData) {
        storeData.value = Arrays.copyOfRange(rowData.getBytes(), rowData.getBufferStart(), rowData.getBufferEnd());
    }

    @Override
    protected Iterator<Void> createDescendantIterator(Session session, final FDBStoreData storeData) {
        Transaction txn = txnService.getTransaction(session);
        int prevDepth = storeData.key.getDepth();
        storeData.key.append(Key.BEFORE);
        byte[] packedBegin = packedTuple(storeData.link, storeData.key);
        storeData.key.to(Key.AFTER);
        byte[] packedEnd = packedTuple(storeData.link, storeData.key);
        storeData.key.setDepth(prevDepth);
        storeData.it = txn.getRange(packedBegin, packedEnd).iterator();
        return new Iterator<Void>() {
            @Override
            public boolean hasNext() {
                return storeData.it.hasNext();
            }

            @Override
            public Void next() {
                KeyValue kv = storeData.it.next();
                Tuple tuple = Tuple.fromBytes(kv.getKey());

                byte[] keyBytes = tuple.getBytes(2);
                System.arraycopy(keyBytes, 0, storeData.key.getEncodedBytes(), 0, keyBytes.length);
                storeData.key.setEncodedSize(keyBytes.length);
                storeData.value = kv.getValue();

                return null;
            }

            @Override
            public void remove() {
                throw new UnsupportedOperationException();
            }
        };
    }

    @Override
    protected void sumAddGICount(Session session, FDBStoreData storeData, GroupIndex index, int count) {
        FDBCounter counter = cachedGICounter(session, index);
        Transaction txn = txnService.getTransaction(session);
        counter.add(txn, count);
    }

    @Override
    protected PersistitIndexRowBuffer readIndexRow(Session session,
                                                   Index parentPKIndex,
                                                   FDBStoreData storeData,
                                                   RowDef childRowDef,
                                                   RowData childRowData) {
        Key parentPkKey = storeData.key;
        PersistitKeyAppender keyAppender = PersistitKeyAppender.create(parentPkKey);
        int[] fields = childRowDef.getParentJoinFields();
        for(int field : fields) {
            FieldDef fieldDef = childRowDef.getFieldDef(field);
            keyAppender.append(fieldDef, childRowData);
        }

        Transaction txn = txnService.getTransaction(session);
        byte[] pkValue = txn.get(packedTuple(parentPKIndex, parentPkKey)).get();
        PersistitIndexRowBuffer indexRow = null;
        if (pkValue != null) {
            Value value = new Value((Persistit)null);
            value.putByteArray(pkValue);
            indexRow = new PersistitIndexRowBuffer(this);
            indexRow.resetForRead(parentPKIndex, parentPkKey, value);
        }
        return indexRow;
    }

    @Override
    protected void writeIndexRow(Session session,
                                 Index index,
                                 RowData rowData,
                                 Key hKey,
                                 PersistitIndexRowBuffer indexRow) {
        Transaction txn = txnService.getTransaction(session);
        Key indexKey = createKey();
        constructIndexRow(indexKey, rowData, index, hKey, indexRow, true);
        checkUniqueness(txn, index, rowData, indexKey);

        byte[] packedKey = packedTuple(index, indexRow.getPKey());
        byte[] packedValue = Arrays.copyOf(indexRow.getPValue().getEncodedBytes(), indexRow.getPValue().getEncodedSize());
        txn.set(packedKey, packedValue);
    }

    @Override
    protected void deleteIndexRow(Session session,
                                  Index index,
                                  RowData rowData,
                                  Key hKey,
                                  PersistitIndexRowBuffer indexRowBuffer) {
        Transaction txn = txnService.getTransaction(session);
        if (index.isUniqueAndMayContainNulls()) {
            // TODO: Is PersistitStore's broken w.r.t indexRow.hKey()?
            throw new UnsupportedOperationException("Can't delete unique index with nulls");
        } else {
            Key indexKey = createKey();
            constructIndexRow(indexKey, rowData, index, hKey, indexRowBuffer, false);
            txn.clear(packedTuple(index, indexKey));
        }
    }

    @Override
    protected void preWrite(Session session, FDBStoreData storeData, RowDef rowDef, RowData rowData) {
        // None
    }

    @Override
    protected void addChangeFor(Session session, UserTable table, Key hKey) {
        // None
    }

    @Override
    public void truncateTree(Session session, TreeLink treeLink) {
        Transaction txn = txnService.getTransaction(session);
        txn.clearRangeStartsWith(packedTuple(treeLink));
    }

    @Override
    public PersistitStore getPersistitStore() {
        throw new UnsupportedOperationException();
    }

    @Override
    public void removeTree(Session session, TreeLink treeLink) {
        if(!schemaManager.treeRemovalIsDelayed()) {
            truncateTree(session, treeLink);
            if(treeLink instanceof IndexDef) {
                Index index = ((IndexDef)treeLink).getIndex();
                if(index.isGroupIndex()) {
                    FDBCounter counter = cachedGICounter(session, (GroupIndex) index);
                    Transaction txn = txnService.getTransaction(session);
                    counter.clearState(txn);
                }
            }
        }
        schemaManager.treeWasRemoved(session, treeLink.getSchemaName(), treeLink.getTreeName());
    }

    @Override
    public void truncateIndexes(Session session, Collection<? extends Index> indexes) {
        super.truncateIndexes(session, indexes);
        Transaction txn = txnService.getTransaction(session);
        for(Index index : indexes) {
            if(index.isGroupIndex()) {
                cachedGICounter(session, (GroupIndex) index).set(txn, 0);
            }
        }
    }

    @Override
    public void deleteSequences(Session session, Collection<? extends Sequence> sequences) {
        for (Sequence sequence : sequences) {
            sequenceCache.remove(sequence.getSequenceName());
        }
        removeTrees(session, sequences);
    }

    @Override
    public FDBAdapter createAdapter(Session session, Schema schema) {
        return new FDBAdapter(this, schema, session, configService);
    }

    @Override
    public <V extends IndexVisitor<Key, Value>> V traverse(Session session, Index index, V visitor) {
        Key key = createKey();
        Value value = new Value((Persistit)null);
        Transaction txn = txnService.getTransaction(session);
        Iterator<KeyValue> it = txn.getRangeStartsWith(packedTuple(index)).iterator();
        while(it.hasNext()) {
            KeyValue kv = it.next();

            // Key
            key.clear();
            byte[] keyBytes = Tuple.fromBytes(kv.getKey()).getBytes(2);
            System.arraycopy(keyBytes, 0, key.getEncodedBytes(), 0, keyBytes.length);
            key.setEncodedSize(keyBytes.length);

            // Value
            value.clear();
            byte[] valueBytes = kv.getValue();
            System.arraycopy(valueBytes, 0, value.getEncodedBytes(), 0, valueBytes.length);
            value.setEncodedSize(valueBytes.length);

            visitor.visit(key, value);
        }
        return visitor;
    }


    //
    // KeyCreator
    //

    @Override
    public Key createKey() {
        return new Key(null, 2047);
    }


    //
    // Internal
    //

    private static void constructIndexRow(Key indexKey,
                                          RowData rowData,
                                          Index index,
                                          Key hKey,
                                          PersistitIndexRowBuffer indexRow,
                                          boolean forInsert) {
        indexKey.clear();
        indexRow.resetForWrite(index, indexKey, new Value((Persistit) null));
        indexRow.initialize(rowData, hKey);
        indexRow.close(forInsert);
    }

    private void checkUniqueness(Transaction txn, Index index, RowData rowData, Key key) {
        if(index.isUnique() && !hasNullIndexSegments(rowData, index)) {
            int segmentCount = index.indexDef().getIndexKeySegmentCount();
            // An index that isUniqueAndMayContainNulls has the extra null-separating field.
            if (index.isUniqueAndMayContainNulls()) {
                segmentCount++;
            }
            key.setDepth(segmentCount);
            if(keyExistsInIndex(txn, index, key)) {
                throw new DuplicateKeyException(index.getIndexName().getName(), key);
            }
        }
    }

    private boolean keyExistsInIndex(Transaction txn, Index index, Key key) {
        assert index.isUnique() : index;
        return txn.getRangeStartsWith(packedTuple(index, key)).iterator().hasNext();
    }

    private FDBCounter cachedGICounter(Session session, final GroupIndex index) {
        AkibanInformationSchema ais = getAIS(session);
        FDBCounter counter = ais.getCachedValue(index, null);
        if(counter == null) {
            // AIS attached is OK:
            // Multiple instances use the same prefix and any truncate/drop touches counter + entry keys
            counter = ais.getCachedValue(index, new CacheValueGenerator<FDBCounter>() {
                @Override
                public FDBCounter valueFor(AkibanInformationSchema ais) {
                    byte[] prefix = Tuple.from(index.indexDef().getTreeName(), "counter").pack();
                    return new FDBCounter(holder.getDatabase(), prefix, 0);
                }
            });
        }
        return counter;
    }

    //
    // Static
    //

    private static byte[] packedTuple(Index index) {
        return packedTuple(index.indexDef());
    }

    private static byte[] packedTuple(Index index, Key key) {
        return packedTuple(index.indexDef(), key);
    }

    private static byte[] packedTuple(TreeLink treeLink) {
        return Tuple.from(treeLink.getTreeName(), "/").pack();
    }

    private static byte[] packedTuple(TreeLink treeLink, Key key) {
        byte[] keyBytes = Arrays.copyOf(key.getEncodedBytes(), key.getEncodedSize());
        return Tuple.from(treeLink.getTreeName(), "/", keyBytes).pack();
    }
<<<<<<< HEAD

    @SuppressWarnings("unused")
    private static void print(Object... objects) {
        for(Object o : objects) {
            if(o instanceof byte[]) {
                byte[] packed = (byte[])o;
                System.out.print("'");
                for(byte b : packed) {
                    int c = 0xFF & b;
                    if(c < 32 || c > 126) {
                        System.out.printf("\\x%02x", c);
                    } else {
                        System.out.printf("%c", (char)c);
                    }
                }
                System.out.print("'");
            } else{
                System.out.print(o);
            }
        }
        System.out.println();
    }

    private SequenceCache getEmptyCache () {
        return new SequenceCache ();
    }
    
    private class SequenceCache {
        private AtomicLong value; 
        private long cacheSize;
        private volatile boolean isUseable = true;
        private final ReentrantLock cacheLock;

        
        public SequenceCache() {
            this(0, 1);
            isUseable = false;
        }
        
        public SequenceCache(long startValue, long cacheSize) {
            this.value = new AtomicLong (startValue);
            this.cacheSize = startValue + cacheSize; 
            this.cacheLock = new ReentrantLock(false);
        }
        
        public void updateCache (long startValue, long cacheSize) {
            this.value.set(startValue);
            this.cacheSize = startValue + cacheSize;
            this.isUseable = true;
        }
        
        public boolean hasCachedValues() {
            return isUseable;
        }
        
        public synchronized long nextCacheValue() {
            if (!isUseable) return -1;
            long val = value.incrementAndGet(); 
            if (val == cacheSize) {
                isUseable = false;
                return -1;
            }
            return val;
        }
        public long currentValue() {
            return value.get();
        }
        
        public void cacheLock() {
            cacheLock.lock();
        }
        
        public void cacheUnlock() {
            cacheLock.unlock();
        }
    }
=======
>>>>>>> 43b54eb7
}<|MERGE_RESOLUTION|>--- conflicted
+++ resolved
@@ -39,11 +39,8 @@
 import com.akiban.server.service.session.Session;
 import com.akiban.server.service.transaction.TransactionService;
 import com.akiban.server.service.tree.TreeLink;
-<<<<<<< HEAD
 import com.akiban.server.util.ReadWriteMap;
-=======
 import com.akiban.util.FDBCounter;
->>>>>>> 43b54eb7
 import com.foundationdb.KeyValue;
 import com.foundationdb.RangeQuery;
 import com.foundationdb.Transaction;
@@ -59,20 +56,13 @@
 import java.util.Arrays;
 import java.util.Collection;
 import java.util.Iterator;
-<<<<<<< HEAD
 import java.util.Map;
-import java.util.Set;
 import java.util.TreeMap;
 import java.util.concurrent.atomic.AtomicLong;
 import java.util.concurrent.locks.ReentrantLock;
 
 public class FDBStore extends AbstractStore<FDBStoreData> implements Service {
     private static final Logger LOG = LoggerFactory.getLogger(FDBStore.class.getName());
-=======
-
-public class FDBStore extends AbstractStore<FDBStoreData> implements KeyCreator, Service {
-    private static final Logger LOG = LoggerFactory.getLogger(FDBStore.class);
->>>>>>> 43b54eb7
 
     private final FDBHolder holder;
     private final ConfigurationService configService;
@@ -194,10 +184,9 @@
         return sequence.currentValueRaw(rawValue);
     }
 
-<<<<<<< HEAD
     private final Map<TableName, SequenceCache> sequenceCache = 
             ReadWriteMap.wrapFair(new TreeMap<TableName, SequenceCache>());
-=======
+
     public long getGICount(Session session, GroupIndex index) {
         Transaction txn = txnService.getTransaction(session);
         return cachedGICounter(session, index).getTransactional(txn);
@@ -209,8 +198,6 @@
         return cachedGICounter(session, index).getSnapshot(txn);
     }
 
-
->>>>>>> 43b54eb7
     //
     // Service
     //
@@ -569,29 +556,6 @@
         byte[] keyBytes = Arrays.copyOf(key.getEncodedBytes(), key.getEncodedSize());
         return Tuple.from(treeLink.getTreeName(), "/", keyBytes).pack();
     }
-<<<<<<< HEAD
-
-    @SuppressWarnings("unused")
-    private static void print(Object... objects) {
-        for(Object o : objects) {
-            if(o instanceof byte[]) {
-                byte[] packed = (byte[])o;
-                System.out.print("'");
-                for(byte b : packed) {
-                    int c = 0xFF & b;
-                    if(c < 32 || c > 126) {
-                        System.out.printf("\\x%02x", c);
-                    } else {
-                        System.out.printf("%c", (char)c);
-                    }
-                }
-                System.out.print("'");
-            } else{
-                System.out.print(o);
-            }
-        }
-        System.out.println();
-    }
 
     private SequenceCache getEmptyCache () {
         return new SequenceCache ();
@@ -646,6 +610,4 @@
             cacheLock.unlock();
         }
     }
-=======
->>>>>>> 43b54eb7
 }