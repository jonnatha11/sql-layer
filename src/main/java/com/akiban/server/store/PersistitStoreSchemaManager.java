--- conflicted
+++ resolved
@@ -19,6 +19,7 @@
 import static com.akiban.server.service.tree.TreeService.STATUS_TREE_NAME;
 import static com.akiban.server.store.PersistitStore.MAX_TRANSACTION_RETRY_COUNT;
 
+import java.io.IOException;
 import java.io.InputStream;
 import java.nio.BufferOverflowException;
 import java.nio.ByteBuffer;
@@ -56,7 +57,6 @@
 import com.akiban.ais.model.TableIndex;
 import com.akiban.ais.model.Type;
 import com.akiban.server.encoding.EncoderFactory;
-<<<<<<< HEAD
 import com.akiban.server.error.AISTooLargeException;
 import com.akiban.server.error.BranchingGroupIndexException;
 import com.akiban.server.error.DuplicateIndexException;
@@ -77,19 +77,19 @@
 import com.akiban.server.error.ProtectedIndexException;
 import com.akiban.server.error.ProtectedTableDDLException;
 import com.akiban.server.error.ReferencedTableException;
+import com.akiban.server.error.ScanRetryAbandonedException;
 import com.akiban.server.error.TableNotInGroupException;
 import com.akiban.server.error.UnsupportedCharsetException;
 import com.akiban.server.error.UnsupportedDataTypeException;
 import com.akiban.server.error.UnsupportedIndexDataTypeException;
 import com.akiban.server.error.UnsupportedIndexSizeException;
-=======
-import com.akiban.server.rowdata.RowDef;
 import com.akiban.server.rowdata.RowDefCache;
->>>>>>> e26c0355
 import com.akiban.server.service.config.ConfigurationService;
 import com.akiban.server.service.session.SessionService;
 import com.akiban.server.service.tree.TreeLink;
 import com.google.inject.Inject;
+
+import org.antlr.runtime.RecognitionException;
 import org.slf4j.Logger;
 import org.slf4j.LoggerFactory;
 
@@ -104,12 +104,6 @@
 import com.akiban.ais.model.UserTable;
 import com.akiban.ais.util.DDLGenerator;
 import com.akiban.server.AkServer;
-<<<<<<< HEAD
-import com.akiban.server.RowDef;
-import com.akiban.server.RowDefCache;
-=======
-import com.akiban.server.InvalidOperationException;
->>>>>>> e26c0355
 import com.akiban.server.service.Service;
 import com.akiban.server.service.session.Session;
 import com.akiban.server.service.tree.TreeService;
@@ -558,8 +552,6 @@
                     try {
                         final Exchange statusEx = treeService.getExchange(session, statusTreeLink);
                         deleteTableDefinitions(tables, schemaExchange, statusEx);
-                    } catch (PersistitException ex) {
-                        throw new PersistItErrorException (ex);
                     }finally {
                         treeService.releaseExchange(session, schemaExchange);
                     }
@@ -604,13 +596,8 @@
     
     
     @Override
-<<<<<<< HEAD
     public TableDefinition getTableDefinition(Session session, TableName tableName) {
         final Table table = getAis(session).getTable(tableName);
-=======
-    public TableDefinition getTableDefinition(Session session, TableName tableName) throws NoSuchTableException {
-        final Table table = getAis().getTable(tableName);
->>>>>>> e26c0355
         if(table == null) {
             throw new NoSuchTableException(tableName);
         }
@@ -707,13 +694,8 @@
     }
 
     @Override
-<<<<<<< HEAD
     public List<String> schemaStrings(Session session, boolean withGroupTables) {
-        final AkibanInformationSchema ais = getAis(session);
-=======
-    public List<String> schemaStrings(Session session, boolean withGroupTables) throws Exception {
         final AkibanInformationSchema ais = getAis();
->>>>>>> e26c0355
         final DDLGenerator generator = new DDLGenerator();
         final List<String> ddlList = new ArrayList<String>();
         final Set<String> sawSchemas = new HashSet<String>();
@@ -768,7 +750,7 @@
     }
 
     @Override
-    public void start() throws Exception {
+    public void start() {
         updateTimestamp = new AtomicLong();
         maxAISBufferSize = Integer.parseInt(config.getProperty(MAX_AIS_SIZE_PROPERTY));
         if(maxAISBufferSize < 0) {
@@ -777,11 +759,21 @@
         }
         // 0 = unlimited, start off at 1MB in this case.
         aisByteBuffer = ByteBuffer.allocate(maxAISBufferSize != 0 ? maxAISBufferSize : 1<<20);
-        afterStart();
-    }
-
-    @Override
-    public void stop() throws Exception {
+        try {
+            afterStart();
+        } catch (PersistitException e) {
+            throw new PersistItErrorException(e);
+        } catch (RecognitionException e) {
+            // TODO Auto-generated catch block
+            e.printStackTrace();
+        } catch (IOException e) {
+            // TODO Auto-generated catch block
+            e.printStackTrace();
+        }
+    }
+
+    @Override
+    public void stop() {
         this.aish.setAis(null);
         this.updateTimestamp = null;
         this.maxAISBufferSize = 0;
@@ -789,7 +781,7 @@
     }
 
     @Override
-    public void crash() throws Exception {
+    public void crash() {
         stop();
     }
 
@@ -798,8 +790,11 @@
      * {@link TreeService#SCHEMA_TREE_NAME} in each volume. This must be done
      * in afterStart because it requires other services, TreeService and Store
      * specifically, to be up and functional
+     * @throws PersistitException 
+     * @throws IOException 
+     * @throws RecognitionException 
      */
-    private void afterStart() throws Exception {
+    private void afterStart() throws PersistitException, RecognitionException, IOException {
         final Session session = sessionService.createSession();
         final Transaction transaction = treeService.getTransaction(session);
         int retries = MAX_TRANSACTION_RETRY_COUNT;
@@ -823,7 +818,7 @@
                     // Load stored AIS data from each schema tree
                     treeService.visitStorage(session, new TreeVisitor() {
                                                  @Override
-                                                 public void visit(Exchange ex) throws PersistitException {
+                                                 public void visit(Exchange ex) throws PersistitException{
                                                      ex.clear().append(BY_AIS);
                                                      if(ex.isValueDefined()) {
                                                          byte[] storedAIS = ex.fetch().getValue().getByteArray();
@@ -841,7 +836,7 @@
 
                 } catch (RollbackException e) {
                     if (--retries < 0) {
-                        throw new TransactionFailedException();
+                        throw new ScanRetryAbandonedException(MAX_TRANSACTION_RETRY_COUNT);
                     }
                 } finally {
                     if(aisFileStream != null) {
@@ -900,18 +895,10 @@
 
         for (SchemaDef.ColumnDef col : tableDef.getColumns()) {
             final String typeName = col.getType();
-<<<<<<< HEAD
-            if (!ais.isTypeSupported(typeName)) {
+            if (!getAis().isTypeSupported(typeName)) {
                 throw new UnsupportedDataTypeException (
                         new TableName(schemaName, tableName),
                         col.getName(), typeName);
-=======
-            if (!getAis().isTypeSupported(typeName)) {
-                throw new InvalidOperationException(
-                        ErrorCode.UNSUPPORTED_DATA_TYPE,
-                        "Table `%s`.`%s` column `%s` is unsupported type %s",
-                        schemaName, tableName, col.getName(), typeName);
->>>>>>> e26c0355
             }
             final String charset = col.getCharset();
             if (charset != null && !Charset.isSupported(charset)) {
@@ -923,13 +910,8 @@
             final SchemaDef.ColumnDef col = tableDef.getColumn(colDef.getColumnName());
             if (col != null) {
                 final String typeName = col.getType();
-<<<<<<< HEAD
-                if (!ais.isTypeSupportedAsIndex(typeName)) {
+                if (!getAis().isTypeSupportedAsIndex(typeName)) {
                     throw new UnsupportedIndexDataTypeException (new TableName(schemaName, tableName),
-=======
-                if (!getAis().isTypeSupportedAsIndex(typeName)) {
-                    complainAboutIndexDataType(schemaName, tableName,
->>>>>>> e26c0355
                             "PRIMARY", colDef.getColumnName(), typeName);
                 }
             }
@@ -940,13 +922,8 @@
                 final SchemaDef.ColumnDef col = tableDef.getColumn(colName);
                 if (col != null) {
                     final String typeName = col.getType();
-<<<<<<< HEAD
-                    if (!ais.isTypeSupportedAsIndex(typeName)) {
+                    if (!getAis().isTypeSupportedAsIndex(typeName)) {
                         throw new UnsupportedIndexDataTypeException (new TableName (schemaName, tableName),
-=======
-                    if (!getAis().isTypeSupportedAsIndex(typeName)) {
-                        complainAboutIndexDataType(schemaName, tableName,
->>>>>>> e26c0355
                                 index.getName(), colName, typeName);
                     }
                 }
@@ -1015,19 +992,9 @@
             // Check child and parent column types
             final String type = columnDef.getType();
             final String parentType = parentPKColumn.getType().name();
-<<<<<<< HEAD
-            if (!ais.canTypesBeJoined(parentType, type)) {
+            if (!getAis().canTypesBeJoined(parentType, type)) {
                 throw new JoinToWrongColumnsException (new TableName (schemaName, tableName), columnDef.getName(),
                         new TableName (parentSchema, parentTableName), parentPKColumn.getName());
-=======
-            if (!getAis().canTypesBeJoined(parentType, type)) {
-                throw new InvalidOperationException(
-                        ErrorCode.JOIN_TO_WRONG_COLUMNS,
-                        "Table `%s`.`%s` column `%s` [%s] cannot be joined to `%s`.`%s` column `%s` [%s]",
-                        schemaName, tableName, columnDef.getName(), type,
-                        parentSchema, parentTableName,
-                        parentPKColumn.getName(), parentType);
->>>>>>> e26c0355
             }
         }
     }
