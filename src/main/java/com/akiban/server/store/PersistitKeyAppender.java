--- conflicted
+++ resolved
@@ -37,8 +37,6 @@
 import com.akiban.server.types.FromObjectValueSource;
 import com.akiban.server.types.ValueSource;
 import com.akiban.server.types.conversion.Converters;
-import com.akiban.server.types3.TClass;
-import com.akiban.server.types3.TInstance;
 import com.akiban.server.types3.Types3Switch;
 import com.akiban.server.types3.pvalue.PValueSource;
 import com.akiban.server.types3.pvalue.PValueSources;
@@ -62,13 +60,8 @@
         PersistitKey.appendFieldFromKey(key, fromKey, depth);
     }
 
-<<<<<<< HEAD
     public final void appendNull() {
         key.append(null);
-=======
-    public void appendNull() {
-        target.expectingType(AkType.NULL, null).putNull();
->>>>>>> d0f31677
     }
 
     public final Key key() {
@@ -144,9 +137,7 @@
         }
 
         public void append(Object object, Column column) {
-            TInstance tInstance = column.tInstance();
-            TClass tClass = tInstance.typeClass();
-            tClass.writeCollating(PValueSources.fromObject(object).value(), tInstance, target.expectingType(column));
+            column.tInstance().writeCollating(PValueSources.fromObject(object, column.getType().akType()).value(), target);
         }
 
         public void append(ValueSource source, Column column) {
@@ -154,17 +145,13 @@
         }
 
         public void append(PValueSource source, Column column) {
-            TInstance tInstance = column.tInstance();
-            TClass tClass = tInstance.typeClass();
-            tClass.writeCollating(source, tInstance, target.expectingType(column));
+            column.tInstance().writeCollating(source, target);
         }
 
         public void append(FieldDef fieldDef, RowData rowData) {
             fromRowDataSource.bind(fieldDef, rowData);
             Column column = fieldDef.column();
-            TInstance tInstance = column.tInstance();
-            TClass tClass = tInstance.typeClass();
-            tClass.writeCollating(fromRowDataSource, tInstance, target.expectingType(column));
+            column.tInstance().writeCollating(fromRowDataSource, target);
         }
 
         private final RowDataPValueSource fromRowDataSource;
