/**
 * Copyright (C) 2011 Akiban Technologies Inc.
 * This program is free software: you can redistribute it and/or modify
 * it under the terms of the GNU Affero General Public License, version 3,
 * as published by the Free Software Foundation.
 *
 * This program is distributed in the hope that it will be useful,
 * but WITHOUT ANY WARRANTY; without even the implied warranty of
 * MERCHANTABILITY or FITNESS FOR A PARTICULAR PURPOSE.  See the
 * GNU Affero General Public License for more details.
 *
 * You should have received a copy of the GNU Affero General Public License
 * along with this program.  If not, see http://www.gnu.org/licenses.
 */

package com.akiban.server.manage;

import java.util.Collection;
import java.util.HashSet;

import com.akiban.ais.model.AkibanInformationSchema;
import com.akiban.ais.model.Index;
import com.akiban.ais.model.UserTable;
import com.akiban.server.AkServer;
import com.akiban.server.service.dxl.DXLService;
import com.akiban.server.service.session.Session;
import com.akiban.server.service.session.SessionService;
import com.akiban.server.store.Store;

public class ManageMXBeanImpl implements ManageMXBean {
    private final Store store;
    private final DXLService dxlService;
    private final SessionService sessionService;

    public ManageMXBeanImpl(Store store, DXLService dxlService, SessionService sessionService) {
        this.store = store;
        this.dxlService = dxlService;
        this.sessionService = sessionService;
    }

    @Override
    public void ping() {
        return;
    }

    @Override
    public int getJmxPort() {
        return Integer.getInteger("com.sun.management.jmxremote.port", 0);
    }

    @Override
    public boolean isDeferIndexesEnabled() {
        return getStore().isDeferIndexes();
    }

    @Override
    public void setDeferIndexes(final boolean defer) {
        getStore().setDeferIndexes(defer);
    }

    @Override
    public void buildIndexes(final String arg, final boolean deferIndexes) {
        Session session = createSession();
        try {
            Collection<Index> indexes = gatherIndexes(session, arg);
            getStore().buildIndexes(session, indexes, deferIndexes);
        } catch(Exception t) {
            throw new RuntimeException(t);
        } finally {
            session.close();
        }
    }

    @Override
    public void deleteIndexes(final String arg) {
        Session session = createSession();
        try {
            Collection<Index> indexes = gatherIndexes(session, arg);
            getStore().deleteIndexes(session, indexes);
        } catch(Exception t) {
            throw new RuntimeException(t);
        } finally {
            session.close();
        }
    }

    @Override
    public void flushIndexes() {
        Session session = createSession();
        try {
            getStore().flushIndexes(session);
        } catch(Exception t) {
            throw new RuntimeException(t);
        } finally {
            session.close();
        }
    }

    @Override
<<<<<<< HEAD
=======
    public int getQueryTimeoutSec()
    {
        return akserver.queryTimeoutSec();
    }

    @Override
    public void setQueryTimeoutSec(int queryTimeoutSec)
    {
        akserver.queryTimeoutSec(queryTimeoutSec);
    }

    @Override
    public String loadCustomQuery(final String className, String path) {
        try {
            customClass = null;
            URL[] urls;
            if (path == null) {
                urls = new URL[] { new URL("file:///tmp/custom-classes/") };
            } else {
                String[] pathElements = path.split(":");
                urls = new URL[pathElements.length];
                for (int i = 0; i < pathElements.length; i++) {
                    urls[i] = new URL("file://" + pathElements[i]);
                }
            }
            final ClassLoader cl = new URLClassLoader(urls);
            final Class<?> c = cl.loadClass(className);
            if (CustomQuery.class.isAssignableFrom(c)) {
                customClass = c;
                return "OK";
            } else {
                return c.getSimpleName() + " does not implement CustomQuery";
            }
        } catch (Exception e) {
            e.printStackTrace();
            return e.toString();
        }
    }

    @Override
    public String runCustomQuery(final String params) {
        if (runningQuery.get() == null) {
            try {
                final CustomQuery cq = (CustomQuery) (customClass.newInstance());
                cq.setServiceManager(akserver.getServiceManager());
                cq.setParameters(params.split(" "));
                runningQuery.set(cq);
                new Thread(new Runnable() {
                    public void run() {
                        try {
                            cq.runQuery();
                        } catch (Exception e) {
                            e.printStackTrace();
                        }
                    }
                }, "Run " + customClass.getSimpleName()).start();
                return "Running - use showCustomQueryResult to view status";
            } catch (Exception e) {
                runningQuery.set(null);
                e.printStackTrace();
                return e.toString();
            }
        } else {
            return "Already running - use stopCustomQuery to stop";
        }
    }

    @Override
    public String stopCustomQuery() {
        CustomQuery cq = runningQuery.get();
        if (cq == null) {
            return "No running query";
        } else {
            try {
                cq.stopQuery();
                runningQuery.set(null);
                return cq.getResult();
            } catch (Exception e) {
                e.printStackTrace();
                return e.toString();
            }
        }
    }
    
    @Override
    public String showCustomQueryResult() {
        CustomQuery cq = runningQuery.get();
        if (cq == null) {
            return "No running query";
        } else {
            return cq.getResult();
        }
    }

    @Override
>>>>>>> 5c38ca88
    public String getVersionString() {
        return AkServer.VERSION_STRING;
    }

    private Store getStore() {
        return store;
    }

    private Session createSession() {
        return sessionService.createSession();
    }

    /**
     * Test if a given index is selected in the argument string. Format is:
     * <p><code>table=(table_name) index=(index_name)</code></p>
     * This can contain as many table=() and index=() segments as desired.
     * @param index Index to check
     * @param arg Index selection string as described above
     * @return
     */
    private boolean isIndexSelected(Index index, String arg) {
        return (!arg.contains("table=") ||
                arg.contains("table=(" +index.getIndexName().getTableName() + ")"))
               &&
               (!arg.contains("index=") ||
                arg.contains("index=(" + index.getIndexName().getName() + ")"));
    }

    /**
     * Create a collection of all indexes from all user tables in the current AIS
     * that are selected by arg.
     * @param session Session to use
     * @param arg Index selection string
     * @return Collection of selected Indexes
     */
    private Collection<Index> gatherIndexes(Session session, String arg) {
        AkibanInformationSchema ais = dxlService.ddlFunctions().getAIS(session);
        Collection<Index> indexes = new HashSet<Index>();
        for(UserTable table : ais.getUserTables().values()) {
            for(Index index : table.getIndexes()) {
                if(isIndexSelected(index, arg)) {
                    indexes.add(index);
                }
            }
        }
        return indexes;
    }
}
<|MERGE_RESOLUTION|>--- conflicted
+++ resolved
@@ -1,245 +1,161 @@
-/**
- * Copyright (C) 2011 Akiban Technologies Inc.
- * This program is free software: you can redistribute it and/or modify
- * it under the terms of the GNU Affero General Public License, version 3,
- * as published by the Free Software Foundation.
- *
- * This program is distributed in the hope that it will be useful,
- * but WITHOUT ANY WARRANTY; without even the implied warranty of
- * MERCHANTABILITY or FITNESS FOR A PARTICULAR PURPOSE.  See the
- * GNU Affero General Public License for more details.
- *
- * You should have received a copy of the GNU Affero General Public License
- * along with this program.  If not, see http://www.gnu.org/licenses.
- */
-
-package com.akiban.server.manage;
-
-import java.util.Collection;
-import java.util.HashSet;
-
-import com.akiban.ais.model.AkibanInformationSchema;
-import com.akiban.ais.model.Index;
-import com.akiban.ais.model.UserTable;
-import com.akiban.server.AkServer;
-import com.akiban.server.service.dxl.DXLService;
-import com.akiban.server.service.session.Session;
-import com.akiban.server.service.session.SessionService;
-import com.akiban.server.store.Store;
-
-public class ManageMXBeanImpl implements ManageMXBean {
-    private final Store store;
-    private final DXLService dxlService;
-    private final SessionService sessionService;
-
-    public ManageMXBeanImpl(Store store, DXLService dxlService, SessionService sessionService) {
-        this.store = store;
-        this.dxlService = dxlService;
-        this.sessionService = sessionService;
-    }
-
-    @Override
-    public void ping() {
-        return;
-    }
-
-    @Override
-    public int getJmxPort() {
-        return Integer.getInteger("com.sun.management.jmxremote.port", 0);
-    }
-
-    @Override
-    public boolean isDeferIndexesEnabled() {
-        return getStore().isDeferIndexes();
-    }
-
-    @Override
-    public void setDeferIndexes(final boolean defer) {
-        getStore().setDeferIndexes(defer);
-    }
-
-    @Override
-    public void buildIndexes(final String arg, final boolean deferIndexes) {
-        Session session = createSession();
-        try {
-            Collection<Index> indexes = gatherIndexes(session, arg);
-            getStore().buildIndexes(session, indexes, deferIndexes);
-        } catch(Exception t) {
-            throw new RuntimeException(t);
-        } finally {
-            session.close();
-        }
-    }
-
-    @Override
-    public void deleteIndexes(final String arg) {
-        Session session = createSession();
-        try {
-            Collection<Index> indexes = gatherIndexes(session, arg);
-            getStore().deleteIndexes(session, indexes);
-        } catch(Exception t) {
-            throw new RuntimeException(t);
-        } finally {
-            session.close();
-        }
-    }
-
-    @Override
-    public void flushIndexes() {
-        Session session = createSession();
-        try {
-            getStore().flushIndexes(session);
-        } catch(Exception t) {
-            throw new RuntimeException(t);
-        } finally {
-            session.close();
-        }
-    }
-
-    @Override
-<<<<<<< HEAD
-=======
-    public int getQueryTimeoutSec()
-    {
-        return akserver.queryTimeoutSec();
-    }
-
-    @Override
-    public void setQueryTimeoutSec(int queryTimeoutSec)
-    {
-        akserver.queryTimeoutSec(queryTimeoutSec);
-    }
-
-    @Override
-    public String loadCustomQuery(final String className, String path) {
-        try {
-            customClass = null;
-            URL[] urls;
-            if (path == null) {
-                urls = new URL[] { new URL("file:///tmp/custom-classes/") };
-            } else {
-                String[] pathElements = path.split(":");
-                urls = new URL[pathElements.length];
-                for (int i = 0; i < pathElements.length; i++) {
-                    urls[i] = new URL("file://" + pathElements[i]);
-                }
-            }
-            final ClassLoader cl = new URLClassLoader(urls);
-            final Class<?> c = cl.loadClass(className);
-            if (CustomQuery.class.isAssignableFrom(c)) {
-                customClass = c;
-                return "OK";
-            } else {
-                return c.getSimpleName() + " does not implement CustomQuery";
-            }
-        } catch (Exception e) {
-            e.printStackTrace();
-            return e.toString();
-        }
-    }
-
-    @Override
-    public String runCustomQuery(final String params) {
-        if (runningQuery.get() == null) {
-            try {
-                final CustomQuery cq = (CustomQuery) (customClass.newInstance());
-                cq.setServiceManager(akserver.getServiceManager());
-                cq.setParameters(params.split(" "));
-                runningQuery.set(cq);
-                new Thread(new Runnable() {
-                    public void run() {
-                        try {
-                            cq.runQuery();
-                        } catch (Exception e) {
-                            e.printStackTrace();
-                        }
-                    }
-                }, "Run " + customClass.getSimpleName()).start();
-                return "Running - use showCustomQueryResult to view status";
-            } catch (Exception e) {
-                runningQuery.set(null);
-                e.printStackTrace();
-                return e.toString();
-            }
-        } else {
-            return "Already running - use stopCustomQuery to stop";
-        }
-    }
-
-    @Override
-    public String stopCustomQuery() {
-        CustomQuery cq = runningQuery.get();
-        if (cq == null) {
-            return "No running query";
-        } else {
-            try {
-                cq.stopQuery();
-                runningQuery.set(null);
-                return cq.getResult();
-            } catch (Exception e) {
-                e.printStackTrace();
-                return e.toString();
-            }
-        }
-    }
-    
-    @Override
-    public String showCustomQueryResult() {
-        CustomQuery cq = runningQuery.get();
-        if (cq == null) {
-            return "No running query";
-        } else {
-            return cq.getResult();
-        }
-    }
-
-    @Override
->>>>>>> 5c38ca88
-    public String getVersionString() {
-        return AkServer.VERSION_STRING;
-    }
-
-    private Store getStore() {
-        return store;
-    }
-
-    private Session createSession() {
-        return sessionService.createSession();
-    }
-
-    /**
-     * Test if a given index is selected in the argument string. Format is:
-     * <p><code>table=(table_name) index=(index_name)</code></p>
-     * This can contain as many table=() and index=() segments as desired.
-     * @param index Index to check
-     * @param arg Index selection string as described above
-     * @return
-     */
-    private boolean isIndexSelected(Index index, String arg) {
-        return (!arg.contains("table=") ||
-                arg.contains("table=(" +index.getIndexName().getTableName() + ")"))
-               &&
-               (!arg.contains("index=") ||
-                arg.contains("index=(" + index.getIndexName().getName() + ")"));
-    }
-
-    /**
-     * Create a collection of all indexes from all user tables in the current AIS
-     * that are selected by arg.
-     * @param session Session to use
-     * @param arg Index selection string
-     * @return Collection of selected Indexes
-     */
-    private Collection<Index> gatherIndexes(Session session, String arg) {
-        AkibanInformationSchema ais = dxlService.ddlFunctions().getAIS(session);
-        Collection<Index> indexes = new HashSet<Index>();
-        for(UserTable table : ais.getUserTables().values()) {
-            for(Index index : table.getIndexes()) {
-                if(isIndexSelected(index, arg)) {
-                    indexes.add(index);
-                }
-            }
-        }
-        return indexes;
-    }
-}
+/**
+ * Copyright (C) 2011 Akiban Technologies Inc.
+ * This program is free software: you can redistribute it and/or modify
+ * it under the terms of the GNU Affero General Public License, version 3,
+ * as published by the Free Software Foundation.
+ *
+ * This program is distributed in the hope that it will be useful,
+ * but WITHOUT ANY WARRANTY; without even the implied warranty of
+ * MERCHANTABILITY or FITNESS FOR A PARTICULAR PURPOSE.  See the
+ * GNU Affero General Public License for more details.
+ *
+ * You should have received a copy of the GNU Affero General Public License
+ * along with this program.  If not, see http://www.gnu.org/licenses.
+ */
+
+package com.akiban.server.manage;
+
+import java.util.Collection;
+import java.util.HashSet;
+
+import com.akiban.ais.model.AkibanInformationSchema;
+import com.akiban.ais.model.Index;
+import com.akiban.ais.model.UserTable;
+import com.akiban.server.AkServer;
+import com.akiban.server.AkServerInterface;
+import com.akiban.server.service.dxl.DXLService;
+import com.akiban.server.service.session.Session;
+import com.akiban.server.service.session.SessionService;
+import com.akiban.server.store.Store;
+
+public class ManageMXBeanImpl implements ManageMXBean {
+    private final Store store;
+    private final DXLService dxlService;
+    private final SessionService sessionService;
+    private final AkServer akserver;
+
+    public ManageMXBeanImpl(AkServer akserver, Store store, DXLService dxlService, SessionService sessionService) {
+        this.store = store;
+        this.dxlService = dxlService;
+        this.sessionService = sessionService;
+        this.akserver = akserver;
+    }
+
+    @Override
+    public void ping() {
+        return;
+    }
+
+    @Override
+    public int getJmxPort() {
+        return Integer.getInteger("com.sun.management.jmxremote.port", 0);
+    }
+
+    @Override
+    public boolean isDeferIndexesEnabled() {
+        return getStore().isDeferIndexes();
+    }
+
+    @Override
+    public void setDeferIndexes(final boolean defer) {
+        getStore().setDeferIndexes(defer);
+    }
+
+    @Override
+    public void buildIndexes(final String arg, final boolean deferIndexes) {
+        Session session = createSession();
+        try {
+            Collection<Index> indexes = gatherIndexes(session, arg);
+            getStore().buildIndexes(session, indexes, deferIndexes);
+        } catch(Exception t) {
+            throw new RuntimeException(t);
+        } finally {
+            session.close();
+        }
+    }
+
+    @Override
+    public void deleteIndexes(final String arg) {
+        Session session = createSession();
+        try {
+            Collection<Index> indexes = gatherIndexes(session, arg);
+            getStore().deleteIndexes(session, indexes);
+        } catch(Exception t) {
+            throw new RuntimeException(t);
+        } finally {
+            session.close();
+        }
+    }
+
+    @Override
+    public void flushIndexes() {
+        Session session = createSession();
+        try {
+            getStore().flushIndexes(session);
+        } catch(Exception t) {
+            throw new RuntimeException(t);
+        } finally {
+            session.close();
+        }
+    }
+
+    public int getQueryTimeoutSec()
+    {
+        return akserver.queryTimeoutSec();
+    }
+
+    @Override
+    public void setQueryTimeoutSec(int queryTimeoutSec)
+    {
+        akserver.queryTimeoutSec(queryTimeoutSec);
+    }
+
+    @Override
+    public String getVersionString() {
+        return AkServer.VERSION_STRING;
+    }
+
+    private Store getStore() {
+        return store;
+    }
+
+    private Session createSession() {
+        return sessionService.createSession();
+    }
+
+    /**
+     * Test if a given index is selected in the argument string. Format is:
+     * <p><code>table=(table_name) index=(index_name)</code></p>
+     * This can contain as many table=() and index=() segments as desired.
+     * @param index Index to check
+     * @param arg Index selection string as described above
+     * @return
+     */
+    private boolean isIndexSelected(Index index, String arg) {
+        return (!arg.contains("table=") ||
+                arg.contains("table=(" +index.getIndexName().getTableName() + ")"))
+               &&
+               (!arg.contains("index=") ||
+                arg.contains("index=(" + index.getIndexName().getName() + ")"));
+    }
+
+    /**
+     * Create a collection of all indexes from all user tables in the current AIS
+     * that are selected by arg.
+     * @param session Session to use
+     * @param arg Index selection string
+     * @return Collection of selected Indexes
+     */
+    private Collection<Index> gatherIndexes(Session session, String arg) {
+        AkibanInformationSchema ais = dxlService.ddlFunctions().getAIS(session);
+        Collection<Index> indexes = new HashSet<Index>();
+        for(UserTable table : ais.getUserTables().values()) {
+            for(Index index : table.getIndexes()) {
+                if(isIndexSelected(index, arg)) {
+                    indexes.add(index);
+                }
+            }
+        }
+        return indexes;
+    }
+}