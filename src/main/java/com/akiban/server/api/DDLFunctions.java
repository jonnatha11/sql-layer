--- conflicted
+++ resolved
@@ -194,8 +194,6 @@
 
     IndexCheckSummary checkAndFixIndexes(Session session, String schemaRegex, String tableRegex);
 
-<<<<<<< HEAD
-=======
     /**
      * 
      * @param session the session to run the Create under
@@ -208,5 +206,4 @@
      * @param viewName the name of the view to drop
      */
     void dropView(Session session, TableName viewName);
->>>>>>> 1f0f3a70
 }