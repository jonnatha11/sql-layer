--- conflicted
+++ resolved
@@ -19,7 +19,6 @@
 
 import com.akiban.ais.model.UserTable;
 import com.akiban.qp.memoryadapter.MemoryTableFactory;
-import com.akiban.server.rowdata.RowDef;
 import com.akiban.server.service.session.Session;
 
 import java.util.HashMap;
@@ -45,18 +44,13 @@
         }
     }
 
-<<<<<<< HEAD
-    private MemoryTableStatus getInternalTableStatus(int tableID, MemoryTableFactory factory) {
-        MemoryTableStatus ts = tableStatusMap.get(tableID);
-=======
     @Override
     public void clearTableStatus(Session session, UserTable table) {
         tableStatusMap.remove(table.getTableId());
     }
 
-    private InternalTableStatus getInternalTableStatus(int tableID, MemoryTableFactory factory) {
-        InternalTableStatus ts = tableStatusMap.get(tableID);
->>>>>>> 6fd49d11
+    private MemoryTableStatus getInternalTableStatus(int tableID, MemoryTableFactory factory) {
+        MemoryTableStatus ts = tableStatusMap.get(tableID);
         if(ts == null) {
             ts = new MemoryTableStatus(tableID, factory);
             tableStatusMap.put(tableID, ts);
