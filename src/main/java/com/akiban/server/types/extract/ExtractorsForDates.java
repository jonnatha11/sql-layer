--- conflicted
+++ resolved
@@ -429,11 +429,7 @@
 
         @Override
         public long[] getYearMonthDayHourMinuteSecond(long value) {
-<<<<<<< HEAD
-            throw new UnsupportedOperationException("Not supported yet.");
-=======
             throw new UnsupportedOperationException("Unsupported: Cannot extract Year/Month/.... from INTERVAL_MILLIS");
->>>>>>> 53154d79
         }
 
         @Override
@@ -495,16 +491,12 @@
 
         @Override
         public long[] getYearMonthDayHourMinuteSecond(long value) {
-<<<<<<< HEAD
-            throw new UnsupportedOperationException("Not supported.");
+            throw new UnsupportedOperationException();
         }
 
         @Override
         public long getEncoded(long[] ymd_hms) {
-            throw new UnsupportedOperationException("Not supported.");
-=======
-            throw new UnsupportedOperationException("Unsupported: Cannot extract Year/Month/... from INTERVAL_MONTH");
->>>>>>> 53154d79
+            throw new UnsupportedOperationException();
         }
     };
 
