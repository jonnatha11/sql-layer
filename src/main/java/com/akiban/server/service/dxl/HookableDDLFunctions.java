/**
 * END USER LICENSE AGREEMENT (“EULA”)
 *
 * READ THIS AGREEMENT CAREFULLY (date: 9/13/2011):
 * http://www.akiban.com/licensing/20110913
 *
 * BY INSTALLING OR USING ALL OR ANY PORTION OF THE SOFTWARE, YOU ARE ACCEPTING
 * ALL OF THE TERMS AND CONDITIONS OF THIS AGREEMENT. YOU AGREE THAT THIS
 * AGREEMENT IS ENFORCEABLE LIKE ANY WRITTEN AGREEMENT SIGNED BY YOU.
 *
 * IF YOU HAVE PAID A LICENSE FEE FOR USE OF THE SOFTWARE AND DO NOT AGREE TO
 * THESE TERMS, YOU MAY RETURN THE SOFTWARE FOR A FULL REFUND PROVIDED YOU (A) DO
 * NOT USE THE SOFTWARE AND (B) RETURN THE SOFTWARE WITHIN THIRTY (30) DAYS OF
 * YOUR INITIAL PURCHASE.
 *
 * IF YOU WISH TO USE THE SOFTWARE AS AN EMPLOYEE, CONTRACTOR, OR AGENT OF A
 * CORPORATION, PARTNERSHIP OR SIMILAR ENTITY, THEN YOU MUST BE AUTHORIZED TO SIGN
 * FOR AND BIND THE ENTITY IN ORDER TO ACCEPT THE TERMS OF THIS AGREEMENT. THE
 * LICENSES GRANTED UNDER THIS AGREEMENT ARE EXPRESSLY CONDITIONED UPON ACCEPTANCE
 * BY SUCH AUTHORIZED PERSONNEL.
 *
 * IF YOU HAVE ENTERED INTO A SEPARATE WRITTEN LICENSE AGREEMENT WITH AKIBAN FOR
 * USE OF THE SOFTWARE, THE TERMS AND CONDITIONS OF SUCH OTHER AGREEMENT SHALL
 * PREVAIL OVER ANY CONFLICTING TERMS OR CONDITIONS IN THIS AGREEMENT.
 */

package com.akiban.server.service.dxl;

import com.akiban.ais.model.AkibanInformationSchema;
import com.akiban.ais.model.Index;
import com.akiban.ais.model.Sequence;
import com.akiban.ais.model.Table;
import com.akiban.ais.model.TableName;
import com.akiban.ais.model.UserTable;
import com.akiban.ais.model.View;
import com.akiban.server.rowdata.RowDef;
import com.akiban.server.api.DDLFunctions;
import com.akiban.server.error.InvalidOperationException;
import com.akiban.server.service.dxl.DXLFunctionsHook.DXLFunction;
import com.akiban.server.service.session.Session;
import com.akiban.server.service.session.SessionService;

import java.util.Collection;
import java.util.List;

import static com.akiban.util.Exceptions.throwAlways;
import static com.akiban.util.Exceptions.throwIfInstanceOf;

public final class HookableDDLFunctions implements DDLFunctions {

    private final DDLFunctions delegate;
    private final DXLFunctionsHook hook;
    private final SessionService sessionService;

    public HookableDDLFunctions(DDLFunctions delegate, List<DXLFunctionsHook> hooks, SessionService sessionService) {
        this.delegate = delegate;
        this.sessionService = sessionService;
        this.hook = hooks.size() == 1 ? hooks.get(0) : new CompositeHook(hooks);
    }
    
    @Override
    public void createTable(Session session, UserTable table) {
        Throwable thrown = null;
        try {
            hook.hookFunctionIn(session, DXLFunction.CREATE_TABLE);
            delegate.createTable(session, table);
        }catch (Throwable t) {
            thrown = t;
            hook.hookFunctionCatch(session, DXLFunction.CREATE_TABLE, t);
            throw throwAlways(t);
        } finally {
            hook.hookFunctionFinally(session, DXLFunction.CREATE_TABLE, thrown);
        }
    }

    @Override
    public void renameTable(Session session, TableName currentName, TableName newName) {
        Throwable thrown = null;
        try {
            hook.hookFunctionIn(session, DXLFunction.RENAME_TABLE);
            delegate.renameTable(session, currentName, newName);
        }catch (Throwable t) {
            thrown = t;
            hook.hookFunctionCatch(session, DXLFunction.RENAME_TABLE, t);
            throw throwAlways(t);
        } finally {
            hook.hookFunctionFinally(session, DXLFunction.RENAME_TABLE, thrown);
        }
    }

    @Override
    public void dropTable(Session session, TableName tableName) {
        Throwable thrown = null;
        try {
            hook.hookFunctionIn(session, DXLFunction.DROP_TABLE);
            delegate.dropTable(session, tableName);
        } catch (Throwable t) {
            thrown = t;
            hook.hookFunctionCatch(session, DXLFunction.DROP_TABLE, t);
            throw throwAlways(t);
        } finally {
            hook.hookFunctionFinally(session, DXLFunction.DROP_TABLE, thrown);
        }
    }

    @Override
    public void createView(Session session, View view) {
        Throwable thrown = null;
        try {
            hook.hookFunctionIn(session, DXLFunction.CREATE_VIEW);
            delegate.createView(session, view);
        }catch (Throwable t) {
            thrown = t;
            hook.hookFunctionCatch(session, DXLFunction.CREATE_VIEW, t);
            throw throwAlways(t);
        } finally {
            hook.hookFunctionFinally(session, DXLFunction.CREATE_VIEW, thrown);
        }
    }

    @Override
    public void dropView(Session session, TableName viewName) {
        Throwable thrown = null;
        try {
            hook.hookFunctionIn(session, DXLFunction.DROP_VIEW);
            delegate.dropView(session, viewName);
        } catch (Throwable t) {
            thrown = t;
            hook.hookFunctionCatch(session, DXLFunction.DROP_VIEW, t);
            throw throwAlways(t);
        } finally {
            hook.hookFunctionFinally(session, DXLFunction.DROP_VIEW, thrown);
        }
    }

    @Override
    public void dropSchema(Session session, String schemaName) {
        Throwable thrown = null;
        try {
            hook.hookFunctionIn(session, DXLFunction.DROP_SCHEMA);
            delegate.dropSchema(session, schemaName);
        } catch (Throwable t) {
            thrown = t;
            hook.hookFunctionCatch(session, DXLFunction.DROP_SCHEMA, t);
            throw throwAlways(t);
        } finally {
            hook.hookFunctionFinally(session, DXLFunction.DROP_SCHEMA, thrown);
        }
    }

    @Override
    public void dropGroup(Session session, String groupName) {
        Throwable thrown = null;
        try {
            hook.hookFunctionIn(session, DXLFunction.DROP_GROUP);
            delegate.dropGroup(session, groupName);
        } catch (Throwable t) {
            thrown = t;
            hook.hookFunctionCatch(session, DXLFunction.DROP_GROUP, t);
            throw throwAlways(t);
        } finally {
            hook.hookFunctionFinally(session, DXLFunction.DROP_GROUP, thrown);
        }
    }

    @Override
    public AkibanInformationSchema getAIS(final Session session) {
        Throwable thrown = null;
        try {
            hook.hookFunctionIn(session, DXLFunction.GET_AIS);
            return delegate.getAIS(session);
        } catch (Throwable t) {
            thrown = t;
            hook.hookFunctionCatch(session, DXLFunction.GET_AIS, t);
            throw throwAlways(t);
        } finally {
            hook.hookFunctionFinally(session, DXLFunction.GET_AIS, thrown);
        }
    }

    @Override
    public int getTableId(Session session, TableName tableName) {
        Throwable thrown = null;
        try {
            hook.hookFunctionIn(session, DXLFunction.GET_TABLE_ID);
            return delegate.getTableId(session, tableName);
        } catch (Throwable t) {
            thrown = t;
            hook.hookFunctionCatch(session, DXLFunction.GET_TABLE_ID, t);
            throw throwAlways(t);
        } finally {
            hook.hookFunctionFinally(session, DXLFunction.GET_TABLE_ID, thrown);
        }
    }

    @Override
    public Table getTable(Session session, int tableId) {
        Throwable thrown = null;
        try {
            hook.hookFunctionIn(session, DXLFunction.GET_TABLE_BY_ID);
            return delegate.getTable(session, tableId);
        } catch (Throwable t) {
            thrown = t;
            hook.hookFunctionCatch(session, DXLFunction.GET_TABLE_BY_ID, t);
            throw throwAlways(t);
        } finally {
            hook.hookFunctionFinally(session, DXLFunction.GET_TABLE_BY_ID, thrown);
        }
    }

    @Override
    public Table getTable(Session session, TableName tableName) {
        Throwable thrown = null;
        try {
            hook.hookFunctionIn(session, DXLFunction.GET_TABLE_BY_NAME);
            return delegate.getTable(session, tableName);
        } catch (Throwable t) {
            thrown = t;
            hook.hookFunctionCatch(session, DXLFunction.GET_TABLE_BY_NAME, t);
            throw throwAlways(t);
        } finally {
            hook.hookFunctionFinally(session, DXLFunction.GET_TABLE_BY_NAME, thrown);
        }
    }

    @Override
    public UserTable getUserTable(Session session, TableName tableName) {
        Throwable thrown = null;
        try {
            hook.hookFunctionIn(session, DXLFunction.GET_USER_TABLE_BY_NAME);
            return delegate.getUserTable(session, tableName);
        } catch (Throwable t) {
            thrown = t;
            hook.hookFunctionCatch(session, DXLFunction.GET_USER_TABLE_BY_NAME, t);
            throw throwAlways(t);
        } finally {
            hook.hookFunctionFinally(session, DXLFunction.GET_USER_TABLE_BY_NAME, thrown);
        }
    }

    @Override
    public TableName getTableName(Session session, int tableId) {
        Throwable thrown = null;
        try {
            hook.hookFunctionIn(session, DXLFunction.GET_USER_TABLE_BY_ID);
            return delegate.getTableName(session, tableId);
        } catch (Throwable t) {
            thrown = t;
            hook.hookFunctionCatch(session, DXLFunction.GET_USER_TABLE_BY_ID, t);
            throw throwAlways(t);
        } finally {
            hook.hookFunctionFinally(session, DXLFunction.GET_USER_TABLE_BY_ID, thrown);
        }
    }

    @Override
    public RowDef getRowDef(int tableId) {
        Session session = sessionService.createSession();
        Throwable thrown = null;
        try {
            hook.hookFunctionIn(session, DXLFunction.GET_ROWDEF);
            return delegate.getRowDef(tableId);
        } catch (Throwable t) {
            thrown = t;
            hook.hookFunctionCatch(session, DXLFunction.GET_ROWDEF, t);
            throw throwAlways(t);
        } finally {
            try {
                hook.hookFunctionFinally(session, DXLFunction.GET_ROWDEF, thrown);
            } finally {
                session.close();
            }
        }
    }

    @Override
    public List<String> getDDLs(final Session session) throws InvalidOperationException {
        Throwable thrown = null;
        try {
            hook.hookFunctionIn(session, DXLFunction.GET_DDLS);
            return delegate.getDDLs(session);
        } catch (Throwable t) {
            thrown = t;
            hook.hookFunctionCatch(session, DXLFunction.GET_DDLS, t);
            throwIfInstanceOf(t, InvalidOperationException.class);
            throw throwAlways(t);
        } finally {
            hook.hookFunctionFinally(session, DXLFunction.GET_DDLS, thrown);
        }
    }

    @Override
    public int getGeneration() {
        Session session = sessionService.createSession();
        Throwable thrown = null;
        try {
            hook.hookFunctionIn(session, DXLFunction.GET_SCHEMA_ID);
            return delegate.getGeneration();
        } catch (Throwable t) {
            thrown = t;
            hook.hookFunctionCatch(session, DXLFunction.GET_SCHEMA_ID, t);
            throw throwAlways(t);
        } finally {
            try {
                hook.hookFunctionFinally(session, DXLFunction.GET_SCHEMA_ID, thrown);
            } finally {
                session.close();
            }
        }
    }

    @Override
    public long getTimestamp() {
        Session session = sessionService.createSession();
        Throwable thrown = null;
        try {
            hook.hookFunctionIn(session, DXLFunction.GET_SCHEMA_TIMESTAMP);
            return delegate.getTimestamp();
        } catch (Throwable t) {
            thrown = t;
            hook.hookFunctionCatch(session, DXLFunction.GET_SCHEMA_TIMESTAMP, t);
            throw throwAlways(t);
        } finally {
            try {
                hook.hookFunctionFinally(session, DXLFunction.GET_SCHEMA_TIMESTAMP, thrown);
            } finally {
                session.close();
            }
        }
    }

    @Override
    public void createIndexes(final Session session, Collection<? extends Index> indexesToAdd) {
        Throwable thrown = null;
        try {
            hook.hookFunctionIn(session, DXLFunction.CREATE_INDEXES);
            delegate.createIndexes(session, indexesToAdd);
        } catch (Throwable t) {
            thrown = t;
            hook.hookFunctionCatch(session, DXLFunction.CREATE_INDEXES, t);
            throw throwAlways(t);
        } finally {
            hook.hookFunctionFinally(session, DXLFunction.CREATE_INDEXES, thrown);
        }
    }

    @Override
    public void dropTableIndexes(final Session session, TableName tableName, Collection<String> indexNamesToDrop) {
        Throwable thrown = null;
        try {
            hook.hookFunctionIn(session, DXLFunction.DROP_INDEXES);
            delegate.dropTableIndexes(session, tableName, indexNamesToDrop);
        } catch (Throwable t) {
            thrown = t;
            hook.hookFunctionCatch(session, DXLFunction.DROP_INDEXES, t);
            throw throwAlways(t);
        } finally {
            hook.hookFunctionFinally(session, DXLFunction.DROP_INDEXES, thrown);
        }
    }

    @Override
    public void dropGroupIndexes(Session session, String groupName, Collection<String> indexesToDrop) {
        Throwable thrown = null;
        try {
            hook.hookFunctionIn(session, DXLFunction.DROP_INDEXES);
            delegate.dropGroupIndexes(session, groupName, indexesToDrop);
        } catch (Throwable t) {
            thrown = t;
            hook.hookFunctionCatch(session, DXLFunction.DROP_INDEXES, t);
            throw throwAlways(t);
        } finally {
            hook.hookFunctionFinally(session, DXLFunction.DROP_INDEXES, thrown);
        }
    }

    @Override
    public void updateTableStatistics(Session session, TableName tableName, Collection<String> indexesToUpdate) {
        Throwable thrown = null;
        try {
            hook.hookFunctionIn(session, DXLFunction.UPDATE_TABLE_STATISTICS);
            delegate.updateTableStatistics(session, tableName, indexesToUpdate);
        } catch (Throwable t) {
            thrown = t;
            hook.hookFunctionCatch(session, DXLFunction.UPDATE_TABLE_STATISTICS, t);
            throw throwAlways(t);
        } finally {
            hook.hookFunctionFinally(session, DXLFunction.UPDATE_TABLE_STATISTICS, thrown);
        }
    }

    @Override
    public IndexCheckSummary checkAndFixIndexes(Session session, String schemaRegex, String tableRegex) {
        Throwable thrown = null;
        try {
            hook.hookFunctionIn(session, DXLFunction.CHECK_AND_FIX_INDEXES);
            return delegate.checkAndFixIndexes(session, schemaRegex, tableRegex);
        } catch (Throwable t) {
            thrown = t;
            hook.hookFunctionCatch(session, DXLFunction.CHECK_AND_FIX_INDEXES, t);
            throw throwAlways(t);
        } finally {
            hook.hookFunctionFinally(session, DXLFunction.CHECK_AND_FIX_INDEXES, thrown);
        }
    }

    @Override
    public void createSequence(Session session, Sequence sequence) {
        Throwable thrown = null;
        try {
            hook.hookFunctionIn(session, DXLFunction.CREATE_SEQUENCE);
            delegate.createSequence(session, sequence);
        } catch (Throwable t) {
            thrown = t;
            hook.hookFunctionCatch(session, DXLFunction.CREATE_SEQUENCE, t);
            throw throwAlways(t);
        } finally {
            hook.hookFunctionFinally(session, DXLFunction.CREATE_SEQUENCE, thrown);
        }
        
    }

    @Override
<<<<<<< HEAD
    public void dropSequence(Session session, Sequence sequence) {
        Throwable thrown = null;
        try {
            hook.hookFunctionIn(session, DXLFunction.DROP_SEQUENCE);
            delegate.dropSequence(session, sequence);
=======
    public void dropSequence(Session session, TableName sequenceName) {
        Throwable thrown = null;
        try {
            hook.hookFunctionIn(session, DXLFunction.DROP_SEQUENCE);
            delegate.dropSequence(session, sequenceName);
>>>>>>> 7e7ce995
        } catch (Throwable t) {
            thrown = t;
            hook.hookFunctionCatch(session, DXLFunction.DROP_SEQUENCE, t);
            throw throwAlways(t);
        } finally {
            hook.hookFunctionFinally(session, DXLFunction.DROP_SEQUENCE, thrown);
        }
    }
}<|MERGE_RESOLUTION|>--- conflicted
+++ resolved
@@ -421,19 +421,11 @@
     }
 
     @Override
-<<<<<<< HEAD
-    public void dropSequence(Session session, Sequence sequence) {
-        Throwable thrown = null;
-        try {
-            hook.hookFunctionIn(session, DXLFunction.DROP_SEQUENCE);
-            delegate.dropSequence(session, sequence);
-=======
     public void dropSequence(Session session, TableName sequenceName) {
         Throwable thrown = null;
         try {
             hook.hookFunctionIn(session, DXLFunction.DROP_SEQUENCE);
             delegate.dropSequence(session, sequenceName);
->>>>>>> 7e7ce995
         } catch (Throwable t) {
             thrown = t;
             hook.hookFunctionCatch(session, DXLFunction.DROP_SEQUENCE, t);
