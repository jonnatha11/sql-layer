/**
 * END USER LICENSE AGREEMENT (“EULA”)
 *
 * READ THIS AGREEMENT CAREFULLY (date: 9/13/2011):
 * http://www.akiban.com/licensing/20110913
 *
 * BY INSTALLING OR USING ALL OR ANY PORTION OF THE SOFTWARE, YOU ARE ACCEPTING
 * ALL OF THE TERMS AND CONDITIONS OF THIS AGREEMENT. YOU AGREE THAT THIS
 * AGREEMENT IS ENFORCEABLE LIKE ANY WRITTEN AGREEMENT SIGNED BY YOU.
 *
 * IF YOU HAVE PAID A LICENSE FEE FOR USE OF THE SOFTWARE AND DO NOT AGREE TO
 * THESE TERMS, YOU MAY RETURN THE SOFTWARE FOR A FULL REFUND PROVIDED YOU (A) DO
 * NOT USE THE SOFTWARE AND (B) RETURN THE SOFTWARE WITHIN THIRTY (30) DAYS OF
 * YOUR INITIAL PURCHASE.
 *
 * IF YOU WISH TO USE THE SOFTWARE AS AN EMPLOYEE, CONTRACTOR, OR AGENT OF A
 * CORPORATION, PARTNERSHIP OR SIMILAR ENTITY, THEN YOU MUST BE AUTHORIZED TO SIGN
 * FOR AND BIND THE ENTITY IN ORDER TO ACCEPT THE TERMS OF THIS AGREEMENT. THE
 * LICENSES GRANTED UNDER THIS AGREEMENT ARE EXPRESSLY CONDITIONED UPON ACCEPTANCE
 * BY SUCH AUTHORIZED PERSONNEL.
 *
 * IF YOU HAVE ENTERED INTO A SEPARATE WRITTEN LICENSE AGREEMENT WITH AKIBAN FOR
 * USE OF THE SOFTWARE, THE TERMS AND CONDITIONS OF SUCH OTHER AGREEMENT SHALL
 * PREVAIL OVER ANY CONFLICTING TERMS OR CONDITIONS IN THIS AGREEMENT.
 */

package com.akiban.server.service.dxl;

import java.util.ArrayList;
import java.util.Collection;
import java.util.Collections;
import java.util.Comparator;
import java.util.HashSet;
import java.util.List;
import java.util.Map;
import java.util.Set;
import java.util.regex.Pattern;

import com.akiban.ais.model.AkibanInformationSchema;
import com.akiban.ais.model.Column;
import com.akiban.ais.model.Group;
import com.akiban.ais.model.GroupIndex;
import com.akiban.ais.model.Index;
import com.akiban.ais.model.IndexColumn;
import com.akiban.ais.model.IndexName;
import com.akiban.ais.model.Join;
import com.akiban.ais.model.Sequence;
import com.akiban.ais.model.Table;
import com.akiban.ais.model.TableIndex;
import com.akiban.ais.model.TableName;
import com.akiban.ais.model.UserTable;
import com.akiban.ais.model.View;
import com.akiban.ais.util.ChangedTableDescription;
import com.akiban.ais.util.TableChange;
import com.akiban.ais.util.TableChangeValidator;
import com.akiban.ais.util.TableChangeValidatorException;
import com.akiban.qp.operator.API;
import com.akiban.qp.operator.Operator;
import com.akiban.qp.operator.QueryContext;
import com.akiban.qp.operator.QueryContextBase;
import com.akiban.qp.operator.SimpleQueryContext;
import com.akiban.qp.operator.StoreAdapter;
import com.akiban.qp.persistitadapter.PersistitAdapter;
import com.akiban.qp.row.OverlayingRow;
import com.akiban.qp.row.ProjectedRow;
import com.akiban.qp.row.Row;
import com.akiban.qp.rowtype.ConstraintChecker;
import com.akiban.qp.rowtype.ProjectedUserTableRowType;
import com.akiban.qp.rowtype.RowType;
import com.akiban.qp.rowtype.Schema;
import com.akiban.qp.rowtype.UserTableRowChecker;
import com.akiban.qp.util.SchemaCache;
import com.akiban.server.AccumulatorAdapter;
import com.akiban.server.AccumulatorAdapter.AccumInfo;
import com.akiban.server.error.AlterMadeNoChangeException;
import com.akiban.server.error.ErrorCode;
import com.akiban.server.error.InvalidAlterException;
import com.akiban.server.expression.Expression;
import com.akiban.server.expression.std.FieldExpression;
import com.akiban.server.expression.std.LiteralExpression;
import com.akiban.server.rowdata.RowDef;
import com.akiban.server.api.DDLFunctions;
import com.akiban.server.api.DMLFunctions;
import com.akiban.server.api.dml.scan.Cursor;
import com.akiban.server.api.dml.scan.CursorId;
import com.akiban.server.api.dml.scan.ScanRequest;
import com.akiban.server.error.ForeignConstraintDDLException;
import com.akiban.server.error.InvalidOperationException;
import com.akiban.server.error.NoSuchGroupException;
import com.akiban.server.error.NoSuchIndexException;
import com.akiban.server.error.NoSuchSequenceException;
import com.akiban.server.error.NoSuchTableException;
import com.akiban.server.error.NoSuchTableIdException;
import com.akiban.server.error.PersistitAdapterException;
import com.akiban.server.error.ProtectedIndexException;
import com.akiban.server.error.RowDefNotFoundException;
import com.akiban.server.error.UnsupportedDropException;
import com.akiban.server.service.config.ConfigurationService;
import com.akiban.server.service.session.Session;
import com.akiban.server.store.PersistitStore;
import com.akiban.server.t3expressions.T3RegistryService;
import com.akiban.server.types.AkType;
import com.akiban.server.types3.TCast;
import com.akiban.server.types3.TInstance;
import com.akiban.server.types3.Types3Switch;
import com.akiban.server.types3.pvalue.PValueSources;
import com.akiban.server.types3.texpressions.TCastExpression;
import com.akiban.server.types3.texpressions.TPreparedExpression;
import com.akiban.server.types3.texpressions.TPreparedField;
import com.akiban.server.types3.texpressions.TPreparedLiteral;
import com.persistit.Exchange;
import com.persistit.exception.PersistitException;
import com.akiban.server.service.tree.TreeService;
import com.akiban.server.store.SchemaManager;
import com.akiban.server.store.Store;
import com.akiban.server.store.statistics.IndexStatisticsService;
import org.slf4j.Logger;
import org.slf4j.LoggerFactory;

import static com.akiban.qp.operator.API.filter_Default;
import static com.akiban.qp.operator.API.groupScan_Default;
import static com.akiban.qp.operator.API.insert_Default;
import static com.akiban.util.Exceptions.throwAlways;

class BasicDDLFunctions extends ClientAPIBase implements DDLFunctions {
    private final static Logger logger = LoggerFactory.getLogger(BasicDDLFunctions.class);

    private final static boolean DEFER_INDEX_BUILDING = false;
    private static final boolean ALTER_AUTO_INDEX_CHANGES = true;

    private final IndexStatisticsService indexStatisticsService;
    private final ConfigurationService configService;
    private final T3RegistryService t3Registry;
    

    private static class ShimContext extends QueryContextBase {
        private final StoreAdapter adapter;
        private final QueryContext delegate;

        public ShimContext(StoreAdapter adapter, QueryContext delegate) {
            this.adapter = adapter;
            this.delegate = (delegate == null) ? new SimpleQueryContext(adapter) : delegate;
        }

        @Override
        public StoreAdapter getStore() {
            return adapter;
        }

        @Override
        public StoreAdapter getStore(UserTable table) {
            return adapter;
        }

        @Override
        public Session getSession() {
            return delegate.getSession();
        }

        @Override
        public String getCurrentUser() {
            return delegate.getCurrentUser();
        }

        @Override
        public String getSessionUser() {
            return delegate.getSessionUser();
        }

        @Override
        public void notifyClient(NotificationLevel level, ErrorCode errorCode, String message) {
            delegate.notifyClient(level, errorCode, message);
        }

        @Override
        public long sequenceNextValue(TableName sequence) {
            return delegate.sequenceNextValue(sequence);
        }
    }


    @Override
    public void createTable(Session session, UserTable table)
    {
        TableName tableName = schemaManager().createTableDefinition(session, table);
        checkCursorsForDDLModification(session, getAIS(session).getTable(tableName));
    }

    @Override
    public void renameTable(Session session, TableName currentName, TableName newName)
    {
        schemaManager().renameTable(session, currentName, newName);
        checkCursorsForDDLModification(session, getAIS(session).getTable(newName));
    }

    @Override
    public void dropTable(Session session, TableName tableName)
    {
        logger.trace("dropping table {}", tableName);
        final Table table = getAIS(session).getTable(tableName);
        
        if(table == null) {
            return; // dropping a non-existing table is a no-op
        }

        final UserTable userTable = table.isUserTable() ? (UserTable)table : null;

        // Halo spec: may only drop leaf tables through DDL interface
        if(userTable == null || userTable.getChildJoins().isEmpty() == false) {
            throw new UnsupportedDropException(table.getName());
        }

        DMLFunctions dml = new BasicDMLFunctions(middleman(), schemaManager(), store(), treeService(), this);
        if(userTable.getParentJoin() == null) {
            // Root table and no child tables, can delete all associated trees
            store().removeTrees(session, table);
        } else {
            dml.truncateTable(session, table.getTableId());
            store().deleteIndexes(session, userTable.getIndexesIncludingInternal());
            store().deleteIndexes(session, userTable.getGroupIndexes());
            
            
            if (userTable.getIdentityColumn() != null) {
                Collection<Sequence> sequences = Collections.singleton(userTable.getIdentityColumn().getIdentityGenerator());
                store().deleteSequences(session, sequences);
            }
        }
        schemaManager().deleteTableDefinition(session, tableName.getSchemaName(), tableName.getTableName());
        checkCursorsForDDLModification(session, table);
    }
<<<<<<< HEAD
    
    private void doIndexChange(Session session, TableName tableName, UserTable newDefinition, AlterTableHelper helper) {
        schemaManager().alterTableDefinition(session, tableName, newDefinition, helper.buildIndexMapping(newDefinition));
=======

    private void doMetadataChange(Session session, QueryContext context, UserTable newDefinition,
                                  Collection<ChangedTableDescription> changedTables, boolean nullChange) {
        if(changedTables.size() != 1) {
            throw new IllegalStateException("Too many changed tables for METADATA ALTER: " + changedTables);
        }

        if(nullChange) {
            // Check new definition
            final ConstraintChecker checker = new UserTableRowChecker(newDefinition);

            // But scan old
            final AkibanInformationSchema origAIS = getAIS(session);
            final UserTable origTable = origAIS.getUserTable(changedTables.iterator().next().getOldName());
            final Schema oldSchema = SchemaCache.globalSchema(origAIS);
            final RowType oldSourceType = oldSchema.userTableRowType(origTable);
            final PersistitAdapter adapter = new PersistitAdapter(oldSchema, store().getPersistitStore(), treeService(), session, configService);
            final QueryContext queryContext = new ShimContext(adapter, context);

            Operator plan = filter_Default(
                    groupScan_Default(origTable.getGroup().getGroupTable()),
                    Collections.singleton(oldSourceType)
            );
            com.akiban.qp.operator.Cursor cursor = API.cursor(plan, queryContext);

            cursor.open();
            try {
                Row oldRow;
                while((oldRow = cursor.next()) != null) {
                    checker.checkConstraints(oldRow, Types3Switch.ON);
                }
            } finally {
                cursor.close();
            }
        }

        schemaManager().alterTableDefinitions(session, changedTables);
    }

    private void doIndexChange(Session session, UserTable newDefinition,
                               Collection<ChangedTableDescription> changedTables, AlterTableHelper helper) {
        schemaManager().alterTableDefinitions(session, changedTables);
>>>>>>> 14df32fc
        AkibanInformationSchema newAIS = getAIS(session);
        UserTable newTable = newAIS.getUserTable(newDefinition.getName());
        List<Index> indexes = helper.findAffectedNewIndexes(newTable);
        store().buildIndexes(session, indexes, DEFER_INDEX_BUILDING);
    }

    private void doTableChange(Session session, QueryContext context, TableName tableName, UserTable newDefinition,
                               Collection<ChangedTableDescription> changedTables, Map<IndexName, List<Column>> affectedGroupIndexes,
                               AlterTableHelper helper, List<Index> indexesToDrop, boolean groupChange) {

        final boolean usePValues = Types3Switch.ON;

        final AkibanInformationSchema origAIS = getAIS(session);
        final UserTable origTable = origAIS.getUserTable(tableName);

        // Drop definition and rebuild later, probably better than doing each entry individually
        if(!affectedGroupIndexes.isEmpty()) {
            List<GroupIndex> groupIndexes = new ArrayList<GroupIndex>();
            for(IndexName name : affectedGroupIndexes.keySet()) {
                groupIndexes.add(origTable.getGroup().getIndex(name.getName()));
            }
            store().truncateIndex(session, groupIndexes);
            schemaManager().dropIndexes(session, groupIndexes);
        }

        // Save previous state so it can be scanned
        final Schema oldSchema = SchemaCache.globalSchema(origAIS);
        final RowType oldSourceType = oldSchema.userTableRowType(origTable);

        // Alter through schemaManager to get new definitions and RowDefs
        schemaManager().alterTableDefinitions(session, changedTables);

        // Build transformation
        final PersistitAdapter adapter = new PersistitAdapter(oldSchema, store().getPersistitStore(), treeService(), session, configService);
        final QueryContext queryContext = new ShimContext(adapter, context);

        final AkibanInformationSchema newAIS = getAIS(session);
        final UserTable newTable = newAIS.getUserTable(newDefinition.getName());
        final Schema newSchema = SchemaCache.globalSchema(newAIS);

        final List<Column> newColumns = newTable.getColumnsIncludingInternal();
        final List<Expression> projections;
        final List<TPreparedExpression> pProjections;
        if(Types3Switch.ON) {
            projections = null;
            pProjections = new ArrayList<TPreparedExpression>(newColumns.size());
            for(Column newCol : newColumns) {
                Column oldCol = origTable.getColumn(newCol.getName());
                Integer oldPosition = helper.findOldPosition(oldCol, newCol);
                TInstance newInst = newCol.tInstance();
                if(oldPosition == null) {
                    pProjections.add(new TPreparedLiteral(newInst, PValueSources.getNullSource(newInst.typeClass().underlyingType())));
                } else {
                    TInstance oldInst = oldCol.tInstance();
                    TPreparedExpression pExp = new TPreparedField(oldInst, oldPosition);
                    if(oldInst.typeClass() != newInst.typeClass()) {
                        TCast cast = t3Registry.cast(oldInst.typeClass(), newInst.typeClass());
                        pExp = new TCastExpression(pExp, cast, newInst, queryContext);
                    }
                    pProjections.add(pExp);
                }
            }
        } else {
            projections = new ArrayList<Expression>(newColumns.size());
            pProjections = null;
            for(Column newCol : newColumns) {
                Integer oldPosition = helper.findOldPosition(origTable.getColumn(newCol.getName()), newCol);
                if(oldPosition == null) {
                    String defaultValue = newCol.getDefaultValue();
                    projections.add(new LiteralExpression(AkType.VARCHAR, defaultValue));
                } else {
                    projections.add(new FieldExpression(oldSourceType, oldPosition));
                }
            }
        }

        // PUTRT for constraint checking
        ProjectedUserTableRowType newType = new ProjectedUserTableRowType(newSchema, newTable, projections, pProjections, !groupChange);

        for(ChangedTableDescription desc : changedTables) {
            UserTable oldTable = origAIS.getUserTable(desc.getOldName());
            for(Index index : oldTable.getIndexesIncludingInternal()) {
                if(desc.getPreserveIndexes().get(index.getIndexName().getName()) == null) {
                    indexesToDrop.add(index);
                }
            }
        }

        Index[] oldTypeIndexes = null;
        if(!groupChange) {
            List<Index> indexesToBuild = helper.findAffectedNewIndexes(newTable);
            oldTypeIndexes = indexesToBuild.toArray(new Index[indexesToBuild.size()]);
        }

        // NB: Delicate:
        // We only need to scan the table being changed because
        // - It is the only row contents needing transformed
        // - For a non-group change we don't need to look at others anyway
        // - For a group change, this table is the "pivot" so only it's descendants need updated
        // -- A group change is performed by alterRow() as a delete and then a write
        // -- Delete will remove current *and* its descendants. When the descendants are re-inserted,
        //    they automatically get their new hkey (as the RowDef is gotten from the cache == newest)
        // -- When the row is re-written, only it is touched and no descendants are updated
        Set<RowType> filteredTypes = Collections.singleton(oldSourceType);

        Operator plan = filter_Default(
                groupScan_Default(origTable.getGroup().getGroupTable()),
                filteredTypes
        );
        com.akiban.qp.operator.Cursor cursor = API.cursor(plan, queryContext);

        Operator orphanPlan = null;
        if(groupChange && !origTable.getChildJoins().isEmpty()) {
            // Only direct children needed, propagation during delete/write will fix the rest
            final Set<RowType> childTypes = new HashSet<RowType>();
            for(Join join : origTable.getChildJoins()) {
                childTypes.add(oldSchema.userTableRowType(join.getChild()));
            }
            orphanPlan = filter_Default(
                    groupScan_Default(origTable.getGroup().getGroupTable()),
                    childTypes
            );
        }

        cursor.open();
        int step = adapter.enterUpdateStep(true);
        try {
            Row oldRow;
            while((oldRow = cursor.next()) != null) {
                Row newRow = new ProjectedRow(newType, oldRow, queryContext, projections, pProjections);
                queryContext.checkConstraints(newRow, usePValues);
                adapter.alterRow(oldRow, newRow, oldTypeIndexes, groupChange, usePValues);
            }

            if(orphanPlan != null) {
                // Now, fix any orphans
                cursor.close();
                cursor = API.cursor(orphanPlan, queryContext);
                cursor.open();
                adapter.enterUpdateStep();
                while((oldRow = cursor.next()) != null) {
                    RowType newRowType = newSchema.userTableRowType(oldRow.rowType().userTable());
                    Row newRow = new OverlayingRow(oldRow, newRowType, usePValues);
                    adapter.alterRow(oldRow, newRow, null, groupChange, usePValues);
                }
            }

            // Now rebuild any group indexes, leaving out empty ones
            List<Index> gisToBuild = new ArrayList<Index>();
            helper.recreateAffectedGroupIndexes(origTable, newTable, gisToBuild, indexesToDrop, affectedGroupIndexes);
            if(!gisToBuild.isEmpty()) {
                adapter.enterUpdateStep();
                createIndexes(session, gisToBuild);
            }
        } finally {
            cursor.close();
            adapter.leaveUpdateStep(step);
        }
    }

    @Override
    public void alterTable(Session session, TableName tableName, UserTable newDefinition,
                           List<TableChange> columnChanges, List<TableChange> indexChanges,
                           QueryContext context)
    {
        final AkibanInformationSchema origAIS = getAIS(session);
        final UserTable origTable = getUserTable(session, tableName);

        TableChangeValidator validator = new TableChangeValidator(origTable, newDefinition, columnChanges, indexChanges, ALTER_AUTO_INDEX_CHANGES);

        try {
            validator.compareAndThrowIfNecessary();
        } catch(TableChangeValidatorException e) {
            throw new InvalidAlterException(tableName, e.getMessage());
        }

        boolean rollBackNeeded = false;
        List<Index> indexesToDrop = new ArrayList<Index>();
        try {
            AlterTableHelper helper = new AlterTableHelper(columnChanges, indexChanges);

            List<Index> indexesToTruncate = new ArrayList<Index>();
            helper.findAffectedOldIndexes(origTable, indexesToTruncate, indexesToDrop);
            Map<IndexName, List<Column>> affectedGroupIndexes = validator.getAffectedGroupIndexes();

            TableChangeValidator.ChangeLevel changeLevel = validator.getFinalChangeLevel();
            Collection<ChangedTableDescription> changedTables = validator.getAllChangedTables();

            switch(changeLevel) {
                case NONE:
                    AlterMadeNoChangeException error = new AlterMadeNoChangeException(tableName);
                    if(context != null) {
                        context.warnClient(error);
                    } else {
                        logger.warn(error.getMessage());
                    }
                break;

                case METADATA:
                    assert affectedGroupIndexes.isEmpty() : affectedGroupIndexes;
                    doMetadataChange(session, context, newDefinition, changedTables, false);
                break;

                case METADATA_NOT_NULL:
                    assert affectedGroupIndexes.isEmpty() : affectedGroupIndexes;
                    doMetadataChange(session, context, newDefinition, changedTables, true);
                break;

                case INDEX:
                    assert affectedGroupIndexes.isEmpty() : affectedGroupIndexes;
                    store().truncateIndex(session, indexesToTruncate);
                    doIndexChange(session, newDefinition, changedTables, helper);
                break;

                case TABLE:
                    store().truncateIndex(session, indexesToTruncate);
                    doTableChange(session, context, tableName, newDefinition, changedTables, affectedGroupIndexes,
                                  helper, indexesToDrop, false);
                break;

                case GROUP:
                    // PRIMARY tree *must* be preserved due to accumulators. No way to dup accum state so must do this.
                    for(ChangedTableDescription desc : validator.getAllChangedTables()) {
                        desc.getPreserveIndexes().put(Index.PRIMARY_KEY_CONSTRAINT, Index.PRIMARY_KEY_CONSTRAINT);
                        Index index = origAIS.getUserTable(desc.getOldName()).getPrimaryKeyIncludingInternal().getIndex();
                        indexesToTruncate.add(index);
                        indexesToDrop.remove(index);
                    }
                    store().truncateIndex(session, indexesToTruncate);
                    doTableChange(session, context, tableName, newDefinition, changedTables, affectedGroupIndexes,
                                  helper, indexesToDrop, true);
                break;

                default:
                    throw new IllegalStateException("Unhandled ChangeLevel: " + validator.getFinalChangeLevel());
            }
        } catch(Exception e) {
            rollBackNeeded = true;
            throw throwAlways(e);
        } finally {
            if(rollBackNeeded) {
                // All of the data changed was transactional but PSSM changes aren't like that
                AkibanInformationSchema curAIS = getAIS(session);
                if(origAIS != curAIS) {
                    Set<String> schemas = new HashSet<String>();
                    schemas.add(tableName.getSchemaName());
                    schemas.add(newDefinition.getName().getSchemaName());
                    schemaManager().rollbackAIS(session, origAIS, schemas);
                }
                // TODO: rollback new index trees?
            }
        }

        // Complete: we can now get rid of any index trees that shouldn't be here
        store().deleteIndexes(session, indexesToDrop);
    }

    @Override
    public void dropSchema(Session session, String schemaName)
    {
        logger.trace("dropping schema {}", schemaName);

        // Find all groups and tables in the schema
        Set<Group> groupsToDrop = new HashSet<Group>();
        List<UserTable> tablesToDrop = new ArrayList<UserTable>();

        final AkibanInformationSchema ais = getAIS(session);
        for(UserTable table : ais.getUserTables().values()) {
            final TableName tableName = table.getName();
            if(tableName.getSchemaName().equals(schemaName)) {
                groupsToDrop.add(table.getGroup());
                // Cannot drop entire group of parent is not in the same schema
                final Join parentJoin = table.getParentJoin();
                if(parentJoin != null) {
                    final UserTable parentTable = parentJoin.getParent();
                    if(!parentTable.getName().getSchemaName().equals(schemaName)) {
                        tablesToDrop.add(table);
                    }
                }
                // All children must be in the same schema
                for(Join childJoin : table.getChildJoins()) {
                    final TableName childName = childJoin.getChild().getName();
                    if(!childName.getSchemaName().equals(schemaName)) {
                        throw new ForeignConstraintDDLException(tableName, childName);
                    }
                }
            }
        }
        List<Sequence> sequencesToDrop = new ArrayList<Sequence>();
        for (Sequence sequence : ais.getSequences().values()) {
            // Drop the sequences in this schema, but not the 
            // generator sequences, which will be dropped with the table. 
            if (sequence.getSchemaName().equals(schemaName) &&
                 !(sequence.getSequenceName().getTableName().startsWith("_sequence-"))) {
                sequencesToDrop.add(sequence);
            }
        }
        // Remove groups that contain tables in multiple schemas
        for(UserTable table : tablesToDrop) {
            groupsToDrop.remove(table.getGroup());
        }
        // Sort table IDs so higher (i.e. children) are first
        Collections.sort(tablesToDrop, new Comparator<UserTable>() {
            @Override
            public int compare(UserTable o1, UserTable o2) {

                return o2.getTableId().compareTo(o1.getTableId());
            }
        });
        // Do the actual dropping
        for(UserTable table : tablesToDrop) {
            dropTable(session, table.getName());
        }
        for(Group group : groupsToDrop) {
            dropGroup(session, group.getName());
        }
        for (Sequence sequence : sequencesToDrop) {
            dropSequence(session, sequence.getSequenceName());
        }
    }

    @Override
    public void dropGroup(Session session, String groupName)
    {
        logger.trace("dropping group {}", groupName);
        final Group group = getAIS(session).getGroup(groupName);
        if(group == null) {
            return;
        }
        final Table table = group.getGroupTable();
        final RowDef rowDef = getRowDef(table.getTableId());
        final TableName tableName = table.getName();
        try {
            store().dropGroup(session, rowDef.getRowDefId());
        } catch (PersistitException ex) {
            throw new PersistitAdapterException(ex);
        }
        schemaManager().deleteTableDefinition(session, tableName.getSchemaName(), tableName.getTableName());
        checkCursorsForDDLModification(session, table);
    }

    @Override
    public AkibanInformationSchema getAIS(final Session session) {
        logger.trace("getting AIS");
        return schemaManager().getAis(session);
    }

    @Override
    public int getTableId(Session session, TableName tableName) throws NoSuchTableException {
        logger.trace("getting table ID for {}", tableName);
        Table table = getAIS(session).getTable(tableName);
        if (table == null) {
            throw new NoSuchTableException(tableName);
        }
        return table.getTableId();
    }

    @Override
    public Table getTable(Session session, int tableId) throws NoSuchTableIdException {
        logger.trace("getting AIS Table for {}", tableId);
        for (Table userTable : getAIS(session).getUserTables().values()) {
            if (tableId == userTable.getTableId()) {
                return userTable;
            }
        }
        for (Table groupTable : getAIS(session).getGroupTables().values()) {
            if (tableId == groupTable.getTableId()) {
                return groupTable;
            }
        }
        throw new NoSuchTableIdException(tableId);
    }

    @Override
    public Table getTable(Session session, TableName tableName) throws NoSuchTableException {
        logger.trace("getting AIS Table for {}", tableName);
        AkibanInformationSchema ais = getAIS(session);
        Table table = ais.getTable(tableName);
        if (table == null) {
            throw new NoSuchTableException(tableName);
        }
        return table;
    }

    @Override
    public UserTable getUserTable(Session session, TableName tableName) throws NoSuchTableException {
        logger.trace("getting AIS UserTable for {}", tableName);
        AkibanInformationSchema ais = getAIS(session);
        UserTable table = ais.getUserTable(tableName);
        if (table == null) {
            throw new NoSuchTableException(tableName);
        }
        return table;
    }

    @Override
    public TableName getTableName(Session session, int tableId) throws NoSuchTableException {
        logger.trace("getting table name for {}", tableId);
        return getTable(session, tableId).getName();
    }

    @Override
    public RowDef getRowDef(int tableId) throws RowDefNotFoundException {
        logger.trace("getting RowDef for {}", tableId);
        return store().getRowDefCache().getRowDef(tableId);
    }

    @Override
    public List<String> getDDLs(final Session session) {
        logger.trace("getting DDLs");
        return schemaManager().schemaStrings(session, false, false);
    }

    @Override
    public int getGeneration() {
        return schemaManager().getSchemaGeneration();
    }

    @Override
    public long getTimestamp() {
        return schemaManager().getUpdateTimestamp();
    }

    @Override
    public void createIndexes(Session session, Collection<? extends Index> indexesToAdd) {
        logger.trace("creating indexes {}", indexesToAdd);
        if (indexesToAdd.isEmpty() == true) {
            return;
        }

        final Collection<Index> newIndexes;
        newIndexes = schemaManager().createIndexes(session, indexesToAdd);

        for(Index index : newIndexes) {
            checkCursorsForDDLModification(session, index.leafMostTable());
        }

        try {
            store().buildIndexes(session, newIndexes, DEFER_INDEX_BUILDING);
        } catch(InvalidOperationException e) {
            // Try and roll back all changes
            try {
                /*
                 * Call to deleteIndexes removed "temporarily" to fix
                 * a problem with MVCC pruning.  Theory: records
                 * added to any indexes will be removed anyway by
                 * rollback.  Any new Tree instances created above by
                 * buildIndexes will be left behind, but empty. -- Peter
                 */
//                store().deleteIndexes(session, newIndexes);
                schemaManager().dropIndexes(session, newIndexes);
            } catch(Exception e2) {
                logger.error("Exception while rolling back failed createIndex: " + newIndexes, e2);
            }
            throw e;
        }
    }

    @Override
    public void dropTableIndexes(Session session, TableName tableName, Collection<String> indexNamesToDrop)
    {
        logger.trace("dropping table indexes {} {}", tableName, indexNamesToDrop);
        if(indexNamesToDrop.isEmpty() == true) {
            return;
        }

        final Table table = getTable(session, tableName);
        Collection<Index> indexes = new HashSet<Index>();
        for(String indexName : indexNamesToDrop) {
            Index index = table.getIndex(indexName);
            if(index == null) {
                throw new NoSuchIndexException (indexName);
            }
            if(index.isPrimaryKey()) {
                throw new ProtectedIndexException ("PRIMARY", table.getName());
            }
            indexes.add(index);
        }
        // Drop them from the Store before while IndexDefs still exist
        store().deleteIndexes(session, indexes);
            
        schemaManager().dropIndexes(session, indexes);
        checkCursorsForDDLModification(session, table);
    }

    @Override
    public void dropGroupIndexes(Session session, String groupName, Collection<String> indexNamesToDrop) {
        logger.trace("dropping group indexes {} {}", groupName, indexNamesToDrop);
        if(indexNamesToDrop.isEmpty()) {
            return;
        }

        final Group group = getAIS(session).getGroup(groupName);
        if (group == null) {
            throw new NoSuchGroupException(groupName);
        }

        Collection<Index> indexes = new HashSet<Index>();
        for(String indexName : indexNamesToDrop) {
            final Index index = group.getIndex(indexName);
            if(index == null) {
                throw new NoSuchIndexException(indexName);
            }
            indexes.add(index);
        }

        // Drop them from the Store before while IndexDefs still exist
        store().deleteIndexes(session, indexes);
        schemaManager().dropIndexes(session, indexes);
        // TODO: checkCursorsForDDLModification ?
    }

    @Override
    public void updateTableStatistics(Session session, TableName tableName, Collection<String> indexesToUpdate) {
        final Table table = getTable(session, tableName);
        Collection<Index> indexes = new HashSet<Index>();
        if (indexesToUpdate == null) {
            indexes.addAll(table.getIndexes());
            for (Index index : table.getGroup().getIndexes()) {
                if (table == index.leafMostTable())
                    indexes.add(index);
            }
        }
        else {
            for (String indexName : indexesToUpdate) {
                Index index = table.getIndex(indexName);
                if (index == null) {
                    index = table.getGroup().getIndex(indexName);
                    if (index == null)
                        throw new NoSuchIndexException(indexName);
                }
                indexes.add(index);
            }
        }
        indexStatisticsService.updateIndexStatistics(session, indexes);
    }

    @Override
    public IndexCheckSummary checkAndFixIndexes(Session session, String schemaRegex, String tableRegex) {
        long startNs = System.nanoTime();
        Pattern schemaPattern = Pattern.compile(schemaRegex);
        Pattern tablePattern = Pattern.compile(tableRegex);
        List<IndexCheckResult> results = new ArrayList<IndexCheckResult>();
        AkibanInformationSchema ais = getAIS(session);

        for (Map.Entry<TableName,UserTable> entry : ais.getUserTables().entrySet()) {
            TableName tName = entry.getKey();
            if (schemaPattern.matcher(tName.getSchemaName()).find()
                    && tablePattern.matcher(tName.getTableName()).find())
            {
                UserTable uTable = entry.getValue();
                List<Index> indexes = new ArrayList<Index>();
                indexes.add(uTable.getPrimaryKeyIncludingInternal().getIndex());
                for (Index gi : uTable.getGroup().getIndexes()) {
                    if (gi.leafMostTable().equals(uTable))
                        indexes.add(gi);
                }
                for (Index index : indexes) {
                    IndexCheckResult indexCheckResult = checkAndFixIndex(session, index);
                    results.add(indexCheckResult);
                }
            }
        }
        long endNs = System.nanoTime();
        return new IndexCheckSummary(results,  endNs - startNs);
    }

    private IndexCheckResult checkAndFixIndex(Session session, Index index) {
        try {
            long expected = indexStatisticsService.countEntries(session, index);
            long actual = indexStatisticsService.countEntriesManually(session, index);
            if (expected != actual) {
                PersistitStore pStore = this.store().getPersistitStore();
                if (index.isTableIndex()) {
                    pStore.getTableStatus(((TableIndex) index).getTable()).setRowCount(actual);
                }
                else {
                    final Exchange ex = pStore.getExchange(session, index);
                    try {
                        AccumulatorAdapter accum =
                                new AccumulatorAdapter(AccumInfo.ROW_COUNT, treeService(), ex.getTree());
                        accum.set(actual);
                    }
                    finally {
                        pStore.releaseExchange(session, ex);
                    }
                }
            }
            return new IndexCheckResult(index.getIndexName(), expected, actual, indexStatisticsService.countEntries(session, index));
        }
        catch (Exception e) {
            logger.error("while checking/fixing " + index, e);
            return new IndexCheckResult(index.getIndexName(), -1, -1, -1);
        }
    }

    @Override
    public void createView(Session session, View view)
    {
        schemaManager().createView(session, view);
    }

    @Override
    public void dropView(Session session, TableName viewName)
    {
        schemaManager().dropView(session, viewName);
    }

    private void checkCursorsForDDLModification(Session session, Table table) {
        Map<CursorId,BasicDXLMiddleman.ScanData> cursorsMap = getScanDataMap(session);
        if (cursorsMap == null) {
            return;
        }

        final int tableId;
        final int gTableId;
        {
            if (table.isUserTable()) {
                tableId = table.getTableId();
                gTableId = table.getGroup().getGroupTable().getTableId();
            }
            else {
                tableId = gTableId = table.getTableId();
            }
        }

        for (BasicDXLMiddleman.ScanData scanData : cursorsMap.values()) {
            Cursor cursor = scanData.getCursor();
            if (cursor.isClosed()) {
                continue;
            }
            ScanRequest request = cursor.getScanRequest();
            int scanTableId = request.getTableId();
            if (scanTableId == tableId || scanTableId == gTableId) {
                cursor.setDDLModified();
            }
        }
    }
    
    public void createSequence(Session session, Sequence sequence) {
        schemaManager().createSequence (session, sequence);
    }
   
    public void dropSequence(Session session, TableName sequenceName) {
        final Sequence sequence = getAIS(session).getSequence(sequenceName);
        
        if (sequence == null) {
            throw new NoSuchSequenceException (sequenceName);
        }
        
        store().deleteSequences(session, Collections.singleton(sequence));
        schemaManager().dropSequence(session, sequence);
    }

    BasicDDLFunctions(BasicDXLMiddleman middleman, SchemaManager schemaManager, Store store, TreeService treeService,
                      IndexStatisticsService indexStatisticsService, ConfigurationService configService, T3RegistryService t3Registry) {
        super(middleman, schemaManager, store, treeService);
        this.indexStatisticsService = indexStatisticsService;
        this.configService = configService;
        this.t3Registry = t3Registry;
    }
}<|MERGE_RESOLUTION|>--- conflicted
+++ resolved
@@ -228,11 +228,6 @@
         schemaManager().deleteTableDefinition(session, tableName.getSchemaName(), tableName.getTableName());
         checkCursorsForDDLModification(session, table);
     }
-<<<<<<< HEAD
-    
-    private void doIndexChange(Session session, TableName tableName, UserTable newDefinition, AlterTableHelper helper) {
-        schemaManager().alterTableDefinition(session, tableName, newDefinition, helper.buildIndexMapping(newDefinition));
-=======
 
     private void doMetadataChange(Session session, QueryContext context, UserTable newDefinition,
                                   Collection<ChangedTableDescription> changedTables, boolean nullChange) {
@@ -275,7 +270,6 @@
     private void doIndexChange(Session session, UserTable newDefinition,
                                Collection<ChangedTableDescription> changedTables, AlterTableHelper helper) {
         schemaManager().alterTableDefinitions(session, changedTables);
->>>>>>> 14df32fc
         AkibanInformationSchema newAIS = getAIS(session);
         UserTable newTable = newAIS.getUserTable(newDefinition.getName());
         List<Index> indexes = helper.findAffectedNewIndexes(newTable);
