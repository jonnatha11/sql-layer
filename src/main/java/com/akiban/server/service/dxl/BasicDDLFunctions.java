/**
 * END USER LICENSE AGREEMENT (“EULA”)
 *
 * READ THIS AGREEMENT CAREFULLY (date: 9/13/2011):
 * http://www.akiban.com/licensing/20110913
 *
 * BY INSTALLING OR USING ALL OR ANY PORTION OF THE SOFTWARE, YOU ARE ACCEPTING
 * ALL OF THE TERMS AND CONDITIONS OF THIS AGREEMENT. YOU AGREE THAT THIS
 * AGREEMENT IS ENFORCEABLE LIKE ANY WRITTEN AGREEMENT SIGNED BY YOU.
 *
 * IF YOU HAVE PAID A LICENSE FEE FOR USE OF THE SOFTWARE AND DO NOT AGREE TO
 * THESE TERMS, YOU MAY RETURN THE SOFTWARE FOR A FULL REFUND PROVIDED YOU (A) DO
 * NOT USE THE SOFTWARE AND (B) RETURN THE SOFTWARE WITHIN THIRTY (30) DAYS OF
 * YOUR INITIAL PURCHASE.
 *
 * IF YOU WISH TO USE THE SOFTWARE AS AN EMPLOYEE, CONTRACTOR, OR AGENT OF A
 * CORPORATION, PARTNERSHIP OR SIMILAR ENTITY, THEN YOU MUST BE AUTHORIZED TO SIGN
 * FOR AND BIND THE ENTITY IN ORDER TO ACCEPT THE TERMS OF THIS AGREEMENT. THE
 * LICENSES GRANTED UNDER THIS AGREEMENT ARE EXPRESSLY CONDITIONED UPON ACCEPTANCE
 * BY SUCH AUTHORIZED PERSONNEL.
 *
 * IF YOU HAVE ENTERED INTO A SEPARATE WRITTEN LICENSE AGREEMENT WITH AKIBAN FOR
 * USE OF THE SOFTWARE, THE TERMS AND CONDITIONS OF SUCH OTHER AGREEMENT SHALL
 * PREVAIL OVER ANY CONFLICTING TERMS OR CONDITIONS IN THIS AGREEMENT.
 */

package com.akiban.server.service.dxl;

import java.util.ArrayList;
import java.util.Collection;
import java.util.Collections;
import java.util.Comparator;
import java.util.HashSet;
import java.util.List;
import java.util.Map;
import java.util.Set;
import java.util.regex.Pattern;

import com.akiban.ais.model.AkibanInformationSchema;
import com.akiban.ais.model.Group;
import com.akiban.ais.model.Index;
import com.akiban.ais.model.Join;
import com.akiban.ais.model.Sequence;
import com.akiban.ais.model.Table;
import com.akiban.ais.model.TableIndex;
import com.akiban.ais.model.TableName;
import com.akiban.ais.model.UserTable;
import com.akiban.ais.model.View;
import com.akiban.server.AccumulatorAdapter;
import com.akiban.server.AccumulatorAdapter.AccumInfo;
import com.akiban.server.rowdata.RowDef;
import com.akiban.server.api.DDLFunctions;
import com.akiban.server.api.DMLFunctions;
import com.akiban.server.api.dml.scan.Cursor;
import com.akiban.server.api.dml.scan.CursorId;
import com.akiban.server.api.dml.scan.ScanRequest;
import com.akiban.server.error.ForeignConstraintDDLException;
import com.akiban.server.error.InvalidOperationException;
import com.akiban.server.error.NoSuchGroupException;
import com.akiban.server.error.NoSuchIndexException;
import com.akiban.server.error.NoSuchSequenceException;
import com.akiban.server.error.NoSuchTableException;
import com.akiban.server.error.NoSuchTableIdException;
import com.akiban.server.error.PersistitAdapterException;
import com.akiban.server.error.ProtectedIndexException;
import com.akiban.server.error.RowDefNotFoundException;
import com.akiban.server.error.UnsupportedDropException;
import com.akiban.server.service.session.Session;
import com.akiban.server.store.PersistitStore;
import com.persistit.Exchange;
import com.persistit.exception.PersistitException;
import com.akiban.server.service.tree.TreeService;
import com.akiban.server.store.SchemaManager;
import com.akiban.server.store.Store;
import com.akiban.server.store.statistics.IndexStatisticsService;
import org.slf4j.Logger;
import org.slf4j.LoggerFactory;

class BasicDDLFunctions extends ClientAPIBase implements DDLFunctions {

    private final static Logger logger = LoggerFactory.getLogger(BasicDDLFunctions.class);

    private final IndexStatisticsService indexStatisticsService;
    
    @Override
    public void createTable(Session session, UserTable table)
    {
        TableName tableName = schemaManager().createTableDefinition(session, table);
        checkCursorsForDDLModification(session, getAIS(session).getTable(tableName));
    }

    @Override
    public void renameTable(Session session, TableName currentName, TableName newName)
    {
        schemaManager().renameTable(session, currentName, newName);
        checkCursorsForDDLModification(session, getAIS(session).getTable(newName));
    }


    @Override
    public void dropTable(Session session, TableName tableName)
    {
        logger.trace("dropping table {}", tableName);
        final Table table = getAIS(session).getTable(tableName);
        
        if(table == null) {
            return; // dropping a non-existing table is a no-op
        }

        final UserTable userTable = table.isUserTable() ? (UserTable)table : null;

        // Halo spec: may only drop leaf tables through DDL interface
        if(userTable == null || userTable.getChildJoins().isEmpty() == false) {
            throw new UnsupportedDropException(table.getName());
        }

        DMLFunctions dml = new BasicDMLFunctions(middleman(), schemaManager(), store(), treeService(), this);
        if(userTable.getParentJoin() == null) {
            // Root table and no child tables, can delete all associated trees
            store().removeTrees(session, table);
        } else {
            dml.truncateTable(session, table.getTableId());
            store().deleteIndexes(session, userTable.getIndexesIncludingInternal());
            store().deleteIndexes(session, userTable.getGroupIndexes());
            
            
            if (userTable.getIdentityColumn() != null) {
                Collection<Sequence> sequences = Collections.singleton(userTable.getIdentityColumn().getIdentityGenerator());
                store().deleteSequences(session, sequences);
            }
        }
        schemaManager().deleteTableDefinition(session, tableName.getSchemaName(), tableName.getTableName());
        checkCursorsForDDLModification(session, table);
    }

    @Override
    public void dropSchema(Session session, String schemaName)
    {
        logger.trace("dropping schema {}", schemaName);

        // Find all groups and tables in the schema
        Set<Group> groupsToDrop = new HashSet<Group>();
        List<UserTable> tablesToDrop = new ArrayList<UserTable>();

        final AkibanInformationSchema ais = getAIS(session);
        for(UserTable table : ais.getUserTables().values()) {
            final TableName tableName = table.getName();
            if(tableName.getSchemaName().equals(schemaName)) {
                groupsToDrop.add(table.getGroup());
                // Cannot drop entire group of parent is not in the same schema
                final Join parentJoin = table.getParentJoin();
                if(parentJoin != null) {
                    final UserTable parentTable = parentJoin.getParent();
                    if(!parentTable.getName().getSchemaName().equals(schemaName)) {
                        tablesToDrop.add(table);
                    }
                }
                // All children must be in the same schema
                for(Join childJoin : table.getChildJoins()) {
                    final TableName childName = childJoin.getChild().getName();
                    if(!childName.getSchemaName().equals(schemaName)) {
                        throw new ForeignConstraintDDLException(tableName, childName);
                    }
                }
            }
        }
        // Remove groups that contain tables in multiple schemas
        for(UserTable table : tablesToDrop) {
            groupsToDrop.remove(table.getGroup());
        }
        // Sort table IDs so higher (i.e. children) are first
        Collections.sort(tablesToDrop, new Comparator<UserTable>() {
            @Override
            public int compare(UserTable o1, UserTable o2) {

                return o2.getTableId().compareTo(o1.getTableId());
            }
        });
        // Do the actual dropping
        for(UserTable table : tablesToDrop) {
            dropTable(session, table.getName());
        }
        for(Group group : groupsToDrop) {
            dropGroup(session, group.getName());
        }
    }

    @Override
    public void dropGroup(Session session, String groupName)
    {
        logger.trace("dropping group {}", groupName);
        final Group group = getAIS(session).getGroup(groupName);
        if(group == null) {
            return;
        }
        final Table table = group.getGroupTable();
        final RowDef rowDef = getRowDef(table.getTableId());
        final TableName tableName = table.getName();
        try {
            store().dropGroup(session, rowDef.getRowDefId());
        } catch (PersistitException ex) {
            throw new PersistitAdapterException(ex);
        }
        schemaManager().deleteTableDefinition(session, tableName.getSchemaName(), tableName.getTableName());
        checkCursorsForDDLModification(session, table);
    }

    @Override
    public AkibanInformationSchema getAIS(final Session session) {
        logger.trace("getting AIS");
        return schemaManager().getAis(session);
    }

    @Override
    public int getTableId(Session session, TableName tableName) throws NoSuchTableException {
        logger.trace("getting table ID for {}", tableName);
        Table table = getAIS(session).getTable(tableName);
        if (table == null) {
            throw new NoSuchTableException(tableName);
        }
        return table.getTableId();
    }

    @Override
    public Table getTable(Session session, int tableId) throws NoSuchTableIdException {
        logger.trace("getting AIS Table for {}", tableId);
        for (Table userTable : getAIS(session).getUserTables().values()) {
            if (tableId == userTable.getTableId()) {
                return userTable;
            }
        }
        for (Table groupTable : getAIS(session).getGroupTables().values()) {
            if (tableId == groupTable.getTableId()) {
                return groupTable;
            }
        }
        throw new NoSuchTableIdException(tableId);
    }

    @Override
    public Table getTable(Session session, TableName tableName) throws NoSuchTableException {
        logger.trace("getting AIS Table for {}", tableName);
        AkibanInformationSchema ais = getAIS(session);
        Table table = ais.getTable(tableName);
        if (table == null) {
            throw new NoSuchTableException(tableName);
        }
        return table;
    }

    @Override
    public UserTable getUserTable(Session session, TableName tableName) throws NoSuchTableException {
        logger.trace("getting AIS UserTable for {}", tableName);
        AkibanInformationSchema ais = getAIS(session);
        UserTable table = ais.getUserTable(tableName);
        if (table == null) {
            throw new NoSuchTableException(tableName);
        }
        return table;
    }

    @Override
    public TableName getTableName(Session session, int tableId) throws NoSuchTableException {
        logger.trace("getting table name for {}", tableId);
        return getTable(session, tableId).getName();
    }

    @Override
    public RowDef getRowDef(int tableId) throws RowDefNotFoundException {
        logger.trace("getting RowDef for {}", tableId);
        return store().getRowDefCache().getRowDef(tableId);
    }

    @Override
    public List<String> getDDLs(final Session session) {
        logger.trace("getting DDLs");
        return schemaManager().schemaStrings(session, false, false);
    }

    @Override
    public int getGeneration() {
        return schemaManager().getSchemaGeneration();
    }

    @Override
    public long getTimestamp() {
        return schemaManager().getUpdateTimestamp();
    }

    @Override
    public void createIndexes(Session session, Collection<? extends Index> indexesToAdd) {
        logger.trace("creating indexes {}", indexesToAdd);
        if (indexesToAdd.isEmpty() == true) {
            return;
        }

        final Collection<Index> newIndexes;
        newIndexes = schemaManager().createIndexes(session, indexesToAdd);

        for(Index index : newIndexes) {
            checkCursorsForDDLModification(session, index.leafMostTable());
        }

        try {
            store().buildIndexes(session, newIndexes, false);
        } catch(InvalidOperationException e) {
            // Try and roll back all changes
            try {
                /*
                 * Call to deleteIndexes removed "temporarily" to fix
                 * a problem with MVCC pruning.  Theory: records
                 * added to any indexes will be removed anyway by
                 * rollback.  Any new Tree instances created above by
                 * buildIndexes will be left behind, but empty. -- Peter
                 */
//                store().deleteIndexes(session, newIndexes);
                schemaManager().dropIndexes(session, newIndexes);
            } catch(Exception e2) {
                logger.error("Exception while rolling back failed createIndex: " + newIndexes, e2);
            }
            throw e;
        }
    }

    @Override
    public void dropTableIndexes(Session session, TableName tableName, Collection<String> indexNamesToDrop)
    {
        logger.trace("dropping table indexes {} {}", tableName, indexNamesToDrop);
        if(indexNamesToDrop.isEmpty() == true) {
            return;
        }

        final Table table = getTable(session, tableName);
        Collection<Index> indexes = new HashSet<Index>();
        for(String indexName : indexNamesToDrop) {
            Index index = table.getIndex(indexName);
            if(index == null) {
                throw new NoSuchIndexException (indexName);
            }
            if(index.isPrimaryKey()) {
                throw new ProtectedIndexException ("PRIMARY", table.getName());
            }
            indexes.add(index);
        }
        // Drop them from the Store before while IndexDefs still exist
        store().deleteIndexes(session, indexes);
            
        schemaManager().dropIndexes(session, indexes);
        checkCursorsForDDLModification(session, table);
    }

    @Override
    public void dropGroupIndexes(Session session, String groupName, Collection<String> indexNamesToDrop) {
        logger.trace("dropping group indexes {} {}", groupName, indexNamesToDrop);
        if(indexNamesToDrop.isEmpty()) {
            return;
        }

        final Group group = getAIS(session).getGroup(groupName);
        if (group == null) {
            throw new NoSuchGroupException(groupName);
        }

        Collection<Index> indexes = new HashSet<Index>();
        for(String indexName : indexNamesToDrop) {
            final Index index = group.getIndex(indexName);
            if(index == null) {
                throw new NoSuchIndexException(indexName);
            }
            indexes.add(index);
        }

        // Drop them from the Store before while IndexDefs still exist
        store().deleteIndexes(session, indexes);
        schemaManager().dropIndexes(session, indexes);
        // TODO: checkCursorsForDDLModification ?
    }

    @Override
    public void updateTableStatistics(Session session, TableName tableName, Collection<String> indexesToUpdate) {
        final Table table = getTable(session, tableName);
        Collection<Index> indexes = new HashSet<Index>();
        if (indexesToUpdate == null) {
            indexes.addAll(table.getIndexes());
            for (Index index : table.getGroup().getIndexes()) {
                if (table == index.leafMostTable())
                    indexes.add(index);
            }
        }
        else {
            for (String indexName : indexesToUpdate) {
                Index index = table.getIndex(indexName);
                if (index == null) {
                    index = table.getGroup().getIndex(indexName);
                    if (index == null)
                        throw new NoSuchIndexException(indexName);
                }
                indexes.add(index);
            }
        }
        indexStatisticsService.updateIndexStatistics(session, indexes);
    }

    @Override
    public IndexCheckSummary checkAndFixIndexes(Session session, String schemaRegex, String tableRegex) {
        long startNs = System.nanoTime();
        Pattern schemaPattern = Pattern.compile(schemaRegex);
        Pattern tablePattern = Pattern.compile(tableRegex);
        List<IndexCheckResult> results = new ArrayList<IndexCheckResult>();
        AkibanInformationSchema ais = getAIS(session);

        for (Map.Entry<TableName,UserTable> entry : ais.getUserTables().entrySet()) {
            TableName tName = entry.getKey();
            if (schemaPattern.matcher(tName.getSchemaName()).find()
                    && tablePattern.matcher(tName.getTableName()).find())
            {
                UserTable uTable = entry.getValue();
                List<Index> indexes = new ArrayList<Index>();
                indexes.add(uTable.getPrimaryKeyIncludingInternal().getIndex());
                for (Index gi : uTable.getGroup().getIndexes()) {
                    if (gi.leafMostTable().equals(uTable))
                        indexes.add(gi);
                }
                for (Index index : indexes) {
                    IndexCheckResult indexCheckResult = checkAndFixIndex(session, index);
                    results.add(indexCheckResult);
                }
            }
        }
        long endNs = System.nanoTime();
        return new IndexCheckSummary(results,  endNs - startNs);
    }

    private IndexCheckResult checkAndFixIndex(Session session, Index index) {
        try {
            long expected = indexStatisticsService.countEntries(session, index);
            long actual = indexStatisticsService.countEntriesManually(session, index);
            if (expected != actual) {
                PersistitStore pStore = this.store().getPersistitStore();
                if (index.isTableIndex()) {
                    pStore.getTableStatus(((TableIndex) index).getTable()).setRowCount(actual);
                }
                else {
                    final Exchange ex = pStore.getExchange(session, index);
                    try {
                        AccumulatorAdapter accum =
                                new AccumulatorAdapter(AccumInfo.ROW_COUNT, treeService(), ex.getTree());
                        accum.set(actual);
                    }
                    finally {
                        pStore.releaseExchange(session, ex);
                    }
                }
            }
            return new IndexCheckResult(index.getIndexName(), expected, actual, indexStatisticsService.countEntries(session, index));
        }
        catch (Exception e) {
            logger.error("while checking/fixing " + index, e);
            return new IndexCheckResult(index.getIndexName(), -1, -1, -1);
        }
    }

    @Override
    public void createView(Session session, View view)
    {
        schemaManager().createView(session, view);
    }

    @Override
    public void dropView(Session session, TableName viewName)
    {
        schemaManager().dropView(session, viewName);
    }

    private void checkCursorsForDDLModification(Session session, Table table) {
        Map<CursorId,BasicDXLMiddleman.ScanData> cursorsMap = getScanDataMap(session);
        if (cursorsMap == null) {
            return;
        }

        final int tableId;
        final int gTableId;
        {
            if (table.isUserTable()) {
                tableId = table.getTableId();
                gTableId = table.getGroup().getGroupTable().getTableId();
            }
            else {
                tableId = gTableId = table.getTableId();
            }
        }

        for (BasicDXLMiddleman.ScanData scanData : cursorsMap.values()) {
            Cursor cursor = scanData.getCursor();
            if (cursor.isClosed()) {
                continue;
            }
            ScanRequest request = cursor.getScanRequest();
            int scanTableId = request.getTableId();
            if (scanTableId == tableId || scanTableId == gTableId) {
                cursor.setDDLModified();
            }
        }
    }
    
    public void createSequence(Session session, Sequence sequence) {
        schemaManager().createSequence (session, sequence);
    }
   
<<<<<<< HEAD
    public void dropSequence(Session session, Sequence sequence) {
=======
    public void dropSequence(Session session, TableName sequenceName) {
        final Sequence sequence = getAIS(session).getSequence(sequenceName);
        
        if (sequence == null) {
            throw new NoSuchSequenceException (sequenceName);
        }
        
>>>>>>> 7e7ce995
        store().deleteSequences(session, Collections.singleton(sequence));
        schemaManager().dropSequence(session, sequence);
    }

    BasicDDLFunctions(BasicDXLMiddleman middleman, SchemaManager schemaManager, Store store, TreeService treeService, IndexStatisticsService indexStatisticsService) {
        super(middleman, schemaManager, store, treeService);
        this.indexStatisticsService = indexStatisticsService;
    }
}<|MERGE_RESOLUTION|>--- conflicted
+++ resolved
@@ -507,9 +507,6 @@
         schemaManager().createSequence (session, sequence);
     }
    
-<<<<<<< HEAD
-    public void dropSequence(Session session, Sequence sequence) {
-=======
     public void dropSequence(Session session, TableName sequenceName) {
         final Sequence sequence = getAIS(session).getSequence(sequenceName);
         
@@ -517,7 +514,6 @@
             throw new NoSuchSequenceException (sequenceName);
         }
         
->>>>>>> 7e7ce995
         store().deleteSequences(session, Collections.singleton(sequence));
         schemaManager().dropSequence(session, sequence);
     }
