/**
 * END USER LICENSE AGREEMENT (“EULA”)
 *
 * READ THIS AGREEMENT CAREFULLY (date: 9/13/2011):
 * http://www.akiban.com/licensing/20110913
 *
 * BY INSTALLING OR USING ALL OR ANY PORTION OF THE SOFTWARE, YOU ARE ACCEPTING
 * ALL OF THE TERMS AND CONDITIONS OF THIS AGREEMENT. YOU AGREE THAT THIS
 * AGREEMENT IS ENFORCEABLE LIKE ANY WRITTEN AGREEMENT SIGNED BY YOU.
 *
 * IF YOU HAVE PAID A LICENSE FEE FOR USE OF THE SOFTWARE AND DO NOT AGREE TO
 * THESE TERMS, YOU MAY RETURN THE SOFTWARE FOR A FULL REFUND PROVIDED YOU (A) DO
 * NOT USE THE SOFTWARE AND (B) RETURN THE SOFTWARE WITHIN THIRTY (30) DAYS OF
 * YOUR INITIAL PURCHASE.
 *
 * IF YOU WISH TO USE THE SOFTWARE AS AN EMPLOYEE, CONTRACTOR, OR AGENT OF A
 * CORPORATION, PARTNERSHIP OR SIMILAR ENTITY, THEN YOU MUST BE AUTHORIZED TO SIGN
 * FOR AND BIND THE ENTITY IN ORDER TO ACCEPT THE TERMS OF THIS AGREEMENT. THE
 * LICENSES GRANTED UNDER THIS AGREEMENT ARE EXPRESSLY CONDITIONED UPON ACCEPTANCE
 * BY SUCH AUTHORIZED PERSONNEL.
 *
 * IF YOU HAVE ENTERED INTO A SEPARATE WRITTEN LICENSE AGREEMENT WITH AKIBAN FOR
 * USE OF THE SOFTWARE, THE TERMS AND CONDITIONS OF SUCH OTHER AGREEMENT SHALL
 * PREVAIL OVER ANY CONFLICTING TERMS OR CONDITIONS IN THIS AGREEMENT.
 */

package com.akiban.server.service.dxl;

import java.util.ArrayList;
import java.util.Collection;
import java.util.Collections;
import java.util.Comparator;
import java.util.HashMap;
import java.util.HashSet;
import java.util.List;
import java.util.Map;
import java.util.Set;
import java.util.regex.Pattern;

import com.akiban.ais.model.AkibanInformationSchema;
import com.akiban.ais.model.Column;
import com.akiban.ais.model.Group;
import com.akiban.ais.model.GroupIndex;
import com.akiban.ais.model.Index;
import com.akiban.ais.model.IndexColumn;
import com.akiban.ais.model.IndexName;
import com.akiban.ais.model.Join;
import com.akiban.ais.model.NopVisitor;
import com.akiban.ais.model.Sequence;
import com.akiban.ais.model.Table;
import com.akiban.ais.model.TableIndex;
import com.akiban.ais.model.TableName;
import com.akiban.ais.model.UserTable;
import com.akiban.ais.model.View;
import com.akiban.ais.util.ChangedTableDescription;
import com.akiban.ais.util.TableChange;
import com.akiban.ais.util.TableChangeValidator;
import com.akiban.ais.util.TableChangeValidatorException;
import com.akiban.qp.operator.API;
import com.akiban.qp.operator.Operator;
import com.akiban.qp.operator.QueryContext;
import com.akiban.qp.operator.QueryContextBase;
import com.akiban.qp.operator.SimpleQueryContext;
import com.akiban.qp.operator.StoreAdapter;
import com.akiban.qp.persistitadapter.PersistitAdapter;
import com.akiban.qp.row.OverlayingRow;
import com.akiban.qp.row.ProjectedRow;
import com.akiban.qp.row.Row;
import com.akiban.qp.rowtype.ConstraintChecker;
import com.akiban.qp.rowtype.ProjectedUserTableRowType;
import com.akiban.qp.rowtype.RowType;
import com.akiban.qp.rowtype.Schema;
import com.akiban.qp.rowtype.UserTableRowChecker;
import com.akiban.qp.util.SchemaCache;
import com.akiban.server.AccumulatorAdapter;
import com.akiban.server.AccumulatorAdapter.AccumInfo;
import com.akiban.server.error.AlterMadeNoChangeException;
import com.akiban.server.error.ErrorCode;
import com.akiban.server.error.InvalidAlterException;
import com.akiban.server.expression.Expression;
import com.akiban.server.expression.std.FieldExpression;
import com.akiban.server.expression.std.LiteralExpression;
import com.akiban.server.rowdata.RowDef;
import com.akiban.server.api.DDLFunctions;
import com.akiban.server.api.DMLFunctions;
import com.akiban.server.api.dml.scan.Cursor;
import com.akiban.server.api.dml.scan.CursorId;
import com.akiban.server.api.dml.scan.ScanRequest;
import com.akiban.server.error.ForeignConstraintDDLException;
import com.akiban.server.error.InvalidOperationException;
import com.akiban.server.error.NoSuchGroupException;
import com.akiban.server.error.NoSuchIndexException;
import com.akiban.server.error.NoSuchSequenceException;
import com.akiban.server.error.NoSuchTableException;
import com.akiban.server.error.NoSuchTableIdException;
import com.akiban.server.error.PersistitAdapterException;
import com.akiban.server.error.ProtectedIndexException;
import com.akiban.server.error.RowDefNotFoundException;
import com.akiban.server.error.UnsupportedDropException;
import com.akiban.server.service.config.ConfigurationService;
import com.akiban.server.service.session.Session;
import com.akiban.server.store.PersistitStore;
import com.akiban.server.t3expressions.T3RegistryService;
import com.akiban.server.types.AkType;
import com.akiban.server.types3.TCast;
import com.akiban.server.types3.TInstance;
import com.akiban.server.types3.Types3Switch;
import com.akiban.server.types3.pvalue.PValueSources;
import com.akiban.server.types3.texpressions.TCastExpression;
import com.akiban.server.types3.texpressions.TPreparedExpression;
import com.akiban.server.types3.texpressions.TPreparedField;
import com.akiban.server.types3.texpressions.TPreparedLiteral;
import com.persistit.Exchange;
import com.persistit.exception.PersistitException;
import com.akiban.server.service.tree.TreeService;
import com.akiban.server.store.SchemaManager;
import com.akiban.server.store.Store;
import com.akiban.server.store.statistics.IndexStatisticsService;
import org.slf4j.Logger;
import org.slf4j.LoggerFactory;

import static com.akiban.qp.operator.API.filter_Default;
import static com.akiban.qp.operator.API.groupScan_Default;
import static com.akiban.qp.operator.API.insert_Default;
import static com.akiban.util.Exceptions.throwAlways;

class BasicDDLFunctions extends ClientAPIBase implements DDLFunctions {
    private final static Logger logger = LoggerFactory.getLogger(BasicDDLFunctions.class);

    private final static boolean DEFER_INDEX_BUILDING = false;
    private static final boolean ALTER_AUTO_INDEX_CHANGES = true;

    private final IndexStatisticsService indexStatisticsService;
    private final ConfigurationService configService;
    private final T3RegistryService t3Registry;
    

    private static class ShimContext extends QueryContextBase {
        private final StoreAdapter adapter;
        private final QueryContext delegate;

        public ShimContext(StoreAdapter adapter, QueryContext delegate) {
            this.adapter = adapter;
            this.delegate = (delegate == null) ? new SimpleQueryContext(adapter) : delegate;
        }

        @Override
        public StoreAdapter getStore() {
            return adapter;
        }

        @Override
        public StoreAdapter getStore(UserTable table) {
            return adapter;
        }

        @Override
        public Session getSession() {
            return delegate.getSession();
        }

        @Override
        public String getCurrentUser() {
            return delegate.getCurrentUser();
        }

        @Override
        public String getSessionUser() {
            return delegate.getSessionUser();
        }

        @Override
        public void notifyClient(NotificationLevel level, ErrorCode errorCode, String message) {
            delegate.notifyClient(level, errorCode, message);
        }

        @Override
        public long sequenceNextValue(TableName sequence) {
            return delegate.sequenceNextValue(sequence);
        }

        @Override
        public long sequenceCurrentValue(TableName sequence) {
            return delegate.sequenceCurrentValue(sequence);
        }
<<<<<<< HEAD
=======

        @Override
        public long getQueryTimeoutSec() {
            return delegate.getQueryTimeoutSec();
        }
>>>>>>> 673a98fe
    }


    @Override
    public void createTable(Session session, UserTable table)
    {
        TableName tableName = schemaManager().createTableDefinition(session, table);
        checkCursorsForDDLModification(session, getAIS(session).getTable(tableName));
    }

    @Override
    public void renameTable(Session session, TableName currentName, TableName newName)
    {
        schemaManager().renameTable(session, currentName, newName);
        checkCursorsForDDLModification(session, getAIS(session).getTable(newName));
    }

    @Override
    public void dropTable(Session session, TableName tableName)
    {
        logger.trace("dropping table {}", tableName);
        final Table table = getAIS(session).getTable(tableName);
        
        if(table == null) {
            return; // dropping a non-existing table is a no-op
        }

        final UserTable userTable = table.isUserTable() ? (UserTable)table : null;

        // Halo spec: may only drop leaf tables through DDL interface
        if(userTable == null || userTable.getChildJoins().isEmpty() == false) {
            throw new UnsupportedDropException(table.getName());
        }

        DMLFunctions dml = new BasicDMLFunctions(middleman(), schemaManager(), store(), treeService(), this);
        if(userTable.getParentJoin() == null) {
            // Root table and no child tables, can delete all associated trees
            store().removeTrees(session, table);
        } else {
            dml.truncateTable(session, table.getTableId());
            store().deleteIndexes(session, userTable.getIndexesIncludingInternal());
            store().deleteIndexes(session, userTable.getGroupIndexes());
            
            
            if (userTable.getIdentityColumn() != null) {
                Collection<Sequence> sequences = Collections.singleton(userTable.getIdentityColumn().getIdentityGenerator());
                store().deleteSequences(session, sequences);
            }
        }
        schemaManager().deleteTableDefinition(session, tableName.getSchemaName(), tableName.getTableName());
        checkCursorsForDDLModification(session, table);
    }

    private void doMetadataChange(Session session, QueryContext context, UserTable newDefinition,
                                  Collection<ChangedTableDescription> changedTables, boolean nullChange) {
        if(nullChange) {
            // Check new definition
            final ConstraintChecker checker = new UserTableRowChecker(newDefinition);

            // But scan old
            final AkibanInformationSchema origAIS = getAIS(session);
            final UserTable origTable = origAIS.getUserTable(changedTables.iterator().next().getOldName());
            final Schema oldSchema = SchemaCache.globalSchema(origAIS);
            final RowType oldSourceType = oldSchema.userTableRowType(origTable);
            final PersistitAdapter adapter = new PersistitAdapter(oldSchema, store().getPersistitStore(), treeService(), session, configService);
            final QueryContext queryContext = new ShimContext(adapter, context);

            Operator plan = filter_Default(
                    groupScan_Default(origTable.getGroup().getGroupTable()),
                    Collections.singleton(oldSourceType)
            );
            com.akiban.qp.operator.Cursor cursor = API.cursor(plan, queryContext);

            cursor.open();
            try {
                Row oldRow;
                while((oldRow = cursor.next()) != null) {
                    checker.checkConstraints(oldRow, Types3Switch.ON);
                }
            } finally {
                cursor.close();
            }
        }

        schemaManager().alterTableDefinitions(session, changedTables);
    }

    private void doIndexChange(Session session, UserTable newDefinition,
                               Collection<ChangedTableDescription> changedTables, AlterTableHelper helper) {
        schemaManager().alterTableDefinitions(session, changedTables);
        AkibanInformationSchema newAIS = getAIS(session);
        UserTable newTable = newAIS.getUserTable(newDefinition.getName());
        List<Index> indexes = helper.findAffectedNewIndexes(newTable);
        store().buildIndexes(session, indexes, DEFER_INDEX_BUILDING);
    }

    private void doTableChange(Session session, QueryContext context, TableName tableName, UserTable newDefinition,
                               Collection<ChangedTableDescription> changedTables, Map<IndexName, List<Column>> affectedGroupIndexes,
                               AlterTableHelper helper, List<Index> indexesToDrop, boolean groupChange) {

        final boolean usePValues = Types3Switch.ON;

        final AkibanInformationSchema origAIS = getAIS(session);
        final UserTable origTable = origAIS.getUserTable(tableName);

        // Drop definition and rebuild later, probably better than doing each entry individually
        if(!affectedGroupIndexes.isEmpty()) {
            List<GroupIndex> groupIndexes = new ArrayList<GroupIndex>();
            for(IndexName name : affectedGroupIndexes.keySet()) {
                groupIndexes.add(origTable.getGroup().getIndex(name.getName()));
            }
            store().truncateIndex(session, groupIndexes);
            schemaManager().dropIndexes(session, groupIndexes);
        }

        // Save previous state so it can be scanned
        final Schema origSchema = SchemaCache.globalSchema(origAIS);
        final RowType origTableType = origSchema.userTableRowType(origTable);

        // Alter through schemaManager to get new definitions and RowDefs
        schemaManager().alterTableDefinitions(session, changedTables);

        // Build transformation
        final PersistitAdapter adapter = new PersistitAdapter(origSchema, store().getPersistitStore(), treeService(), session, configService);
        final QueryContext queryContext = new ShimContext(adapter, context);

        final AkibanInformationSchema newAIS = getAIS(session);
        final UserTable newTable = newAIS.getUserTable(newDefinition.getName());
        final Schema newSchema = SchemaCache.globalSchema(newAIS);

        final List<Column> newColumns = newTable.getColumnsIncludingInternal();
        final List<Expression> projections;
        final List<TPreparedExpression> pProjections;
        if(Types3Switch.ON) {
            projections = null;
            pProjections = new ArrayList<TPreparedExpression>(newColumns.size());
            for(Column newCol : newColumns) {
                Column oldCol = origTable.getColumn(newCol.getName());
                Integer oldPosition = helper.findOldPosition(origTable, newCol);
                TInstance newInst = newCol.tInstance();
                if(oldPosition == null) {
                    pProjections.add(new TPreparedLiteral(newInst, PValueSources.getNullSource(newInst.typeClass().underlyingType())));
                } else {
                    TInstance oldInst = oldCol.tInstance();
                    TPreparedExpression pExp = new TPreparedField(oldInst, oldPosition);
                    if(oldInst.typeClass() != newInst.typeClass()) {
                        TCast cast = t3Registry.cast(oldInst.typeClass(), newInst.typeClass());
                        pExp = new TCastExpression(pExp, cast, newInst, queryContext);
                    }
                    pProjections.add(pExp);
                }
            }
        } else {
            projections = new ArrayList<Expression>(newColumns.size());
            pProjections = null;
            for(Column newCol : newColumns) {
                Integer oldPosition = helper.findOldPosition(origTable, newCol);
                if(oldPosition == null) {
                    String defaultValue = newCol.getDefaultValue();
                    projections.add(new LiteralExpression(AkType.VARCHAR, defaultValue));
                } else {
                    projections.add(new FieldExpression(origTableType, oldPosition));
                }
            }
        }

        // PUTRT for constraint checking
        final ProjectedUserTableRowType newTableType = new ProjectedUserTableRowType(newSchema, newTable, projections, pProjections, !groupChange);

        for(ChangedTableDescription desc : changedTables) {
            UserTable oldTable = origAIS.getUserTable(desc.getOldName());
            for(Index index : oldTable.getIndexesIncludingInternal()) {
                if(desc.getPreserveIndexes().get(index.getIndexName().getName()) == null) {
                    indexesToDrop.add(index);
                }
            }
        }

        Index[] oldTypeIndexes = null;
        if(!groupChange) {
            List<Index> indexesToBuild = helper.findAffectedNewIndexes(newTable);
            oldTypeIndexes = indexesToBuild.toArray(new Index[indexesToBuild.size()]);
        }

        // - For non-group change, only need to scan the table being modified.
        // - For a group change, we need to scan entire group (catch all orphans).
        //   The process of deleting a parent will update its children, and updating
        //   orphans directly covers all rows. PersistitAdapter#alterRow() does the
        //   step handling so this scan is safe (deletes at current step, writes at +1)

        final Set<RowType> filteredTypes;
        final Map<RowType,RowType> typeMap;
        if(groupChange) {
            filteredTypes = new HashSet<RowType>();
            typeMap = new HashMap<RowType,RowType>();
            origTable.traverseTableAndDescendants(new NopVisitor() {
                @Override
                public void visitUserTable(UserTable table) {
                    RowType oldType = origSchema.userTableRowType(table);
                    RowType newType = (table == origTable)
                            ? newTableType
                            : newSchema.userTableRowType(newAIS.getUserTable(table.getName()));
                    filteredTypes.add(oldType);
                    typeMap.put(oldType, newType);
                }
            });
        } else {
            filteredTypes = Collections.singleton(origTableType);
            typeMap = Collections.<RowType,RowType>singletonMap(origTableType, newTableType);
        }

        Operator plan = filter_Default(
                groupScan_Default(origTable.getGroup().getGroupTable()),
                filteredTypes
        );
        com.akiban.qp.operator.Cursor cursor = API.cursor(plan, queryContext);


        int step = adapter.enterUpdateStep(true);
        cursor.open();
        try {
            Row oldRow;
            while((oldRow = cursor.next()) != null) {
                RowType oldType = oldRow.rowType();
                if(oldType == origTableType) {
                    Row newRow = new ProjectedRow(newTableType, oldRow, queryContext, projections, pProjections);
                    queryContext.checkConstraints(newRow, usePValues);
                    adapter.alterRow(oldRow, newRow, oldTypeIndexes, groupChange, usePValues);
                } else {
                    RowType newType = typeMap.get(oldType);
                    Row newRow = new OverlayingRow(oldRow, newType, usePValues);
                    adapter.alterRow(oldRow, newRow, null, groupChange, usePValues);
                }
            }

            // Now rebuild any group indexes, leaving out empty ones
            List<Index> gisToBuild = new ArrayList<Index>();
            adapter.enterUpdateStep();
            helper.recreateAffectedGroupIndexes(origTable, newTable, gisToBuild, indexesToDrop, affectedGroupIndexes);
            if(!gisToBuild.isEmpty()) {
                adapter.enterUpdateStep();
                createIndexes(session, gisToBuild);
            }
        } finally {
            adapter.leaveUpdateStep(step);
            cursor.close();
        }
    }

    @Override
    public void alterTable(Session session, TableName tableName, UserTable newDefinition,
                           List<TableChange> columnChanges, List<TableChange> indexChanges,
                           QueryContext context)
    {
        final AkibanInformationSchema origAIS = getAIS(session);
        final UserTable origTable = getUserTable(session, tableName);

        TableChangeValidator validator = new TableChangeValidator(origTable, newDefinition, columnChanges, indexChanges, ALTER_AUTO_INDEX_CHANGES);

        try {
            validator.compareAndThrowIfNecessary();
        } catch(TableChangeValidatorException e) {
            throw new InvalidAlterException(tableName, e.getMessage());
        }

        boolean rollBackNeeded = false;
        List<Index> indexesToDrop = new ArrayList<Index>();
        try {
            AlterTableHelper helper = new AlterTableHelper(columnChanges, indexChanges);

            List<Index> indexesToTruncate = new ArrayList<Index>();
            helper.findAffectedOldIndexes(origTable, indexesToTruncate, indexesToDrop);
            Map<IndexName, List<Column>> affectedGroupIndexes = validator.getAffectedGroupIndexes();

            TableChangeValidator.ChangeLevel changeLevel = validator.getFinalChangeLevel();
            Collection<ChangedTableDescription> changedTables = validator.getAllChangedTables();

            switch(changeLevel) {
                case NONE:
                    AlterMadeNoChangeException error = new AlterMadeNoChangeException(tableName);
                    if(context != null) {
                        context.warnClient(error);
                    } else {
                        logger.warn(error.getMessage());
                    }
                break;

                case METADATA:
                    assert affectedGroupIndexes.isEmpty() : affectedGroupIndexes;
                    doMetadataChange(session, context, newDefinition, changedTables, false);
                break;

                case METADATA_NOT_NULL:
                    assert affectedGroupIndexes.isEmpty() : affectedGroupIndexes;
                    doMetadataChange(session, context, newDefinition, changedTables, true);
                break;

                case INDEX:
                    assert affectedGroupIndexes.isEmpty() : affectedGroupIndexes;
                    store().truncateIndex(session, indexesToTruncate);
                    doIndexChange(session, newDefinition, changedTables, helper);
                break;

                case TABLE:
                    store().truncateIndex(session, indexesToTruncate);
                    doTableChange(session, context, tableName, newDefinition, changedTables, affectedGroupIndexes,
                                  helper, indexesToDrop, false);
                break;

                case GROUP:
                    // PRIMARY tree *must* be preserved due to accumulators. No way to dup accum state so must do this.
                    for(ChangedTableDescription desc : validator.getAllChangedTables()) {
                        desc.getPreserveIndexes().put(Index.PRIMARY_KEY_CONSTRAINT, Index.PRIMARY_KEY_CONSTRAINT);
                        Index index = origAIS.getUserTable(desc.getOldName()).getPrimaryKeyIncludingInternal().getIndex();
                        indexesToTruncate.add(index);
                        indexesToDrop.remove(index);
                    }
                    store().truncateIndex(session, indexesToTruncate);
                    doTableChange(session, context, tableName, newDefinition, changedTables, affectedGroupIndexes,
                                  helper, indexesToDrop, true);
                break;

                default:
                    throw new IllegalStateException("Unhandled ChangeLevel: " + validator.getFinalChangeLevel());
            }
        } catch(Exception e) {
            if(!(e instanceof InvalidOperationException)) {
                logger.error("Rethrowing exception from failed ALTER", e);
            }
            rollBackNeeded = true;
            throw throwAlways(e);
        } finally {
            if(rollBackNeeded) {
                // All of the data changed was transactional but PSSM changes aren't like that
                AkibanInformationSchema curAIS = getAIS(session);
                if(origAIS != curAIS) {
                    Set<String> schemas = new HashSet<String>();
                    schemas.add(tableName.getSchemaName());
                    schemas.add(newDefinition.getName().getSchemaName());
                    schemaManager().rollbackAIS(session, origAIS, schemas);
                }
                // TODO: rollback new index trees?
            }
        }

        // Complete: we can now get rid of any index trees that shouldn't be here
        store().deleteIndexes(session, indexesToDrop);
    }

    @Override
    public void dropSchema(Session session, String schemaName)
    {
        logger.trace("dropping schema {}", schemaName);

        // Find all groups and tables in the schema
        Set<Group> groupsToDrop = new HashSet<Group>();
        List<UserTable> tablesToDrop = new ArrayList<UserTable>();

        final AkibanInformationSchema ais = getAIS(session);
        for(UserTable table : ais.getUserTables().values()) {
            final TableName tableName = table.getName();
            if(tableName.getSchemaName().equals(schemaName)) {
                groupsToDrop.add(table.getGroup());
                // Cannot drop entire group of parent is not in the same schema
                final Join parentJoin = table.getParentJoin();
                if(parentJoin != null) {
                    final UserTable parentTable = parentJoin.getParent();
                    if(!parentTable.getName().getSchemaName().equals(schemaName)) {
                        tablesToDrop.add(table);
                    }
                }
                // All children must be in the same schema
                for(Join childJoin : table.getChildJoins()) {
                    final TableName childName = childJoin.getChild().getName();
                    if(!childName.getSchemaName().equals(schemaName)) {
                        throw new ForeignConstraintDDLException(tableName, childName);
                    }
                }
            }
        }
        List<Sequence> sequencesToDrop = new ArrayList<Sequence>();
        for (Sequence sequence : ais.getSequences().values()) {
            // Drop the sequences in this schema, but not the 
            // generator sequences, which will be dropped with the table. 
            if (sequence.getSchemaName().equals(schemaName) &&
                 !(sequence.getSequenceName().getTableName().startsWith("_sequence-"))) {
                sequencesToDrop.add(sequence);
            }
        }
        // Remove groups that contain tables in multiple schemas
        for(UserTable table : tablesToDrop) {
            groupsToDrop.remove(table.getGroup());
        }
        // Sort table IDs so higher (i.e. children) are first
        Collections.sort(tablesToDrop, new Comparator<UserTable>() {
            @Override
            public int compare(UserTable o1, UserTable o2) {

                return o2.getTableId().compareTo(o1.getTableId());
            }
        });
        // Do the actual dropping
        for(UserTable table : tablesToDrop) {
            dropTable(session, table.getName());
        }
        for(Group group : groupsToDrop) {
            dropGroup(session, group.getName());
        }
        for (Sequence sequence : sequencesToDrop) {
            dropSequence(session, sequence.getSequenceName());
        }
    }

    @Override
    public void dropGroup(Session session, String groupName)
    {
        logger.trace("dropping group {}", groupName);
        final Group group = getAIS(session).getGroup(groupName);
        if(group == null) {
            return;
        }
        final Table table = group.getGroupTable();
        final RowDef rowDef = getRowDef(table.getTableId());
        final TableName tableName = table.getName();
        try {
            store().dropGroup(session, rowDef.getRowDefId());
        } catch (PersistitException ex) {
            throw new PersistitAdapterException(ex);
        }
        schemaManager().deleteTableDefinition(session, tableName.getSchemaName(), tableName.getTableName());
        checkCursorsForDDLModification(session, table);
    }

    @Override
    public AkibanInformationSchema getAIS(final Session session) {
        logger.trace("getting AIS");
        return schemaManager().getAis(session);
    }

    @Override
    public int getTableId(Session session, TableName tableName) throws NoSuchTableException {
        logger.trace("getting table ID for {}", tableName);
        Table table = getAIS(session).getTable(tableName);
        if (table == null) {
            throw new NoSuchTableException(tableName);
        }
        return table.getTableId();
    }

    @Override
    public Table getTable(Session session, int tableId) throws NoSuchTableIdException {
        logger.trace("getting AIS Table for {}", tableId);
        for (Table userTable : getAIS(session).getUserTables().values()) {
            if (tableId == userTable.getTableId()) {
                return userTable;
            }
        }
        for (Table groupTable : getAIS(session).getGroupTables().values()) {
            if (tableId == groupTable.getTableId()) {
                return groupTable;
            }
        }
        throw new NoSuchTableIdException(tableId);
    }

    @Override
    public Table getTable(Session session, TableName tableName) throws NoSuchTableException {
        logger.trace("getting AIS Table for {}", tableName);
        AkibanInformationSchema ais = getAIS(session);
        Table table = ais.getTable(tableName);
        if (table == null) {
            throw new NoSuchTableException(tableName);
        }
        return table;
    }

    @Override
    public UserTable getUserTable(Session session, TableName tableName) throws NoSuchTableException {
        logger.trace("getting AIS UserTable for {}", tableName);
        AkibanInformationSchema ais = getAIS(session);
        UserTable table = ais.getUserTable(tableName);
        if (table == null) {
            throw new NoSuchTableException(tableName);
        }
        return table;
    }

    @Override
    public TableName getTableName(Session session, int tableId) throws NoSuchTableException {
        logger.trace("getting table name for {}", tableId);
        return getTable(session, tableId).getName();
    }

    @Override
    public RowDef getRowDef(int tableId) throws RowDefNotFoundException {
        logger.trace("getting RowDef for {}", tableId);
        return store().getRowDefCache().getRowDef(tableId);
    }

    @Override
    public List<String> getDDLs(final Session session) {
        logger.trace("getting DDLs");
        return schemaManager().schemaStrings(session, false, false);
    }

    @Override
    public int getGeneration() {
        return schemaManager().getSchemaGeneration();
    }

    @Override
    public long getTimestamp() {
        return schemaManager().getUpdateTimestamp();
    }

    @Override
    public void createIndexes(Session session, Collection<? extends Index> indexesToAdd) {
        logger.trace("creating indexes {}", indexesToAdd);
        if (indexesToAdd.isEmpty() == true) {
            return;
        }

        final Collection<Index> newIndexes;
        newIndexes = schemaManager().createIndexes(session, indexesToAdd);

        for(Index index : newIndexes) {
            checkCursorsForDDLModification(session, index.leafMostTable());
        }

        try {
            store().buildIndexes(session, newIndexes, DEFER_INDEX_BUILDING);
        } catch(InvalidOperationException e) {
            // Try and roll back all changes
            try {
                /*
                 * Call to deleteIndexes removed "temporarily" to fix
                 * a problem with MVCC pruning.  Theory: records
                 * added to any indexes will be removed anyway by
                 * rollback.  Any new Tree instances created above by
                 * buildIndexes will be left behind, but empty. -- Peter
                 */
//                store().deleteIndexes(session, newIndexes);
                schemaManager().dropIndexes(session, newIndexes);
            } catch(Exception e2) {
                logger.error("Exception while rolling back failed createIndex: " + newIndexes, e2);
            }
            throw e;
        }
    }

    @Override
    public void dropTableIndexes(Session session, TableName tableName, Collection<String> indexNamesToDrop)
    {
        logger.trace("dropping table indexes {} {}", tableName, indexNamesToDrop);
        if(indexNamesToDrop.isEmpty() == true) {
            return;
        }

        final Table table = getTable(session, tableName);
        Collection<Index> indexes = new HashSet<Index>();
        for(String indexName : indexNamesToDrop) {
            Index index = table.getIndex(indexName);
            if(index == null) {
                throw new NoSuchIndexException (indexName);
            }
            if(index.isPrimaryKey()) {
                throw new ProtectedIndexException ("PRIMARY", table.getName());
            }
            indexes.add(index);
        }
        // Drop them from the Store before while IndexDefs still exist
        store().deleteIndexes(session, indexes);
            
        schemaManager().dropIndexes(session, indexes);
        checkCursorsForDDLModification(session, table);
    }

    @Override
    public void dropGroupIndexes(Session session, String groupName, Collection<String> indexNamesToDrop) {
        logger.trace("dropping group indexes {} {}", groupName, indexNamesToDrop);
        if(indexNamesToDrop.isEmpty()) {
            return;
        }

        final Group group = getAIS(session).getGroup(groupName);
        if (group == null) {
            throw new NoSuchGroupException(groupName);
        }

        Collection<Index> indexes = new HashSet<Index>();
        for(String indexName : indexNamesToDrop) {
            final Index index = group.getIndex(indexName);
            if(index == null) {
                throw new NoSuchIndexException(indexName);
            }
            indexes.add(index);
        }

        // Drop them from the Store before while IndexDefs still exist
        store().deleteIndexes(session, indexes);
        schemaManager().dropIndexes(session, indexes);
        // TODO: checkCursorsForDDLModification ?
    }

    @Override
    public void updateTableStatistics(Session session, TableName tableName, Collection<String> indexesToUpdate) {
        final Table table = getTable(session, tableName);
        Collection<Index> indexes = new HashSet<Index>();
        if (indexesToUpdate == null) {
            indexes.addAll(table.getIndexes());
            for (Index index : table.getGroup().getIndexes()) {
                if (table == index.leafMostTable())
                    indexes.add(index);
            }
        }
        else {
            for (String indexName : indexesToUpdate) {
                Index index = table.getIndex(indexName);
                if (index == null) {
                    index = table.getGroup().getIndex(indexName);
                    if (index == null)
                        throw new NoSuchIndexException(indexName);
                }
                indexes.add(index);
            }
        }
        indexStatisticsService.updateIndexStatistics(session, indexes);
    }

    @Override
    public IndexCheckSummary checkAndFixIndexes(Session session, String schemaRegex, String tableRegex) {
        long startNs = System.nanoTime();
        Pattern schemaPattern = Pattern.compile(schemaRegex);
        Pattern tablePattern = Pattern.compile(tableRegex);
        List<IndexCheckResult> results = new ArrayList<IndexCheckResult>();
        AkibanInformationSchema ais = getAIS(session);

        for (Map.Entry<TableName,UserTable> entry : ais.getUserTables().entrySet()) {
            TableName tName = entry.getKey();
            if (schemaPattern.matcher(tName.getSchemaName()).find()
                    && tablePattern.matcher(tName.getTableName()).find())
            {
                UserTable uTable = entry.getValue();
                List<Index> indexes = new ArrayList<Index>();
                indexes.add(uTable.getPrimaryKeyIncludingInternal().getIndex());
                for (Index gi : uTable.getGroup().getIndexes()) {
                    if (gi.leafMostTable().equals(uTable))
                        indexes.add(gi);
                }
                for (Index index : indexes) {
                    IndexCheckResult indexCheckResult = checkAndFixIndex(session, index);
                    results.add(indexCheckResult);
                }
            }
        }
        long endNs = System.nanoTime();
        return new IndexCheckSummary(results,  endNs - startNs);
    }

    private IndexCheckResult checkAndFixIndex(Session session, Index index) {
        try {
            long expected = indexStatisticsService.countEntries(session, index);
            long actual = indexStatisticsService.countEntriesManually(session, index);
            if (expected != actual) {
                PersistitStore pStore = this.store().getPersistitStore();
                if (index.isTableIndex()) {
                    pStore.getTableStatus(((TableIndex) index).getTable()).setRowCount(actual);
                }
                else {
                    final Exchange ex = pStore.getExchange(session, index);
                    try {
                        AccumulatorAdapter accum =
                                new AccumulatorAdapter(AccumInfo.ROW_COUNT, treeService(), ex.getTree());
                        accum.set(actual);
                    }
                    finally {
                        pStore.releaseExchange(session, ex);
                    }
                }
            }
            return new IndexCheckResult(index.getIndexName(), expected, actual, indexStatisticsService.countEntries(session, index));
        }
        catch (Exception e) {
            logger.error("while checking/fixing " + index, e);
            return new IndexCheckResult(index.getIndexName(), -1, -1, -1);
        }
    }

    @Override
    public void createView(Session session, View view)
    {
        schemaManager().createView(session, view);
    }

    @Override
    public void dropView(Session session, TableName viewName)
    {
        schemaManager().dropView(session, viewName);
    }

    private void checkCursorsForDDLModification(Session session, Table table) {
        Map<CursorId,BasicDXLMiddleman.ScanData> cursorsMap = getScanDataMap(session);
        if (cursorsMap == null) {
            return;
        }

        final int tableId;
        final int gTableId;
        {
            if (table.isUserTable()) {
                tableId = table.getTableId();
                gTableId = table.getGroup().getGroupTable().getTableId();
            }
            else {
                tableId = gTableId = table.getTableId();
            }
        }

        for (BasicDXLMiddleman.ScanData scanData : cursorsMap.values()) {
            Cursor cursor = scanData.getCursor();
            if (cursor.isClosed()) {
                continue;
            }
            ScanRequest request = cursor.getScanRequest();
            int scanTableId = request.getTableId();
            if (scanTableId == tableId || scanTableId == gTableId) {
                cursor.setDDLModified();
            }
        }
    }
    
    public void createSequence(Session session, Sequence sequence) {
        schemaManager().createSequence (session, sequence);
    }
   
    public void dropSequence(Session session, TableName sequenceName) {
        final Sequence sequence = getAIS(session).getSequence(sequenceName);
        
        if (sequence == null) {
            throw new NoSuchSequenceException (sequenceName);
        }
        
        store().deleteSequences(session, Collections.singleton(sequence));
        schemaManager().dropSequence(session, sequence);
    }

    BasicDDLFunctions(BasicDXLMiddleman middleman, SchemaManager schemaManager, Store store, TreeService treeService,
                      IndexStatisticsService indexStatisticsService, ConfigurationService configService, T3RegistryService t3Registry) {
        super(middleman, schemaManager, store, treeService);
        this.indexStatisticsService = indexStatisticsService;
        this.configService = configService;
        this.t3Registry = t3Registry;
    }
}<|MERGE_RESOLUTION|>--- conflicted
+++ resolved
@@ -183,14 +183,11 @@
         public long sequenceCurrentValue(TableName sequence) {
             return delegate.sequenceCurrentValue(sequence);
         }
-<<<<<<< HEAD
-=======
 
         @Override
         public long getQueryTimeoutSec() {
             return delegate.getQueryTimeoutSec();
         }
->>>>>>> 673a98fe
     }
 
 
