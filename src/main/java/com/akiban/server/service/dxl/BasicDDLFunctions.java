--- conflicted
+++ resolved
@@ -476,26 +476,9 @@
             );
         }
 
-<<<<<<< HEAD
-        Operator plan = filter_Default(
-                groupScan_Default(origTable.getGroup()),
-                filteredTypes
-        );
-        com.akiban.qp.operator.Cursor cursor = API.cursor(plan, queryContext, queryBindings);
-
-
-        int step = adapter.enterUpdateStep(true);
-        cursor.open();
-        try {
-            Row oldRow;
-            while((oldRow = cursor.next()) != null) {
-                RowType oldType = oldRow.rowType();
-                if(oldType == origTableType) {
-                    Row newRow = new ProjectedRow(newTableType,
-=======
         for(UserTable root : roots) {
             Operator plan = groupScan_Default(root.getGroup());
-            com.akiban.qp.operator.Cursor cursor = API.cursor(plan, queryContext);
+            com.akiban.qp.operator.Cursor cursor = API.cursor(plan, queryContext, queryBindings);
             cursor.open();
             try {
                 Row oldRow;
@@ -505,7 +488,6 @@
                     final Index[] indexes;
                     if(oldType == origTableType) {
                         newRow = new ProjectedRow(newTableType,
->>>>>>> e9af13ca
                                                   oldRow,
                                                   queryContext,
                                                   queryBindings,
