--- conflicted
+++ resolved
@@ -87,7 +87,7 @@
     private final static Logger logger = LoggerFactory.getLogger(BasicDMLFunctions.class);
     private final DDLFunctions ddlFunctions;
     private final Scanner scanner;
-    private static final int SCAN_RETRY_COUNT = 10;
+    private static final int SCAN_RETRY_COUNT = 0;
 
     private static Tap.PointTap SCAN_RETRY_COUNT_TAP = Tap.createCount("BasicDMLFunctions: scan retries", true);
     private static Tap.PointTap SCAN_RETRY_ABANDON_TAP = Tap.createCount("BasicDMLFunctions: scan abandons", true);
@@ -300,50 +300,11 @@
             throw new CursorIsFinishedException(cursorId);
         }
         
-<<<<<<< HEAD
         output.mark();
         try {
             if (!cursor.getRowCollector().hasMore()) { // this implies it's a freshly opened CursorId
                 assert CursorState.FRESH.equals(cursor.getState()) : cursor.getState();
                 cursor.getRowCollector().open();
-=======
-        Transaction transaction = treeService().getTransaction(session);
-        int retriesLeft = SCAN_RETRY_COUNT;
-        while (true) {
-            output.mark();
-            try {
-                transaction.begin();
-                try {
-                    if (!cursor.getRowCollector().hasMore()) { // this implies it's a freshly opened CursorId
-                        assert CursorState.FRESH.equals(cursor.getState()) : cursor.getState();
-                        cursor.getRowCollector().open();
-                    }
-                    try {
-                        scanner.doScan(cursor, cursorId, output, scanHooks);
-                    } catch (BufferFullException e) {
-                        transaction.commit(); // if this fails, it'll be handled in one of the catches below
-                        throw e;
-                    }
-                    transaction.commit();
-                    scanHooks.scanSomeFinishedWellHook();
-                    return;
-                } catch (RollbackException e) {
-                    logger.trace("PersistIt error; retrying", e);
-                    scanHooks.retryHook();
-                    output.rewind();
-                    if (--retriesLeft <= 0) {
-                        SCAN_RETRY_ABANDON_TAP.hit();
-                        throw new ScanRetryAbandonedException(SCAN_RETRY_COUNT);
-                    }
-                    cursor = reopen(session, cursorId, cursor.getScanRequest(), false);
-                } catch (PersistitException e) {
-                    throw new PersistitAdapterException(e);
-                } finally {
-                    transaction.end();
-                }
-            } catch (PersistitException e) {
-                throw new PersistitAdapterException(e);
->>>>>>> 42b6ccb7
             }
             scanner.doScan(cursor, cursorId, output, scanHooks);
             scanHooks.scanSomeFinishedWellHook();
