--- conflicted
+++ resolved
@@ -52,11 +52,7 @@
         assert table != null;
         final BasicFactoryBase factory;
         try {
-<<<<<<< HEAD
-            factory = clazz.getConstructor(getClass(), TableName.class).newInstance(this, name);
-=======
             factory = clazz.getConstructor(this.getClass(), TableName.class).newInstance(this, name);
->>>>>>> 07322f38
         } catch(Exception e) {
             throw new RuntimeException(e);
         }
