--- conflicted
+++ resolved
@@ -65,10 +65,7 @@
     @Override
     public void startServices() throws ServiceStartupException {
         ServiceManagerImpl.setServiceManager(this);
-<<<<<<< HEAD
-=======
         getJmxRegistryService().register(this);
->>>>>>> e26c0355
         for (Class<?> directlyRequiredClass : guicer.directlyRequiredClasses()) {
             guicer.get(directlyRequiredClass, STANDARD_SERVICE_ACTIONS);
         }
@@ -278,7 +275,7 @@
                 = Collections.synchronizedMap(new HashMap<Class<? extends JmxManageable>, ObjectName>());
 
         @Override
-        public void onStart(Service<?> service) throws Exception {
+        public void onStart(Service<?> service) {
             service.start();
             if (service instanceof JmxManageable && isRequired(JmxRegistryService.class)) {
                 JmxRegistryService registry = (service instanceof JmxRegistryService)
@@ -297,7 +294,7 @@
         }
 
         @Override
-        public void onShutdown(Service<?> service) throws Exception {
+        public void onShutdown(Service<?> service) {
             if (service instanceof JmxManageable && isRequired(JmxRegistryService.class)) {
                 JmxRegistryService registry = (service instanceof JmxRegistryService)
                         ? (JmxRegistryService) service
@@ -325,12 +322,12 @@
     private static final Guicer.ServiceLifecycleActions<Service<?>> CRASH_SERVICES
             = new Guicer.ServiceLifecycleActions<Service<?>>() {
         @Override
-        public void onStart(Service<?> service) throws Exception {
+        public void onStart(Service<?> service) {
             throw new UnsupportedOperationException();
         }
 
         @Override
-        public void onShutdown(Service<?> service) throws Exception {
+        public void onShutdown(Service<?> service){
             service.crash();
         }
 
