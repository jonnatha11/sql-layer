--- conflicted
+++ resolved
@@ -198,23 +198,11 @@
     
     @Override
     public void start() {
-<<<<<<< HEAD
-        try {
-            persistitStore = store.getPersistitStore();
-            persistitStore.setFullTextService(this);
-            enableUpdateWorker();
-            enablePopulateWorker();
-        }
-        catch (UnsupportedOperationException ex) {
-            logger.warn("Full text will be disabled");
-        }
-=======
         registerSystemTables();
         enableUpdateWorker();
         enablePopulateWorker();
         listenerService.registerTableListener(this);
         listenerService.registerRowListener(this);
->>>>>>> 194c92e8
     }
 
     @Override
