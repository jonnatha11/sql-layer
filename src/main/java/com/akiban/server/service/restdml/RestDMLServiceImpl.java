/**
 * END USER LICENSE AGREEMENT (“EULA”)
 *
 * READ THIS AGREEMENT CAREFULLY (date: 9/13/2011):
 * http://www.akiban.com/licensing/20110913
 *
 * BY INSTALLING OR USING ALL OR ANY PORTION OF THE SOFTWARE, YOU ARE ACCEPTING
 * ALL OF THE TERMS AND CONDITIONS OF THIS AGREEMENT. YOU AGREE THAT THIS
 * AGREEMENT IS ENFORCEABLE LIKE ANY WRITTEN AGREEMENT SIGNED BY YOU.
 *
 * IF YOU HAVE PAID A LICENSE FEE FOR USE OF THE SOFTWARE AND DO NOT AGREE TO
 * THESE TERMS, YOU MAY RETURN THE SOFTWARE FOR A FULL REFUND PROVIDED YOU (A) DO
 * NOT USE THE SOFTWARE AND (B) RETURN THE SOFTWARE WITHIN THIRTY (30) DAYS OF
 * YOUR INITIAL PURCHASE.
 *
 * IF YOU WISH TO USE THE SOFTWARE AS AN EMPLOYEE, CONTRACTOR, OR AGENT OF A
 * CORPORATION, PARTNERSHIP OR SIMILAR ENTITY, THEN YOU MUST BE AUTHORIZED TO SIGN
 * FOR AND BIND THE ENTITY IN ORDER TO ACCEPT THE TERMS OF THIS AGREEMENT. THE
 * LICENSES GRANTED UNDER THIS AGREEMENT ARE EXPRESSLY CONDITIONED UPON ACCEPTANCE
 * BY SUCH AUTHORIZED PERSONNEL.
 *
 * IF YOU HAVE ENTERED INTO A SEPARATE WRITTEN LICENSE AGREEMENT WITH AKIBAN FOR
 * USE OF THE SOFTWARE, THE TERMS AND CONDITIONS OF SUCH OTHER AGREEMENT SHALL
 * PREVAIL OVER ANY CONFLICTING TERMS OR CONDITIONS IN THIS AGREEMENT.
 */

package com.akiban.server.service.restdml;

import com.akiban.ais.model.AkibanInformationSchema;
import com.akiban.ais.model.Index;
import com.akiban.ais.model.TableName;
import com.akiban.ais.model.UserTable;
import com.akiban.server.error.InvalidOperationException;
import com.akiban.server.error.NoSuchTableException;
import com.akiban.server.service.Service;
import com.akiban.server.service.config.ConfigurationService;
import com.akiban.server.service.dxl.DXLService;
import com.akiban.server.service.externaldata.ExternalDataService;
import com.akiban.server.service.security.SecurityService;
import com.akiban.server.service.session.Session;
import com.akiban.server.service.session.SessionService;
import com.akiban.server.service.transaction.TransactionService;
import com.akiban.server.service.tree.TreeService;
import com.akiban.server.store.Store;
import com.akiban.server.t3expressions.T3RegistryService;
import com.google.inject.Inject;

import org.codehaus.jackson.JsonNode;
import org.codehaus.jackson.JsonParseException;

import javax.servlet.http.HttpServletRequest;
import javax.ws.rs.WebApplicationException;
import javax.ws.rs.core.Response;
import javax.ws.rs.core.StreamingOutput;
import java.io.IOException;
import java.io.OutputStream;
import java.io.PrintWriter;
import java.util.List;

import static com.akiban.server.service.transaction.TransactionService.CloseableTransaction;

public class RestDMLServiceImpl implements Service, RestDMLService {

    private final SessionService sessionService;
    private final DXLService dxlService;
    private final TransactionService transactionService;
    private final SecurityService securityService;
    private final ExternalDataService extDataService;
<<<<<<< HEAD
    private final InsertProcessor insertProcessor;
=======
    private InsertProcessor insertProcessor;
    private DeleteProcessor deleteProcessor;
>>>>>>> 4c1c26ac
    
    @Inject
    public RestDMLServiceImpl(SessionService sessionService,
                              DXLService dxlService,
                              TransactionService transactionService,
                              SecurityService securityService,
                              ExternalDataService extDataService,
                              ConfigurationService configService,
                              TreeService treeService,
                              Store store,
                              T3RegistryService registryService) {
        this.sessionService = sessionService;
        this.dxlService = dxlService;
        this.transactionService = transactionService;
<<<<<<< HEAD
        this.securityService = securityService;
=======

        this.insertProcessor = new InsertProcessor (configService, treeService, store, registryService);
        this.deleteProcessor = new DeleteProcessor (configService, treeService, store, registryService);
>>>>>>> 4c1c26ac
        this.extDataService = extDataService;
        this.insertProcessor = new InsertProcessor (configService, treeService, store, registryService);
    }
    
    /* service */
    @Override
    public void start() {
        // None
    }

    @Override
    public void stop() {
        // None
   }

    @Override
    public void crash() {
        //None
    }
    
    /* RestDML Service Impl */
    @Override
    public Response insert(final HttpServletRequest request, final String schemaName, final String tableName, JsonNode node)  {
        if (!securityService.isAccessible(request, schemaName))
            return Response.status(Response.Status.FORBIDDEN).build();
        TableName rootTable = new TableName (schemaName, tableName);
        try (Session session = sessionService.createSession();
            CloseableTransaction txn = transactionService.beginCloseableTransaction(session)) {
            AkibanInformationSchema ais = dxlService.ddlFunctions().getAIS(session);
            String pk = insertProcessor.processInsert(session, ais, rootTable, node);
            txn.commit();
            return Response.status(Response.Status.OK)
                .entity(pk).build();
        } catch (JsonParseException ex) {
            throw new WebApplicationException(
                    Response.status(Response.Status.BAD_REQUEST)
                            .entity(ex.toString())
                            .build());
        } catch (IOException e) {
            throw new WebApplicationException(
                    Response.status(Response.Status.INTERNAL_SERVER_ERROR)
                        .entity(e.toString())
                        .build());
        } catch (InvalidOperationException e) {
            throwToClient(e);
        }
        assert false : "No value returned from insert";
        return null;
    }

    @Override
    public Response getAllEntities(final HttpServletRequest request, final String schema, final String table, Integer depth) {
        if (!securityService.isAccessible(request, schema))
            return Response.status(Response.Status.FORBIDDEN).build();
        final int realDepth = (depth != null) ? Math.max(depth, 0) : -1;
        return Response.status(Response.Status.OK)
                .entity(new StreamingOutput() {
                    @Override
                    public void write(OutputStream output) throws IOException {
                        try (Session session = sessionService.createSession()) {
                            // Do not auto-close writer as that prevents an exception from propagating to the client
                            PrintWriter writer = new PrintWriter(output);
                            extDataService.dumpAllAsJson(session, writer, schema, table, realDepth, true);
                            writer.write('\n');
                            writer.close();
                        } catch(InvalidOperationException e) {
                            throwToClient(e);
                        }
                    }
                })
                .build();
    }

    @Override
    public Response getEntities(final HttpServletRequest request, final String schema, final String table, Integer inDepth, final String identifiers) {
        if (!securityService.isAccessible(request, schema))
            return Response.status(Response.Status.FORBIDDEN).build();
        final TableName tableName = new TableName(schema, table);
        final int depth = (inDepth != null) ? Math.max(inDepth, 0) : -1;
        return Response.status(Response.Status.OK)
                .entity(new StreamingOutput() {
                    @Override
                    public void write(OutputStream output) throws IOException {
                        try (Session session = sessionService.createSession();
                             CloseableTransaction txn = transactionService.beginCloseableTransaction(session)) {
                            // Do not auto-close writer as that prevents an exception from propagating to the client
                            PrintWriter writer = new PrintWriter(output);
                            UserTable uTable = dxlService.ddlFunctions().getUserTable(session, tableName);
                            Index pkIndex = uTable.getPrimaryKeyIncludingInternal().getIndex();
                            List<List<String>> pks = PrimaryKeyParser.parsePrimaryKeys(identifiers, pkIndex);
                            extDataService.dumpBranchAsJson(session, writer, schema, table, pks, depth, false);
                            writer.write('\n');
                            txn.commit();
                            writer.close();
                        } catch(InvalidOperationException e) {
                            throwToClient(e);
                        }
                    }
                })
                .build();
    }


    @Override
    public Response delete(String schema, String table, String identifier) {
        final TableName tableName = new TableName (schema, table);
        
        try (Session session = sessionService.createSession();
                CloseableTransaction txn = transactionService.beginCloseableTransaction(session)) {
            AkibanInformationSchema ais = dxlService.ddlFunctions().getAIS(session);
            deleteProcessor.processDelete(session, ais, tableName, identifier);
            txn.commit();
            return Response.status(Response.Status.OK)
                    .entity("")
                    .build();
        } catch (InvalidOperationException e) {
            throwToClient(e);
        }
        assert false : "No value returned from insert";
        return null;
    }

    private void throwToClient(InvalidOperationException e) {
        StringBuilder err = new StringBuilder(100);
        err.append("[{\"code\":\"");
        err.append(e.getCode().getFormattedValue());
        err.append("\",\"message\":\"");
        err.append(e.getMessage());
        err.append("\"}]\n");
        // TODO: Map various IOEs to other codes?
        final Response.Status status;
        if(e instanceof NoSuchTableException) {
            status = Response.Status.NOT_FOUND;
         } else {
            status = Response.Status.CONFLICT;
        }
        throw new WebApplicationException(
                Response.status(status)
                        .entity(err.toString())
                        .build()
        );
    }
}<|MERGE_RESOLUTION|>--- conflicted
+++ resolved
@@ -66,12 +66,8 @@
     private final TransactionService transactionService;
     private final SecurityService securityService;
     private final ExternalDataService extDataService;
-<<<<<<< HEAD
     private final InsertProcessor insertProcessor;
-=======
-    private InsertProcessor insertProcessor;
-    private DeleteProcessor deleteProcessor;
->>>>>>> 4c1c26ac
+    private final DeleteProcessor deleteProcessor;
     
     @Inject
     public RestDMLServiceImpl(SessionService sessionService,
@@ -86,18 +82,14 @@
         this.sessionService = sessionService;
         this.dxlService = dxlService;
         this.transactionService = transactionService;
-<<<<<<< HEAD
         this.securityService = securityService;
-=======
-
+        this.extDataService = extDataService;
         this.insertProcessor = new InsertProcessor (configService, treeService, store, registryService);
         this.deleteProcessor = new DeleteProcessor (configService, treeService, store, registryService);
->>>>>>> 4c1c26ac
-        this.extDataService = extDataService;
-        this.insertProcessor = new InsertProcessor (configService, treeService, store, registryService);
     }
     
-    /* service */
+    /* Service */
+
     @Override
     public void start() {
         // None
@@ -113,7 +105,60 @@
         //None
     }
     
-    /* RestDML Service Impl */
+    /* RestDMLService */
+
+    @Override
+    public Response getAllEntities(final HttpServletRequest request, final String schema, final String table, Integer depth) {
+        if (!securityService.isAccessible(request, schema))
+            return Response.status(Response.Status.FORBIDDEN).build();
+        final int realDepth = (depth != null) ? Math.max(depth, 0) : -1;
+        return Response.status(Response.Status.OK)
+                .entity(new StreamingOutput() {
+                    @Override
+                    public void write(OutputStream output) throws IOException {
+                        try (Session session = sessionService.createSession()) {
+                            // Do not auto-close writer as that prevents an exception from propagating to the client
+                            PrintWriter writer = new PrintWriter(output);
+                            extDataService.dumpAllAsJson(session, writer, schema, table, realDepth, true);
+                            writer.write('\n');
+                            writer.close();
+                        } catch(InvalidOperationException e) {
+                            throwToClient(e);
+                        }
+                    }
+                })
+                .build();
+    }
+
+    @Override
+    public Response getEntities(final HttpServletRequest request, final String schema, final String table, Integer inDepth, final String identifiers) {
+        if (!securityService.isAccessible(request, schema))
+            return Response.status(Response.Status.FORBIDDEN).build();
+        final TableName tableName = new TableName(schema, table);
+        final int depth = (inDepth != null) ? Math.max(inDepth, 0) : -1;
+        return Response.status(Response.Status.OK)
+                .entity(new StreamingOutput() {
+                    @Override
+                    public void write(OutputStream output) throws IOException {
+                        try (Session session = sessionService.createSession();
+                             CloseableTransaction txn = transactionService.beginCloseableTransaction(session)) {
+                            // Do not auto-close writer as that prevents an exception from propagating to the client
+                            PrintWriter writer = new PrintWriter(output);
+                            UserTable uTable = dxlService.ddlFunctions().getUserTable(session, tableName);
+                            Index pkIndex = uTable.getPrimaryKeyIncludingInternal().getIndex();
+                            List<List<String>> pks = PrimaryKeyParser.parsePrimaryKeys(identifiers, pkIndex);
+                            extDataService.dumpBranchAsJson(session, writer, schema, table, pks, depth, false);
+                            writer.write('\n');
+                            txn.commit();
+                            writer.close();
+                        } catch(InvalidOperationException e) {
+                            throwToClient(e);
+                        }
+                    }
+                })
+                .build();
+    }
+
     @Override
     public Response insert(final HttpServletRequest request, final String schemaName, final String tableName, JsonNode node)  {
         if (!securityService.isAccessible(request, schemaName))
@@ -144,60 +189,9 @@
     }
 
     @Override
-    public Response getAllEntities(final HttpServletRequest request, final String schema, final String table, Integer depth) {
+    public Response delete(final HttpServletRequest request, final String schema, final String table, final String identifier) {
         if (!securityService.isAccessible(request, schema))
             return Response.status(Response.Status.FORBIDDEN).build();
-        final int realDepth = (depth != null) ? Math.max(depth, 0) : -1;
-        return Response.status(Response.Status.OK)
-                .entity(new StreamingOutput() {
-                    @Override
-                    public void write(OutputStream output) throws IOException {
-                        try (Session session = sessionService.createSession()) {
-                            // Do not auto-close writer as that prevents an exception from propagating to the client
-                            PrintWriter writer = new PrintWriter(output);
-                            extDataService.dumpAllAsJson(session, writer, schema, table, realDepth, true);
-                            writer.write('\n');
-                            writer.close();
-                        } catch(InvalidOperationException e) {
-                            throwToClient(e);
-                        }
-                    }
-                })
-                .build();
-    }
-
-    @Override
-    public Response getEntities(final HttpServletRequest request, final String schema, final String table, Integer inDepth, final String identifiers) {
-        if (!securityService.isAccessible(request, schema))
-            return Response.status(Response.Status.FORBIDDEN).build();
-        final TableName tableName = new TableName(schema, table);
-        final int depth = (inDepth != null) ? Math.max(inDepth, 0) : -1;
-        return Response.status(Response.Status.OK)
-                .entity(new StreamingOutput() {
-                    @Override
-                    public void write(OutputStream output) throws IOException {
-                        try (Session session = sessionService.createSession();
-                             CloseableTransaction txn = transactionService.beginCloseableTransaction(session)) {
-                            // Do not auto-close writer as that prevents an exception from propagating to the client
-                            PrintWriter writer = new PrintWriter(output);
-                            UserTable uTable = dxlService.ddlFunctions().getUserTable(session, tableName);
-                            Index pkIndex = uTable.getPrimaryKeyIncludingInternal().getIndex();
-                            List<List<String>> pks = PrimaryKeyParser.parsePrimaryKeys(identifiers, pkIndex);
-                            extDataService.dumpBranchAsJson(session, writer, schema, table, pks, depth, false);
-                            writer.write('\n');
-                            txn.commit();
-                            writer.close();
-                        } catch(InvalidOperationException e) {
-                            throwToClient(e);
-                        }
-                    }
-                })
-                .build();
-    }
-
-
-    @Override
-    public Response delete(String schema, String table, String identifier) {
         final TableName tableName = new TableName (schema, table);
         
         try (Session session = sessionService.createSession();
