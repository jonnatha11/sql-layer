--- conflicted
+++ resolved
@@ -192,9 +192,9 @@
             txn.commit();
             return Response.status(Response.Status.OK).entity(pk).build();
         } catch (JsonParseException ex) {
-            throw new WebApplicationException(ex, Response.Status.BAD_REQUEST);
+            throw wrapException(ex);
         } catch (IOException e) {
-            throw new WebApplicationException(e, Response.Status.INTERNAL_SERVER_ERROR);
+            throw wrapException(e);
         } catch (InvalidOperationException e) {
             throw wrapException(e);
         }
@@ -218,6 +218,25 @@
     }
 
     @Override
+    public Response update(final HttpServletRequest request, final TableName tableName, final String values, JsonNode node) {
+        try (Session session = sessionService.createSession();
+                CloseableTransaction txn = transactionService.beginCloseableTransaction(session)) {
+            AkibanInformationSchema ais = dxlService.ddlFunctions().getAIS(session);
+            String pk = updateProcessor.processUpdate (session, ais, tableName, values, node);
+            txn.commit();
+            return Response.status(Response.Status.OK)
+                    .entity(pk)
+                    .build();
+        } catch (JsonParseException ex) {
+            throw wrapException(ex);
+        } catch (IOException e) {
+            throw wrapException(e);
+        } catch (InvalidOperationException e) {
+            throw wrapException (e);
+        }
+    }
+
+    
     public Response runSQL(final HttpServletRequest request, final String sql) {
         return Response
                 .status(Response.Status.OK)
@@ -358,33 +377,7 @@
                                                          request.getUserPrincipal());
     }
 
-<<<<<<< HEAD
-    @Override
-    public Response update(String schema, String table, String values, JsonNode node) {
-        final TableName tableName = new TableName (schema, table);
-        
-        try (Session session = sessionService.createSession();
-                CloseableTransaction txn = transactionService.beginCloseableTransaction(session)) {
-            AkibanInformationSchema ais = dxlService.ddlFunctions().getAIS(session);
-            String pk = updateProcessor.processUpdate (session, ais, tableName, values, node);
-            txn.commit();
-            return Response.status(Response.Status.OK)
-                    .entity(pk)
-                    .build();
-        } catch (JsonParseException ex) {
-            throw new WebApplicationException(ex, Response.Status.BAD_REQUEST);
-        } catch (IOException e) {
-            throw new WebApplicationException(e, Response.Status.INTERNAL_SERVER_ERROR);
-        } catch (InvalidOperationException e) {
-            throw wrapIOE (e);
-        }
-    }
-
-    
-    private WebApplicationException wrapIOE(InvalidOperationException e) {
-=======
     private WebApplicationException wrapException(Exception e) {
->>>>>>> 5bfadaf4
         StringBuilder err = new StringBuilder(100);
         err.append("[{\"code\":\"");
         String code;
@@ -404,7 +397,9 @@
         if((e instanceof NoSuchTableException) ||
            (e instanceof NoSuchRoutineException)) {
             status = Response.Status.NOT_FOUND;
-         } else {
+        } else if (e instanceof JsonParseException) {
+            status = Response.Status.BAD_REQUEST;
+        } else {
             status = Response.Status.CONFLICT;
         }
         return new WebApplicationException(
@@ -413,6 +408,4 @@
                         .build()
         );
     }
-    
-    
 }