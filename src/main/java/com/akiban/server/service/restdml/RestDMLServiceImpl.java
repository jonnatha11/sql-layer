/**
 * END USER LICENSE AGREEMENT (“EULA”)
 *
 * READ THIS AGREEMENT CAREFULLY (date: 9/13/2011):
 * http://www.akiban.com/licensing/20110913
 *
 * BY INSTALLING OR USING ALL OR ANY PORTION OF THE SOFTWARE, YOU ARE ACCEPTING
 * ALL OF THE TERMS AND CONDITIONS OF THIS AGREEMENT. YOU AGREE THAT THIS
 * AGREEMENT IS ENFORCEABLE LIKE ANY WRITTEN AGREEMENT SIGNED BY YOU.
 *
 * IF YOU HAVE PAID A LICENSE FEE FOR USE OF THE SOFTWARE AND DO NOT AGREE TO
 * THESE TERMS, YOU MAY RETURN THE SOFTWARE FOR A FULL REFUND PROVIDED YOU (A) DO
 * NOT USE THE SOFTWARE AND (B) RETURN THE SOFTWARE WITHIN THIRTY (30) DAYS OF
 * YOUR INITIAL PURCHASE.
 *
 * IF YOU WISH TO USE THE SOFTWARE AS AN EMPLOYEE, CONTRACTOR, OR AGENT OF A
 * CORPORATION, PARTNERSHIP OR SIMILAR ENTITY, THEN YOU MUST BE AUTHORIZED TO SIGN
 * FOR AND BIND THE ENTITY IN ORDER TO ACCEPT THE TERMS OF THIS AGREEMENT. THE
 * LICENSES GRANTED UNDER THIS AGREEMENT ARE EXPRESSLY CONDITIONED UPON ACCEPTANCE
 * BY SUCH AUTHORIZED PERSONNEL.
 *
 * IF YOU HAVE ENTERED INTO A SEPARATE WRITTEN LICENSE AGREEMENT WITH AKIBAN FOR
 * USE OF THE SOFTWARE, THE TERMS AND CONDITIONS OF SUCH OTHER AGREEMENT SHALL
 * PREVAIL OVER ANY CONFLICTING TERMS OR CONDITIONS IN THIS AGREEMENT.
 */

package com.akiban.server.service.restdml;

<<<<<<< HEAD
=======
import javax.ws.rs.WebApplicationException;
import javax.ws.rs.core.Response;

import com.akiban.server.service.externaldata.JsonRowWriter;
import com.akiban.sql.embedded.EmbeddedJDBCService;
import com.akiban.sql.embedded.JDBCResultSet;
import com.akiban.util.AkibanAppender;
import org.codehaus.jackson.JsonNode;
import org.codehaus.jackson.JsonParseException;

>>>>>>> 8fbbd53c
import com.akiban.ais.model.AkibanInformationSchema;
import com.akiban.ais.model.Index;
import com.akiban.ais.model.TableName;
import com.akiban.ais.model.UserTable;
import com.akiban.server.error.InvalidOperationException;
import com.akiban.server.error.NoSuchTableException;
import com.akiban.server.service.Service;
import com.akiban.server.service.config.ConfigurationService;
import com.akiban.server.service.dxl.DXLService;
import com.akiban.server.service.externaldata.ExternalDataService;
import com.akiban.server.service.security.SecurityService;
import com.akiban.server.service.session.Session;
import com.akiban.server.service.session.SessionService;
import com.akiban.server.service.transaction.TransactionService;
import com.akiban.server.service.tree.TreeService;
import com.akiban.server.store.Store;
import com.akiban.server.t3expressions.T3RegistryService;
import com.google.inject.Inject;

import org.codehaus.jackson.JsonNode;
import org.codehaus.jackson.JsonParseException;

import javax.servlet.http.HttpServletRequest;
import javax.ws.rs.WebApplicationException;
import javax.ws.rs.core.Response;
import javax.ws.rs.core.StreamingOutput;
import java.io.IOException;
import java.io.OutputStream;
import java.io.PrintWriter;
import java.sql.Connection;
import java.sql.SQLException;
import java.sql.Statement;
import java.util.List;

import static com.akiban.server.service.transaction.TransactionService.CloseableTransaction;

public class RestDMLServiceImpl implements Service, RestDMLService {
    private final SessionService sessionService;
    private final DXLService dxlService;
    private final TransactionService transactionService;
    private final SecurityService securityService;
    private final ExternalDataService extDataService;
<<<<<<< HEAD
=======
    private final EmbeddedJDBCService jdbcService;
>>>>>>> 8fbbd53c
    private final InsertProcessor insertProcessor;
    private final DeleteProcessor deleteProcessor;
    
    @Inject
    public RestDMLServiceImpl(SessionService sessionService,
                              DXLService dxlService,
                              TransactionService transactionService,
                              SecurityService securityService,
                              ExternalDataService extDataService,
<<<<<<< HEAD
                              ConfigurationService configService,
                              TreeService treeService,
                              Store store,
                              T3RegistryService registryService) {
        this.sessionService = sessionService;
        this.dxlService = dxlService;
        this.transactionService = transactionService;
        this.securityService = securityService;
        this.extDataService = extDataService;
=======
                              SessionService sessionService,
                              EmbeddedJDBCService jdbcService) {
        this.sessionService = sessionService;
        this.dxlService = dxlService;
        this.transactionService = transactionService;
        this.extDataService = extDataService;
        this.jdbcService = jdbcService;

>>>>>>> 8fbbd53c
        this.insertProcessor = new InsertProcessor (configService, treeService, store, registryService);
        this.deleteProcessor = new DeleteProcessor (configService, treeService, store, registryService);
    }
    
    /* Service */

    @Override
    public void start() {
        // None
    }

    @Override
    public void stop() {
        // None
   }

    @Override
    public void crash() {
        //None
    }
<<<<<<< HEAD
    
    /* RestDMLService */
=======

    @Override
    public Response runSQL(final String sql) {
        return Response
                .status(Response.Status.OK)
                .entity(new StreamingOutput() {
                    @Override
                    public void write(OutputStream output) throws IOException, WebApplicationException {
                        try (Connection conn = jdbcService.newConnection();
                             Statement s = conn.createStatement()) {
                            PrintWriter writer = new PrintWriter(output);
                            AkibanAppender appender = AkibanAppender.of(writer);
                            appender.append('[');
                            boolean res = s.execute(sql);
                            if(res) {
                                JDBCResultSet resultSet = (JDBCResultSet)s.getResultSet();
                                SQLOutputCursor cursor = new SQLOutputCursor(resultSet);
                                JsonRowWriter jsonRowWriter = new JsonRowWriter(cursor);
                                if(jsonRowWriter.writeRows(cursor, appender, "\n", cursor)) {
                                    appender.append('\n');
                                }
                            } else {
                                int updateCount = s.getUpdateCount();
                                appender.append("{\"update_count\":");
                                appender.append(updateCount);
                                appender.append('}');
                            }
                            appender.append(']');
                            writer.write('\n');
                            writer.close();
                        } catch(SQLException e) {
                            throw new WebApplicationException(e);
                        } catch(InvalidOperationException e) {
                            throw wrapIOE(e);
                        }
                    }
                })
                .build();
    }

    /* RestDML Service Impl */
    @Override
    public Response insert(final String schemaName, final String tableName, JsonNode node)  {
        TableName rootTable = new TableName (schemaName, tableName);
        try (Session session = sessionService.createSession();
            CloseableTransaction txn = transactionService.beginCloseableTransaction(session)) {
            AkibanInformationSchema ais = dxlService.ddlFunctions().getAIS(session);
            String pk = insertProcessor.processInsert(session, ais, rootTable, node);
            txn.commit();
            return Response.status(Response.Status.OK).entity(pk).build();
        } catch (JsonParseException ex) {
            throw new WebApplicationException(ex, Response.Status.BAD_REQUEST);
        } catch (IOException e) {
            throw new WebApplicationException(e, Response.Status.INTERNAL_SERVER_ERROR);
        } catch (InvalidOperationException e) {
            throw wrapIOE(e);
        }
    }
>>>>>>> 8fbbd53c

    @Override
    public Response getAllEntities(final HttpServletRequest request, final String schema, final String table, Integer depth) {
        if (!securityService.isAccessible(request, schema))
            return Response.status(Response.Status.FORBIDDEN).build();
        final int realDepth = (depth != null) ? Math.max(depth, 0) : -1;
        return Response.status(Response.Status.OK)
                .entity(new StreamingOutput() {
                    @Override
                    public void write(OutputStream output) throws IOException {
                        try (Session session = sessionService.createSession()) {
                            // Do not auto-close writer as that prevents an exception from propagating to the client
                            PrintWriter writer = new PrintWriter(output);
                            extDataService.dumpAllAsJson(session, writer, schema, table, realDepth, true);
                            writer.write('\n');
                            writer.close();
                        } catch(InvalidOperationException e) {
                            throw wrapIOE(e);
                        }
                    }
                })
                .build();
    }

    @Override
    public Response getEntities(final HttpServletRequest request, final String schema, final String table, Integer inDepth, final String identifiers) {
        if (!securityService.isAccessible(request, schema))
            return Response.status(Response.Status.FORBIDDEN).build();
        final TableName tableName = new TableName(schema, table);
        final int depth = (inDepth != null) ? Math.max(inDepth, 0) : -1;
        return Response.status(Response.Status.OK)
                .entity(new StreamingOutput() {
                    @Override
                    public void write(OutputStream output) throws IOException {
                        try (Session session = sessionService.createSession();
                             CloseableTransaction txn = transactionService.beginCloseableTransaction(session)) {
                            // Do not auto-close writer as that prevents an exception from propagating to the client
                            PrintWriter writer = new PrintWriter(output);
                            UserTable uTable = dxlService.ddlFunctions().getUserTable(session, tableName);
                            Index pkIndex = uTable.getPrimaryKeyIncludingInternal().getIndex();
                            List<List<String>> pks = PrimaryKeyParser.parsePrimaryKeys(identifiers, pkIndex);
                            extDataService.dumpBranchAsJson(session, writer, schema, table, pks, depth, false);
                            writer.write('\n');
                            txn.commit();
                            writer.close();
                        } catch(InvalidOperationException e) {
                            throw wrapIOE(e);
                        }
                    }
                })
                .build();
    }

<<<<<<< HEAD
    @Override
    public Response insert(final HttpServletRequest request, final String schemaName, final String tableName, JsonNode node)  {
        if (!securityService.isAccessible(request, schemaName))
            return Response.status(Response.Status.FORBIDDEN).build();
        TableName rootTable = new TableName (schemaName, tableName);
        try (Session session = sessionService.createSession();
            CloseableTransaction txn = transactionService.beginCloseableTransaction(session)) {
            AkibanInformationSchema ais = dxlService.ddlFunctions().getAIS(session);
            String pk = insertProcessor.processInsert(session, ais, rootTable, node);
            txn.commit();
            return Response.status(Response.Status.OK)
                .entity(pk).build();
        } catch (JsonParseException ex) {
            throw new WebApplicationException(
                    Response.status(Response.Status.BAD_REQUEST)
                            .entity(ex.toString())
                            .build());
        } catch (IOException e) {
            throw new WebApplicationException(
                    Response.status(Response.Status.INTERNAL_SERVER_ERROR)
                        .entity(e.toString())
                        .build());
        } catch (InvalidOperationException e) {
            throwToClient(e);
        }
        assert false : "No value returned from insert";
        return null;
    }

=======
>>>>>>> 8fbbd53c
    @Override
    public Response delete(final HttpServletRequest request, final String schema, final String table, final String identifier) {
        if (!securityService.isAccessible(request, schema))
            return Response.status(Response.Status.FORBIDDEN).build();
        final TableName tableName = new TableName (schema, table);
        
        try (Session session = sessionService.createSession();
                CloseableTransaction txn = transactionService.beginCloseableTransaction(session)) {
            AkibanInformationSchema ais = dxlService.ddlFunctions().getAIS(session);
            deleteProcessor.processDelete(session, ais, tableName, identifier);
            txn.commit();
            return Response.status(Response.Status.OK)
                    .entity("")
                    .build();
        } catch (InvalidOperationException e) {
            throw wrapIOE(e);
        }
    }

    private WebApplicationException wrapIOE(InvalidOperationException e) {
        StringBuilder err = new StringBuilder(100);
        err.append("[{\"code\":\"");
        err.append(e.getCode().getFormattedValue());
        err.append("\",\"message\":\"");
        err.append(e.getMessage());
        err.append("\"}]\n");
        // TODO: Map various IOEs to other codes?
        final Response.Status status;
        if(e instanceof NoSuchTableException) {
            status = Response.Status.NOT_FOUND;
         } else {
            status = Response.Status.CONFLICT;
        }
        return new WebApplicationException(
                Response.status(status)
                        .entity(err.toString())
                        .build()
        );
    }
}<|MERGE_RESOLUTION|>--- conflicted
+++ resolved
@@ -26,19 +26,6 @@
 
 package com.akiban.server.service.restdml;
 
-<<<<<<< HEAD
-=======
-import javax.ws.rs.WebApplicationException;
-import javax.ws.rs.core.Response;
-
-import com.akiban.server.service.externaldata.JsonRowWriter;
-import com.akiban.sql.embedded.EmbeddedJDBCService;
-import com.akiban.sql.embedded.JDBCResultSet;
-import com.akiban.util.AkibanAppender;
-import org.codehaus.jackson.JsonNode;
-import org.codehaus.jackson.JsonParseException;
-
->>>>>>> 8fbbd53c
 import com.akiban.ais.model.AkibanInformationSchema;
 import com.akiban.ais.model.Index;
 import com.akiban.ais.model.TableName;
@@ -49,6 +36,7 @@
 import com.akiban.server.service.config.ConfigurationService;
 import com.akiban.server.service.dxl.DXLService;
 import com.akiban.server.service.externaldata.ExternalDataService;
+import com.akiban.server.service.externaldata.JsonRowWriter;
 import com.akiban.server.service.security.SecurityService;
 import com.akiban.server.service.session.Session;
 import com.akiban.server.service.session.SessionService;
@@ -56,6 +44,9 @@
 import com.akiban.server.service.tree.TreeService;
 import com.akiban.server.store.Store;
 import com.akiban.server.t3expressions.T3RegistryService;
+import com.akiban.sql.embedded.EmbeddedJDBCService;
+import com.akiban.sql.embedded.JDBCResultSet;
+import com.akiban.util.AkibanAppender;
 import com.google.inject.Inject;
 
 import org.codehaus.jackson.JsonNode;
@@ -81,10 +72,7 @@
     private final TransactionService transactionService;
     private final SecurityService securityService;
     private final ExternalDataService extDataService;
-<<<<<<< HEAD
-=======
     private final EmbeddedJDBCService jdbcService;
->>>>>>> 8fbbd53c
     private final InsertProcessor insertProcessor;
     private final DeleteProcessor deleteProcessor;
     
@@ -94,7 +82,7 @@
                               TransactionService transactionService,
                               SecurityService securityService,
                               ExternalDataService extDataService,
-<<<<<<< HEAD
+                              EmbeddedJDBCService jdbcService,
                               ConfigurationService configService,
                               TreeService treeService,
                               Store store,
@@ -104,16 +92,7 @@
         this.transactionService = transactionService;
         this.securityService = securityService;
         this.extDataService = extDataService;
-=======
-                              SessionService sessionService,
-                              EmbeddedJDBCService jdbcService) {
-        this.sessionService = sessionService;
-        this.dxlService = dxlService;
-        this.transactionService = transactionService;
-        this.extDataService = extDataService;
         this.jdbcService = jdbcService;
-
->>>>>>> 8fbbd53c
         this.insertProcessor = new InsertProcessor (configService, treeService, store, registryService);
         this.deleteProcessor = new DeleteProcessor (configService, treeService, store, registryService);
     }
@@ -134,13 +113,102 @@
     public void crash() {
         //None
     }
-<<<<<<< HEAD
-    
+
     /* RestDMLService */
-=======
-
-    @Override
-    public Response runSQL(final String sql) {
+
+    @Override
+    public Response getAllEntities(final HttpServletRequest request, final String schema, final String table, Integer depth) {
+        if (!securityService.isAccessible(request, schema))
+            return Response.status(Response.Status.FORBIDDEN).build();
+        final int realDepth = (depth != null) ? Math.max(depth, 0) : -1;
+        return Response.status(Response.Status.OK)
+                .entity(new StreamingOutput() {
+                    @Override
+                    public void write(OutputStream output) throws IOException {
+                        try (Session session = sessionService.createSession()) {
+                            // Do not auto-close writer as that prevents an exception from propagating to the client
+                            PrintWriter writer = new PrintWriter(output);
+                            extDataService.dumpAllAsJson(session, writer, schema, table, realDepth, true);
+                            writer.write('\n');
+                            writer.close();
+                        } catch(InvalidOperationException e) {
+                            throw wrapIOE(e);
+                        }
+                    }
+                })
+                .build();
+    }
+
+    @Override
+    public Response getEntities(final HttpServletRequest request, final String schema, final String table, Integer inDepth, final String identifiers) {
+        if (!securityService.isAccessible(request, schema))
+            return Response.status(Response.Status.FORBIDDEN).build();
+        final TableName tableName = new TableName(schema, table);
+        final int depth = (inDepth != null) ? Math.max(inDepth, 0) : -1;
+        return Response.status(Response.Status.OK)
+                .entity(new StreamingOutput() {
+                    @Override
+                    public void write(OutputStream output) throws IOException {
+                        try (Session session = sessionService.createSession();
+                             CloseableTransaction txn = transactionService.beginCloseableTransaction(session)) {
+                            // Do not auto-close writer as that prevents an exception from propagating to the client
+                            PrintWriter writer = new PrintWriter(output);
+                            UserTable uTable = dxlService.ddlFunctions().getUserTable(session, tableName);
+                            Index pkIndex = uTable.getPrimaryKeyIncludingInternal().getIndex();
+                            List<List<String>> pks = PrimaryKeyParser.parsePrimaryKeys(identifiers, pkIndex);
+                            extDataService.dumpBranchAsJson(session, writer, schema, table, pks, depth, false);
+                            writer.write('\n');
+                            txn.commit();
+                            writer.close();
+                        } catch(InvalidOperationException e) {
+                            throw wrapIOE(e);
+                        }
+                    }
+                })
+                .build();
+    }
+
+    @Override
+    public Response insert(final HttpServletRequest request, final String schemaName, final String tableName, JsonNode node)  {
+        if (!securityService.isAccessible(request, schemaName))
+            return Response.status(Response.Status.FORBIDDEN).build();
+        TableName rootTable = new TableName (schemaName, tableName);
+        try (Session session = sessionService.createSession();
+            CloseableTransaction txn = transactionService.beginCloseableTransaction(session)) {
+            AkibanInformationSchema ais = dxlService.ddlFunctions().getAIS(session);
+            String pk = insertProcessor.processInsert(session, ais, rootTable, node);
+            txn.commit();
+            return Response.status(Response.Status.OK).entity(pk).build();
+        } catch (JsonParseException ex) {
+            throw new WebApplicationException(ex, Response.Status.BAD_REQUEST);
+        } catch (IOException e) {
+            throw new WebApplicationException(e, Response.Status.INTERNAL_SERVER_ERROR);
+        } catch (InvalidOperationException e) {
+            throw wrapIOE(e);
+        }
+    }
+
+    @Override
+    public Response delete(final HttpServletRequest request, final String schema, final String table, final String identifier) {
+        if (!securityService.isAccessible(request, schema))
+            return Response.status(Response.Status.FORBIDDEN).build();
+        final TableName tableName = new TableName (schema, table);
+        
+        try (Session session = sessionService.createSession();
+                CloseableTransaction txn = transactionService.beginCloseableTransaction(session)) {
+            AkibanInformationSchema ais = dxlService.ddlFunctions().getAIS(session);
+            deleteProcessor.processDelete(session, ais, tableName, identifier);
+            txn.commit();
+            return Response.status(Response.Status.OK)
+                    .entity("")
+                    .build();
+        } catch (InvalidOperationException e) {
+            throw wrapIOE(e);
+        }
+    }
+
+    @Override
+    public Response runSQL(final HttpServletRequest request, final String sql) {
         return Response
                 .status(Response.Status.OK)
                 .entity(new StreamingOutput() {
@@ -178,129 +246,6 @@
                 .build();
     }
 
-    /* RestDML Service Impl */
-    @Override
-    public Response insert(final String schemaName, final String tableName, JsonNode node)  {
-        TableName rootTable = new TableName (schemaName, tableName);
-        try (Session session = sessionService.createSession();
-            CloseableTransaction txn = transactionService.beginCloseableTransaction(session)) {
-            AkibanInformationSchema ais = dxlService.ddlFunctions().getAIS(session);
-            String pk = insertProcessor.processInsert(session, ais, rootTable, node);
-            txn.commit();
-            return Response.status(Response.Status.OK).entity(pk).build();
-        } catch (JsonParseException ex) {
-            throw new WebApplicationException(ex, Response.Status.BAD_REQUEST);
-        } catch (IOException e) {
-            throw new WebApplicationException(e, Response.Status.INTERNAL_SERVER_ERROR);
-        } catch (InvalidOperationException e) {
-            throw wrapIOE(e);
-        }
-    }
->>>>>>> 8fbbd53c
-
-    @Override
-    public Response getAllEntities(final HttpServletRequest request, final String schema, final String table, Integer depth) {
-        if (!securityService.isAccessible(request, schema))
-            return Response.status(Response.Status.FORBIDDEN).build();
-        final int realDepth = (depth != null) ? Math.max(depth, 0) : -1;
-        return Response.status(Response.Status.OK)
-                .entity(new StreamingOutput() {
-                    @Override
-                    public void write(OutputStream output) throws IOException {
-                        try (Session session = sessionService.createSession()) {
-                            // Do not auto-close writer as that prevents an exception from propagating to the client
-                            PrintWriter writer = new PrintWriter(output);
-                            extDataService.dumpAllAsJson(session, writer, schema, table, realDepth, true);
-                            writer.write('\n');
-                            writer.close();
-                        } catch(InvalidOperationException e) {
-                            throw wrapIOE(e);
-                        }
-                    }
-                })
-                .build();
-    }
-
-    @Override
-    public Response getEntities(final HttpServletRequest request, final String schema, final String table, Integer inDepth, final String identifiers) {
-        if (!securityService.isAccessible(request, schema))
-            return Response.status(Response.Status.FORBIDDEN).build();
-        final TableName tableName = new TableName(schema, table);
-        final int depth = (inDepth != null) ? Math.max(inDepth, 0) : -1;
-        return Response.status(Response.Status.OK)
-                .entity(new StreamingOutput() {
-                    @Override
-                    public void write(OutputStream output) throws IOException {
-                        try (Session session = sessionService.createSession();
-                             CloseableTransaction txn = transactionService.beginCloseableTransaction(session)) {
-                            // Do not auto-close writer as that prevents an exception from propagating to the client
-                            PrintWriter writer = new PrintWriter(output);
-                            UserTable uTable = dxlService.ddlFunctions().getUserTable(session, tableName);
-                            Index pkIndex = uTable.getPrimaryKeyIncludingInternal().getIndex();
-                            List<List<String>> pks = PrimaryKeyParser.parsePrimaryKeys(identifiers, pkIndex);
-                            extDataService.dumpBranchAsJson(session, writer, schema, table, pks, depth, false);
-                            writer.write('\n');
-                            txn.commit();
-                            writer.close();
-                        } catch(InvalidOperationException e) {
-                            throw wrapIOE(e);
-                        }
-                    }
-                })
-                .build();
-    }
-
-<<<<<<< HEAD
-    @Override
-    public Response insert(final HttpServletRequest request, final String schemaName, final String tableName, JsonNode node)  {
-        if (!securityService.isAccessible(request, schemaName))
-            return Response.status(Response.Status.FORBIDDEN).build();
-        TableName rootTable = new TableName (schemaName, tableName);
-        try (Session session = sessionService.createSession();
-            CloseableTransaction txn = transactionService.beginCloseableTransaction(session)) {
-            AkibanInformationSchema ais = dxlService.ddlFunctions().getAIS(session);
-            String pk = insertProcessor.processInsert(session, ais, rootTable, node);
-            txn.commit();
-            return Response.status(Response.Status.OK)
-                .entity(pk).build();
-        } catch (JsonParseException ex) {
-            throw new WebApplicationException(
-                    Response.status(Response.Status.BAD_REQUEST)
-                            .entity(ex.toString())
-                            .build());
-        } catch (IOException e) {
-            throw new WebApplicationException(
-                    Response.status(Response.Status.INTERNAL_SERVER_ERROR)
-                        .entity(e.toString())
-                        .build());
-        } catch (InvalidOperationException e) {
-            throwToClient(e);
-        }
-        assert false : "No value returned from insert";
-        return null;
-    }
-
-=======
->>>>>>> 8fbbd53c
-    @Override
-    public Response delete(final HttpServletRequest request, final String schema, final String table, final String identifier) {
-        if (!securityService.isAccessible(request, schema))
-            return Response.status(Response.Status.FORBIDDEN).build();
-        final TableName tableName = new TableName (schema, table);
-        
-        try (Session session = sessionService.createSession();
-                CloseableTransaction txn = transactionService.beginCloseableTransaction(session)) {
-            AkibanInformationSchema ais = dxlService.ddlFunctions().getAIS(session);
-            deleteProcessor.processDelete(session, ais, tableName, identifier);
-            txn.commit();
-            return Response.status(Response.Status.OK)
-                    .entity("")
-                    .build();
-        } catch (InvalidOperationException e) {
-            throw wrapIOE(e);
-        }
-    }
-
     private WebApplicationException wrapIOE(InvalidOperationException e) {
         StringBuilder err = new StringBuilder(100);
         err.append("[{\"code\":\"");
