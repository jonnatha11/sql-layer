--- conflicted
+++ resolved
@@ -658,8 +658,5 @@
         writer.write(String.format("{\"count\":%d}", count));
     }
 
-<<<<<<< HEAD
     private static final JsonFactory oldJsonFactory = new JsonFactory(new ObjectMapper()); // for Jonquil
-=======
->>>>>>> 263a7906
 }