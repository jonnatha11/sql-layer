/**
 * Copyright (C) 2011 Akiban Technologies Inc.
 * This program is free software: you can redistribute it and/or modify
 * it under the terms of the GNU Affero General Public License, version 3,
 * as published by the Free Software Foundation.
 *
 * This program is distributed in the hope that it will be useful,
 * but WITHOUT ANY WARRANTY; without even the implied warranty of
 * MERCHANTABILITY or FITNESS FOR A PARTICULAR PURPOSE.  See the
 * GNU Affero General Public License for more details.
 *
 * You should have received a copy of the GNU Affero General Public License
 * along with this program.  If not, see http://www.gnu.org/licenses.
 */

package com.akiban.server.service.memcache;

import java.io.OutputStream;
import java.net.InetSocketAddress;
import java.util.concurrent.Executors;
import java.util.concurrent.atomic.AtomicReference;

import com.akiban.server.service.jmx.JmxRegistryService;
import com.akiban.server.service.session.SessionService;
import com.google.inject.Inject;
import org.jboss.netty.bootstrap.ServerBootstrap;
import org.jboss.netty.channel.Channel;
import org.jboss.netty.channel.ChannelPipeline;
import org.jboss.netty.channel.ChannelPipelineFactory;
import org.jboss.netty.channel.Channels;
import org.jboss.netty.channel.group.ChannelGroupFuture;
import org.jboss.netty.channel.group.DefaultChannelGroup;
import org.jboss.netty.channel.socket.ServerSocketChannelFactory;
import org.jboss.netty.channel.socket.nio.NioServerSocketChannelFactory;

import javax.management.ObjectName;
import com.thimbleware.jmemcached.protocol.SessionStatus;
import com.thimbleware.jmemcached.protocol.binary.MemcachedBinaryCommandDecoder;
import com.thimbleware.jmemcached.protocol.binary.MemcachedBinaryResponseEncoder;
import com.thimbleware.jmemcached.protocol.text.MemcachedCommandDecoder;
import com.thimbleware.jmemcached.protocol.text.MemcachedFrameDecoder;
import com.thimbleware.jmemcached.protocol.text.MemcachedResponseEncoder;
import org.slf4j.Logger;
import org.slf4j.LoggerFactory;

import com.akiban.ais.model.Index;
import com.akiban.server.api.HapiGetRequest;
import com.akiban.server.api.HapiOutputter;
import com.akiban.server.api.HapiProcessor;
import com.akiban.server.api.HapiRequestException;
import com.akiban.server.service.Service;
import com.akiban.server.service.ServiceStartupException;
import com.akiban.server.service.config.ConfigurationService;
import com.akiban.server.service.jmx.JmxManageable;
import com.akiban.server.service.session.Session;
import com.akiban.util.Tap;

public class MemcacheServiceImpl implements MemcacheService,
        Service<MemcacheService>, JmxManageable {
    private static final Logger LOG = LoggerFactory
            .getLogger(MemcacheServiceImpl.class);

<<<<<<< HEAD
    private final static Tap HAPI_CONNECTION_TAP = Tap.add(new Tap.Count("hapi: connection"));
    private final static Tap HAPI_EXCEPTION_TAP = Tap.add(new Tap.Count("hapi: exception"));
    private MemcacheMXBean manageBean;
=======
    private final static Tap.PointTap HAPI_CONNECTION_OPEN_TAP = Tap.createCount("hapi: connection open");
    private final static Tap.PointTap HAPI_CONNECTION_CLOSE_TAP = Tap.createCount("hapi: connection close");
    private final static Tap.PointTap HAPI_EXCEPTION_TAP = Tap.createCount("hapi: exception");
    private final MemcacheMXBean manageBean;
>>>>>>> 5b60fe84

    private final AkibanCommandHandler.CommandCallback callback = new AkibanCommandHandler.CommandCallback() {

        @Override
        public void requestProcessed() {
<<<<<<< HEAD

=======
>>>>>>> 5b60fe84
        }

        @Override
        public void connectionOpened() {
            HAPI_CONNECTION_OPEN_TAP.hit();
        }

        @Override
        public void connectionClosed() {
            HAPI_CONNECTION_CLOSE_TAP.hit();
        }

        @Override
        public void requestFailed() {
            HAPI_EXCEPTION_TAP.hit();
        }
    };

    private final AkibanCommandHandler.FormatGetter formatGetter = new AkibanCommandHandler.FormatGetter() {
        @Override
        public HapiOutputter getFormat() {
            return manageBean.getOutputFormat().getOutputter();
        }
    };

    // Service vars
    private final ConfigurationService config;
    private final JmxRegistryService jmxRegistry;
    private final SessionService sessionService;

    // Daemon vars
    private final int text_frame_size = 32768 * 1024;
    private DefaultChannelGroup allChannels;
    private ServerSocketChannelFactory channelFactory;
    int port;

    @Inject
    public MemcacheServiceImpl(ConfigurationService config, JmxRegistryService jmxRegistry, SessionService sessionService) {
        this.config = config;
        this.jmxRegistry = jmxRegistry;
        this.sessionService = sessionService;
    }

    @Override
    public void processRequest(Session session, HapiGetRequest request,
            HapiOutputter outputter, OutputStream outputStream)
            throws HapiRequestException {
        final HapiProcessor processor = manageBean.getHapiProcessor()
                .getHapiProcessor();

        processor.processRequest(session, request, outputter, outputStream);
    }

    @Override
    public Index findHapiRequestIndex(Session session, HapiGetRequest request)
            throws HapiRequestException {
        final HapiProcessor processor = manageBean.getHapiProcessor()
                .getHapiProcessor();

        return processor.findHapiRequestIndex(session, request);
    }

    @Override
    public void start() throws ServiceStartupException {
        OutputFormat defaultOutput;
        {
            String defaultOutputName = config.getProperty("akserver.memcached.output.format");
            try {
                defaultOutput = OutputFormat.valueOf(defaultOutputName
                        .toUpperCase());
            } catch (IllegalArgumentException e) {
                LOG.warn("Default memcache outputter not found, using JSON: "
                        + defaultOutputName);
                defaultOutput = OutputFormat.JSON;
            }
        }

        HapiProcessorFactory defaultHapi;
        {
            String defaultHapiName = config.getProperty("akserver.memcached.processor");
            try {
                defaultHapi = HapiProcessorFactory.valueOf(defaultHapiName
                        .toUpperCase());
            } catch (IllegalArgumentException e) {
                LOG.warn("Default memcache processor not found, using SCANROWS: "
                        + defaultHapiName);
                defaultHapi = HapiProcessorFactory.SCANROWS;
            }
        }

        manageBean = new ManageBean(defaultHapi, defaultOutput, jmxRegistry, sessionService);
        try {
            final String portString = config.getProperty("akserver.memcached.port");

            LOG.debug("Starting memcache service on port {}", portString);

            this.port = Integer.parseInt(portString);
            final InetSocketAddress addr = new InetSocketAddress(port);
            final int idle_timeout = -1;
            final boolean binary = false;
            final boolean verbose = false;

            startDaemon(addr, idle_timeout, binary, verbose);
        } catch (RuntimeException e) {
            throw e;
        }
    }

    @Override
    public void stop() {
        stopDaemon();
    }
    
    @Override
    public void crash() throws Exception {
        // Shutdown the network threads so a new instance can start up.
        stop();
    }
    

    //
    // start/stopDaemon inspired by com.thimbleware.jmemcached.MemCacheDaemon
    //
    private void startDaemon(final InetSocketAddress addr, final int idle_time,
            final boolean binary, final boolean verbose) {
        channelFactory = new NioServerSocketChannelFactory(Executors
                .newCachedThreadPool(), Executors.newCachedThreadPool());

        allChannels = new DefaultChannelGroup("memcacheServiceChannelGroup");
        ServerBootstrap bootstrap = new ServerBootstrap(channelFactory);

        final ChannelPipelineFactory pipelineFactory;

        if (binary) {
            pipelineFactory = new BinaryPipelineFactory(this, verbose,
                    idle_time, allChannels, formatGetter, callback);
        } else {
            pipelineFactory = new TextPipelineFactory(this, verbose, idle_time,
                    text_frame_size, allChannels, formatGetter, callback);
        }

        bootstrap.setPipelineFactory(pipelineFactory);
        bootstrap.setOption("sendBufferSize", 65536);
        bootstrap.setOption("receiveBufferSize", 65536);

        Channel serverChannel = bootstrap.bind(addr);
        allChannels.add(serverChannel);

        LOG.debug("Listening on {}", addr);
    }

    private void stopDaemon() {
        LOG.debug("Shutting down daemon");

        ChannelGroupFuture future = allChannels.close();
        future.awaitUninterruptibly();

        if (!future.isCompleteSuccess()) {
            LOG.error("Failed to close all network channels");
        }

        channelFactory.releaseExternalResources();
    }

    public MemcacheServiceImpl cast() {
        return this;
    }

    public Class<MemcacheService> castClass() {
        return MemcacheService.class;
    }

    private final static class TextPipelineFactory implements
            ChannelPipelineFactory {
        private int frameSize;
        private final AkibanCommandHandler commandHandler;
        private final MemcachedResponseEncoder responseEncoder;

        public TextPipelineFactory(HapiProcessor hapiProcessor,
                boolean verbose, int idleTime, int frameSize,
                DefaultChannelGroup channelGroup,
                AkibanCommandHandler.FormatGetter formatGetter,
                AkibanCommandHandler.CommandCallback callback) {
            this.frameSize = frameSize;
            responseEncoder = new MemcachedResponseEncoder();
            commandHandler = new AkibanCommandHandler(hapiProcessor,
                    channelGroup, formatGetter, callback);
        }

        public final ChannelPipeline getPipeline() throws Exception {
            SessionStatus status = new SessionStatus().ready();
            MemcachedFrameDecoder frameDecoder = new MemcachedFrameDecoder(
                    status, frameSize);
            MemcachedCommandDecoder commandDecoder = new MemcachedCommandDecoder(
                    status);
            return Channels.pipeline(frameDecoder, commandDecoder,
                    commandHandler, responseEncoder);
        }
    }

    private final static class BinaryPipelineFactory implements
            ChannelPipelineFactory {
        private final AkibanCommandHandler commandHandler;
        private final MemcachedBinaryCommandDecoder commandDecoder;
        private final MemcachedBinaryResponseEncoder responseEncoder;

        public BinaryPipelineFactory(HapiProcessor hapiProcessor,
                boolean verbose, int idleTime,
                DefaultChannelGroup channelGroup,
                AkibanCommandHandler.FormatGetter formatGetter,
                AkibanCommandHandler.CommandCallback callback) {
            commandDecoder = new MemcachedBinaryCommandDecoder();
            responseEncoder = new MemcachedBinaryResponseEncoder();
            commandHandler = new AkibanCommandHandler(hapiProcessor,
                    channelGroup, formatGetter, callback);
        }

        public ChannelPipeline getPipeline() throws Exception {
            return Channels.pipeline(commandDecoder, commandHandler,
                    responseEncoder);
        }
    }

    @Override
    public JmxObjectInfo getJmxObjectInfo() {
        return new JmxObjectInfo("Memcache", manageBean, MemcacheMXBean.class);
    }

    @Override
    public void setHapiProcessor(HapiProcessorFactory processor) {
        manageBean.setHapiProcessor(processor);
    }

    private static class ManageBean implements MemcacheMXBean {
        private final JmxRegistryService jmxRegistry;
        private final SessionService sessionService;
        private final AtomicReference<WhichStruct<OutputFormat>> outputAs;
        private final AtomicReference<WhichStruct<HapiProcessorFactory>> processAs;

        private static class WhichStruct<T> {
            final T whichItem;
            final ObjectName jmxName;

            private WhichStruct(T whichItem, ObjectName jmxName) {
                this.whichItem = whichItem;
                this.jmxName = jmxName;
            }
        }

        ManageBean(HapiProcessorFactory whichHapi, OutputFormat outputFormat, JmxRegistryService jmxRegistry, SessionService sessionService) {
            processAs = new AtomicReference<WhichStruct<HapiProcessorFactory>>(
                    null);
            outputAs = new AtomicReference<WhichStruct<OutputFormat>>(null);
            this.jmxRegistry = jmxRegistry;
            this.sessionService = sessionService;
            setHapiProcessor(whichHapi);
            setOutputFormat(outputFormat);
        }

        @Override
        public OutputFormat getOutputFormat() {
            return outputAs.get().whichItem;
        }

        @Override
        public void setOutputFormat(OutputFormat whichFormat)
                throws IllegalArgumentException {
            WhichStruct<OutputFormat> old = outputAs.get();
            if (old != null && old.whichItem.equals(whichFormat)) {
                return;
            }
            ObjectName objectName = null;
            if (whichFormat.getOutputter() instanceof JmxManageable) {
                JmxManageable asJmx = (JmxManageable) whichFormat
                        .getOutputter();
                objectName = jmxRegistry.register(asJmx);
            }
            WhichStruct<OutputFormat> newStruct = new WhichStruct<OutputFormat>(
                    whichFormat, objectName);

            old = outputAs.getAndSet(newStruct);

            if (old != null && old.jmxName != null) {
                jmxRegistry.unregister(old.jmxName);
            }
        }

        @Override
        public OutputFormat[] getAvailableOutputFormats() {
            return OutputFormat.values();
        }

        @Override
        public HapiProcessorFactory getHapiProcessor() {
            return processAs.get().whichItem;
        }

        @Override
        public void setHapiProcessor(HapiProcessorFactory whichProcessor) {
            WhichStruct<HapiProcessorFactory> old = processAs.get();
            if (old != null && old.whichItem.equals(whichProcessor)) {
                return;
            }
            ObjectName objectName = null;
            if (whichProcessor.getHapiProcessor() instanceof JmxManageable) {
                JmxManageable asJmx = (JmxManageable) whichProcessor
                        .getHapiProcessor();
                objectName = jmxRegistry.register(asJmx);
            }
            WhichStruct<HapiProcessorFactory> newStruct = new WhichStruct<HapiProcessorFactory>(
                    whichProcessor, objectName);

            old = processAs.getAndSet(newStruct);

            if (old != null && old.jmxName != null) {
                jmxRegistry.unregister(old.jmxName);
            }
        }

        @Override
        public HapiProcessorFactory[] getAvailableHapiProcessors() {
            return HapiProcessorFactory.values();
        }

        @Override
        public String chooseIndex(String request) {
            Session session = sessionService.createSession();
            try {
                HapiGetRequest getRequest = ParsedHapiGetRequest.parse(request);
                Index index = processAs.get().whichItem.getHapiProcessor()
                        .findHapiRequestIndex(session, getRequest);
                return index == null ? "null" : index.toString();
            } catch (HapiRequestException e) {
                throw new RuntimeException(e.getMessage());
            } finally {
                session.close();
            }
        }
    }
}<|MERGE_RESOLUTION|>--- conflicted
+++ resolved
@@ -60,25 +60,15 @@
     private static final Logger LOG = LoggerFactory
             .getLogger(MemcacheServiceImpl.class);
 
-<<<<<<< HEAD
-    private final static Tap HAPI_CONNECTION_TAP = Tap.add(new Tap.Count("hapi: connection"));
-    private final static Tap HAPI_EXCEPTION_TAP = Tap.add(new Tap.Count("hapi: exception"));
-    private MemcacheMXBean manageBean;
-=======
     private final static Tap.PointTap HAPI_CONNECTION_OPEN_TAP = Tap.createCount("hapi: connection open");
     private final static Tap.PointTap HAPI_CONNECTION_CLOSE_TAP = Tap.createCount("hapi: connection close");
     private final static Tap.PointTap HAPI_EXCEPTION_TAP = Tap.createCount("hapi: exception");
-    private final MemcacheMXBean manageBean;
->>>>>>> 5b60fe84
+    private MemcacheMXBean manageBean;
 
     private final AkibanCommandHandler.CommandCallback callback = new AkibanCommandHandler.CommandCallback() {
 
         @Override
         public void requestProcessed() {
-<<<<<<< HEAD
-
-=======
->>>>>>> 5b60fe84
         }
 
         @Override
