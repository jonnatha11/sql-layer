--- conflicted
+++ resolved
@@ -335,13 +335,10 @@
     DUPLICATE_SEQUENCE      ("50", "01V", Importance.DEBUG, DuplicateSequenceNameException.class),
     INDEX_COLUMN_IS_PARTIAL ("50", "01W", Importance.DEBUG, IndexColumnIsPartialException.class),
     COLUMN_SIZE_MISMATCH    ("50", "01X", Importance.DEBUG, ColumnSizeMismatchException.class),
-<<<<<<< HEAD
-    SEQUENCE_INTERVAL_ZERO  ("50", "01Y", Importance.DEBUG, SequenceIntervalZeroException.class),
-    SEQUENCE_MIN_GE_MAX     ("50", "01Z", Importance.DEBUG, SequenceMinGEMaxException.class),
-    SEQUENCE_START_IN_RANGE ("50", "020", Importance.DEBUG, SequenceStartInRangeException.class),
-=======
     WHOLE_GROUP_QUERY       ("50", "01Y", Importance.DEBUG, WholeGroupQueryException.class),
->>>>>>> 29ad90a1
+    SEQUENCE_INTERVAL_ZERO  ("50", "01Z", Importance.DEBUG, SequenceIntervalZeroException.class),
+    SEQUENCE_MIN_GE_MAX     ("50", "020", Importance.DEBUG, SequenceMinGEMaxException.class),
+    SEQUENCE_START_IN_RANGE ("50", "021", Importance.DEBUG, SequenceStartInRangeException.class),
 
     // Class 51 - Internal problems created by user configuration
     STALE_AIS               ("51", "001", Importance.TRACE, OldAISException.class),
