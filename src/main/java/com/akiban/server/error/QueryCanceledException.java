/**
 * Copyright (C) 2011 Akiban Technologies Inc.
 * This program is free software: you can redistribute it and/or modify
 * it under the terms of the GNU Affero General Public License, version 3,
 * as published by the Free Software Foundation.
 *
 * This program is distributed in the hope that it will be useful,
 * but WITHOUT ANY WARRANTY; without even the implied warranty of
 * MERCHANTABILITY or FITNESS FOR A PARTICULAR PURPOSE.  See the
 * GNU Affero General Public License for more details.
 *
 * You should have received a copy of the GNU Affero General Public License
 * along with this program.  If not, see http://www.gnu.org/licenses.
 */

package com.akiban.server.error;

import com.akiban.server.service.session.Session;

public class QueryCanceledException extends InvalidOperationException
{
    public QueryCanceledException(Session session)
    {
<<<<<<< HEAD
        this(ErrorCode.QUERY_CANCELED);
    }

    protected QueryCanceledException(ErrorCode errorCode, Object... args)
    {
        super(errorCode, args);
=======
        super(ErrorCode.QUERY_CANCELED);
        // Clear state causing current query to terminate ...
        session.cancelCurrentQuery(false); // in the session
        Thread.interrupted(); // and the thread's interruption flag
>>>>>>> 35cabf00
    }
}<|MERGE_RESOLUTION|>--- conflicted
+++ resolved
@@ -21,18 +21,14 @@
 {
     public QueryCanceledException(Session session)
     {
-<<<<<<< HEAD
         this(ErrorCode.QUERY_CANCELED);
+        // Clear state causing current query to terminate ...
+        session.cancelCurrentQuery(false); // in the session
+        Thread.interrupted(); // and the thread's interruption flag
     }
 
     protected QueryCanceledException(ErrorCode errorCode, Object... args)
     {
         super(errorCode, args);
-=======
-        super(ErrorCode.QUERY_CANCELED);
-        // Clear state causing current query to terminate ...
-        session.cancelCurrentQuery(false); // in the session
-        Thread.interrupted(); // and the thread's interruption flag
->>>>>>> 35cabf00
     }
 }