--- conflicted
+++ resolved
@@ -222,22 +222,12 @@
             // Compute the same-type-ats
             // Tranform the map to a BitSet for efficiency
             OverloadsFolder.Result<TClass> sameTypeResults = sameInputSets.fold(overloads);
-<<<<<<< HEAD
-            this.sameTypeBitsetLen = sameTypeResults.finiteArityList().size();
-            sameTypeBitSet = new BitSet(sameTypeBitsetLen);
-            for (int i = 0; i < sameTypeBitsetLen; ++i) {
-                if (sameTypeResults.finiteArityList().get(i) != differentTargetTypes)
-                    sameTypeBitSet.set(i);
-            }
-            sameTypeVarargs = (sameTypeResults.infiniteArityElement(null) != differentTargetTypes);
-=======
             sameTypeAt = sameTypeResults.toInputSetFlags(new Predicate<TClass>() {
                 @Override
                 public boolean apply(TClass input) {
                     return input != differentTargetTypes;
                 }
             });
->>>>>>> 08c81a5e
 
             // compute common types
             commonTypes = new OverloadsFolder() {
@@ -270,21 +260,10 @@
         @Override
         public boolean hasSameTypeAt(int pos)
         {
-<<<<<<< HEAD
-            return pos >= sameTypeBitsetLen
-                    ? sameTypeVarargs
-                    : sameTypeBitSet.get(pos);
-        }
-
-        private final int sameTypeBitsetLen;
-        private final boolean sameTypeVarargs;
-        private final BitSet sameTypeBitSet;
-=======
             return sameTypeAt.get(pos);
         }
 
         private final InputSetFlags sameTypeAt;
->>>>>>> 08c81a5e
         private final OverloadsFolder.Result<TClass> commonTypes;
         private final Collection<? extends V> overloads;
 
