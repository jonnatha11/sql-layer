--- conflicted
+++ resolved
@@ -61,9 +61,6 @@
                 argumentTypes.setType(i, firstArg);
             return ExpressionTypes.BOOL;
         }
-<<<<<<< HEAD
-    };   
-=======
 
         @Override
         public Expression compose(List<? extends Expression> arguments, List<ExpressionType> typesList)
@@ -82,7 +79,7 @@
     protected void describe(StringBuilder sb) {
         sb.append("IN");
     }
->>>>>>> f38af40b
+
 
     @Override
     public ExpressionEvaluation evaluation() {
