--- conflicted
+++ resolved
@@ -24,14 +24,10 @@
 import com.akiban.server.types.NullValueSource;
 import com.akiban.server.types.ValueSource;
 import com.akiban.server.types.extract.Extractors;
-import com.akiban.server.types.util.ValueHolder;
-<<<<<<< HEAD
 import org.joda.time.MutableDateTime;
-=======
-import org.joda.time.DateTime;
 import org.joda.time.IllegalFieldValueException;
 import org.slf4j.LoggerFactory;
->>>>>>> 7fcf5b83
+
 
 public class WeekDayNameExpression extends AbstractUnaryExpression
 {
@@ -116,44 +112,19 @@
         public ValueSource eval()
         {
             ValueSource s = operand();
-<<<<<<< HEAD
-            if (s.isNull()) return NullValueSource.only();            
-            MutableDateTime datetime = (MutableDateTime) Extractors.getObjectExtractor(AkType.DATE).getObject(s);
-            
-=======
             if (s.isNull()) return NullValueSource.only();
-            long l = 0;
-            long ymd[] = null;
-            switch(s.getConversionType())
+
+            MutableDateTime datetime;
+            try
             {
-                case DATE:      l = s.getDate(); 
-                                ymd = Extractors.getLongExtractor(AkType.DATE).getYearMonthDay(l);
-                                break;
-                case DATETIME:  l = s.getDateTime(); 
-                                ymd = Extractors.getLongExtractor(AkType.DATETIME).getYearMonthDay(l);
-                                break;
-                case TIMESTAMP: l = s.getTimestamp(); break; // number of seconds since 1970
-                default:        throw new InvalidArgumentTypeException(s.getConversionType() + " is invalid for dayname()");
+                datetime = (MutableDateTime) Extractors.getObjectExtractor(AkType.DATE).getObject(s);
+            }
+            catch (IllegalFieldValueException ex)
+            {
+                LoggerFactory.getLogger(WeekDayNameExpression.class).debug(ex.getMessage());
+                return NullValueSource.only();
             }
 
-            DateTime datetime;
-            if (ymd == null) 
-                datetime = new DateTime(l * 1000); // timestamp
-            else
-            {
-                try
-                {
-                    datetime = new DateTime((int)ymd[0],(int)ymd[1],(int)ymd[2],1,1); 
-                }
-                catch (IllegalFieldValueException ex)
-                {
-                    LoggerFactory.getLogger(WeekDayNameExpression.class).debug(ex.getMessage());
-                    return NullValueSource.only();
-                }
-            }
-                
-
->>>>>>> 7fcf5b83
             switch(field)
             {
                 case DAYNAME:           valueHolder().putRaw(AkType.VARCHAR, datetime.dayOfWeek().getAsText());
@@ -163,7 +134,7 @@
                                         // mysql DAYOFWEEK: mon = 2, ..., sat = 7, sun = 1
                 case DAYOFWEEK:         valueHolder().putRaw(AkType.INT, datetime.getDayOfWeek() % 7 + 1);
                                         return valueHolder();
-                                        
+
                                         // joda:            mon = 1,..., sat = 6, sun = 7
                                         // mysql WEEKDAY:   mon = 0,..., sat = 5, sun = 6
                 default: /*WEEKDAY*/    valueHolder().putRaw(AkType.INT, datetime.getDayOfWeek() -1);
