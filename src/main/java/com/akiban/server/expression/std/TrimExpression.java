--- conflicted
+++ resolved
@@ -157,15 +157,12 @@
     }
     
     @Override
-<<<<<<< HEAD
     public String name() 
     {       
         return "TRIM " + (trimType == null ? "" : trimType.name());
     }
 
     @Override
-=======
->>>>>>> f38af40b
     public ExpressionEvaluation evaluation() 
     {
         return new InnerEvaluation(childrenEvaluations(), trimType);
