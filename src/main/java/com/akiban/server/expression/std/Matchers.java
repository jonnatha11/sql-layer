--- conflicted
+++ resolved
@@ -146,8 +146,9 @@
         }
     }
     
-    static class Index extends AbstractMatcher
-    {
+    public static class Index extends AbstractMatcher
+    {
+
         private final Token tk;
         private final String pattern;
         
@@ -158,6 +159,7 @@
             for ( n = 0; n < st.length(); ++n)
                 map.put(st.charAt(n), n);
             tk = new Token(map, st.toCharArray(), n, false, false);
+
             pattern = st;
         }
         
@@ -176,17 +178,11 @@
         }
 
         @Override
-<<<<<<< HEAD
-        public boolean sameState(String pattern, char escape) {
-            throw new UnsupportedOperationException("Not supported yet.");
-        }
-        
-=======
+
         public boolean sameState(String pattern, char escape)
         {
             return pattern.equals(this.pattern);
         }
->>>>>>> 3bed848b
     }
 
     /**
