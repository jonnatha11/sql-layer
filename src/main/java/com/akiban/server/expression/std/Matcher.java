--- conflicted
+++ resolved
@@ -28,22 +28,6 @@
 
 public interface Matcher
 {
-<<<<<<< HEAD
-    boolean match(String str);
+    int match(String str, int count);
     boolean sameState(String pattern, char escape);
-=======
-    /**
-     * 
-     * @param str
-     * @param count
-     * @return
-     *      <p> a negative value if the pattern is not in <code>str</code></p>
-     *      <p> a positive number indicating the index at which the pattern/substring is found</p>
-     * 
-     * Note: Dependent upon the implementation, it's not guaranteed that 
-     * the positive number returned by this function is always the index position.
-     * The positive value could simply be used as an indication that a match has been found
-     */
-    int match(String str, int count);
->>>>>>> 0d34fdf0
 }