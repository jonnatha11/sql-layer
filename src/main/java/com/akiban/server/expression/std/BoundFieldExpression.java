/**
 * END USER LICENSE AGREEMENT (“EULA”)
 *
 * READ THIS AGREEMENT CAREFULLY (date: 9/13/2011):
 * http://www.akiban.com/licensing/20110913
 *
 * BY INSTALLING OR USING ALL OR ANY PORTION OF THE SOFTWARE, YOU ARE ACCEPTING
 * ALL OF THE TERMS AND CONDITIONS OF THIS AGREEMENT. YOU AGREE THAT THIS
 * AGREEMENT IS ENFORCEABLE LIKE ANY WRITTEN AGREEMENT SIGNED BY YOU.
 *
 * IF YOU HAVE PAID A LICENSE FEE FOR USE OF THE SOFTWARE AND DO NOT AGREE TO
 * THESE TERMS, YOU MAY RETURN THE SOFTWARE FOR A FULL REFUND PROVIDED YOU (A) DO
 * NOT USE THE SOFTWARE AND (B) RETURN THE SOFTWARE WITHIN THIRTY (30) DAYS OF
 * YOUR INITIAL PURCHASE.
 *
 * IF YOU WISH TO USE THE SOFTWARE AS AN EMPLOYEE, CONTRACTOR, OR AGENT OF A
 * CORPORATION, PARTNERSHIP OR SIMILAR ENTITY, THEN YOU MUST BE AUTHORIZED TO SIGN
 * FOR AND BIND THE ENTITY IN ORDER TO ACCEPT THE TERMS OF THIS AGREEMENT. THE
 * LICENSES GRANTED UNDER THIS AGREEMENT ARE EXPRESSLY CONDITIONED UPON ACCEPTANCE
 * BY SUCH AUTHORIZED PERSONNEL.
 *
 * IF YOU HAVE ENTERED INTO A SEPARATE WRITTEN LICENSE AGREEMENT WITH AKIBAN FOR
 * USE OF THE SOFTWARE, THE TERMS AND CONDITIONS OF SUCH OTHER AGREEMENT SHALL
 * PREVAIL OVER ANY CONFLICTING TERMS OR CONDITIONS IN THIS AGREEMENT.
 */

package com.akiban.server.expression.std;

import com.akiban.qp.operator.QueryContext;
import com.akiban.qp.row.Row;
import com.akiban.server.expression.Expression;
import com.akiban.server.expression.ExpressionEvaluation;
import com.akiban.server.types.AkType;
import com.akiban.server.types.ValueSource;
import com.akiban.sql.optimizer.explain.Explainer;
import com.akiban.sql.optimizer.explain.Label;
import com.akiban.sql.optimizer.explain.PrimitiveExplainer;
import com.akiban.sql.optimizer.explain.Type;
import com.akiban.sql.optimizer.explain.std.ExpressionExplainer;

public final class BoundFieldExpression implements Expression {
    @Override
    public boolean isConstant() {
        return false;
    }

    @Override
    public boolean needsBindings() {
        return true;
    }

    @Override
    public boolean needsRow() {
        return false;
    }

    @Override
    public ExpressionEvaluation evaluation() {
        return new InnerEvaluation(rowBindingPosition, fieldExpression.evaluation());
    }

    @Override
    public AkType valueType() {
        return fieldExpression.valueType();
    }

    // Object interface

    @Override
    public String toString() {
        return String.format("Bound(%d,%s)", rowBindingPosition, fieldExpression.toString());
    }

    // BoundFieldExpression interface

    public BoundFieldExpression(int rowBindingPosition, FieldExpression fieldExpression) {
        this.rowBindingPosition = rowBindingPosition;
        this.fieldExpression = fieldExpression;
    }

    // state
    private final int rowBindingPosition;
    private final FieldExpression fieldExpression;

    @Override
<<<<<<< HEAD
    public String name()
    {
        return "BOUND";
    }

    @Override
    public Explainer getExplainer()
    {
        Explainer ex = new ExpressionExplainer (Type.FUNCTION, name(), fieldExpression);
        ex.addAttribute(Label.BINDING_POSITION, PrimitiveExplainer.getInstance(rowBindingPosition));
        return ex;
=======
    public boolean nullIsContaminating()
    {
        return true;
>>>>>>> f38af40b
    }

    private static class InnerEvaluation implements ExpressionEvaluation {
        @Override
        public void of(Row row) {
        }

        @Override
        public void of(QueryContext context) {
            fieldExpressionEvaluation.of(context.getRow(rowBindingPosition));
        }

        @Override
        public ValueSource eval() {
            return fieldExpressionEvaluation.eval();
        }

        @Override
        public void destroy() {
            fieldExpressionEvaluation.destroy();
        }

        @Override
        public void acquire() {
            fieldExpressionEvaluation.acquire();
        }

        @Override
        public boolean isShared() {
            return fieldExpressionEvaluation.isShared();
        }

        @Override
        public void release() {
            fieldExpressionEvaluation.release();
        }

        private InnerEvaluation(int rowBindingPosition, ExpressionEvaluation fieldExpressionEvaluation) {
            this.rowBindingPosition = rowBindingPosition;
            this.fieldExpressionEvaluation = fieldExpressionEvaluation;
        }

        private final int rowBindingPosition;
        private final ExpressionEvaluation fieldExpressionEvaluation;
    }
}<|MERGE_RESOLUTION|>--- conflicted
+++ resolved
@@ -83,7 +83,6 @@
     private final FieldExpression fieldExpression;
 
     @Override
-<<<<<<< HEAD
     public String name()
     {
         return "BOUND";
@@ -95,11 +94,11 @@
         Explainer ex = new ExpressionExplainer (Type.FUNCTION, name(), fieldExpression);
         ex.addAttribute(Label.BINDING_POSITION, PrimitiveExplainer.getInstance(rowBindingPosition));
         return ex;
-=======
+    }
+    
     public boolean nullIsContaminating()
     {
         return true;
->>>>>>> f38af40b
     }
 
     private static class InnerEvaluation implements ExpressionEvaluation {
