/**
 * END USER LICENSE AGREEMENT (“EULA”)
 *
 * READ THIS AGREEMENT CAREFULLY (date: 9/13/2011):
 * http://www.akiban.com/licensing/20110913
 *
 * BY INSTALLING OR USING ALL OR ANY PORTION OF THE SOFTWARE, YOU ARE ACCEPTING
 * ALL OF THE TERMS AND CONDITIONS OF THIS AGREEMENT. YOU AGREE THAT THIS
 * AGREEMENT IS ENFORCEABLE LIKE ANY WRITTEN AGREEMENT SIGNED BY YOU.
 *
 * IF YOU HAVE PAID A LICENSE FEE FOR USE OF THE SOFTWARE AND DO NOT AGREE TO
 * THESE TERMS, YOU MAY RETURN THE SOFTWARE FOR A FULL REFUND PROVIDED YOU (A) DO
 * NOT USE THE SOFTWARE AND (B) RETURN THE SOFTWARE WITHIN THIRTY (30) DAYS OF
 * YOUR INITIAL PURCHASE.
 *
 * IF YOU WISH TO USE THE SOFTWARE AS AN EMPLOYEE, CONTRACTOR, OR AGENT OF A
 * CORPORATION, PARTNERSHIP OR SIMILAR ENTITY, THEN YOU MUST BE AUTHORIZED TO SIGN
 * FOR AND BIND THE ENTITY IN ORDER TO ACCEPT THE TERMS OF THIS AGREEMENT. THE
 * LICENSES GRANTED UNDER THIS AGREEMENT ARE EXPRESSLY CONDITIONED UPON ACCEPTANCE
 * BY SUCH AUTHORIZED PERSONNEL.
 *
 * IF YOU HAVE ENTERED INTO A SEPARATE WRITTEN LICENSE AGREEMENT WITH AKIBAN FOR
 * USE OF THE SOFTWARE, THE TERMS AND CONDITIONS OF SUCH OTHER AGREEMENT SHALL
 * PREVAIL OVER ANY CONFLICTING TERMS OR CONDITIONS IN THIS AGREEMENT.
 */

package com.akiban.server.expression.std;

import com.akiban.qp.operator.QueryContext;
import com.akiban.qp.row.Row;
import com.akiban.server.expression.Expression;
import com.akiban.server.expression.ExpressionEvaluation;
import com.akiban.server.types.AkType;
import com.akiban.server.types.ValueSource;

public final class VariableExpression implements Expression {

    // Expression interface

    @Override
    public boolean isConstant() {
        return false;
    }

    @Override
    public boolean needsBindings() {
        return true;
    }

    @Override
    public boolean needsRow() {
        return false;
    }

    @Override
    public ExpressionEvaluation evaluation() {
        return new InnerEvaluation(type, position);
    }

    @Override
    public AkType valueType() {
        return type;
    }

    public VariableExpression(AkType type, int position) {
        this.type = type;
        this.position = position;
    }

    // Object interface

    @Override
    public String toString() {
        return String.format("Variable(pos=%d)", position);
    }

    // object state

    private final AkType type;
    private final int position;

<<<<<<< HEAD
    @Override
    public boolean nullIsContaminating()
    {
        return true;
    }

    private static class InnerEvaluation implements ExpressionEvaluation {
=======
    private static class InnerEvaluation extends ExpressionEvaluation.Base {
>>>>>>> b1b306f3
        @Override
        public void of(Row row) {
        }

        @Override
        public void of(QueryContext context) {
            this.context = context;
        }

        @Override
        public ValueSource eval() {
            return context.getValue(position);
        }

        @Override
        public void acquire() {
            ++ownedBy;
        }

        @Override
        public boolean isShared() {
            return ownedBy > 1;
        }

        @Override
        public void release() {
            assert ownedBy > 0 : ownedBy;
            --ownedBy;
        }

        private InnerEvaluation(AkType type, int position) {
            this.type = type;
            this.position = position;
        }

        private final AkType type;
        private final int position;
        private QueryContext context;
        private int ownedBy = 0;
    }
}<|MERGE_RESOLUTION|>--- conflicted
+++ resolved
@@ -79,7 +79,6 @@
     private final AkType type;
     private final int position;
 
-<<<<<<< HEAD
     @Override
     public boolean nullIsContaminating()
     {
@@ -87,9 +86,6 @@
     }
 
     private static class InnerEvaluation implements ExpressionEvaluation {
-=======
-    private static class InnerEvaluation extends ExpressionEvaluation.Base {
->>>>>>> b1b306f3
         @Override
         public void of(Row row) {
         }
@@ -129,5 +125,11 @@
         private final int position;
         private QueryContext context;
         private int ownedBy = 0;
+
+        @Override
+        public void destroy()
+        {
+            throw new UnsupportedOperationException("Not supported yet.");
+        }
     }
 }