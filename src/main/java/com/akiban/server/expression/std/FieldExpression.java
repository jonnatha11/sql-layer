/**
 * Copyright (C) 2011 Akiban Technologies Inc.
 * This program is free software: you can redistribute it and/or modify
 * it under the terms of the GNU Affero General Public License, version 3,
 * as published by the Free Software Foundation.
 *
 * This program is distributed in the hope that it will be useful,
 * but WITHOUT ANY WARRANTY; without even the implied warranty of
 * MERCHANTABILITY or FITNESS FOR A PARTICULAR PURPOSE.  See the
 * GNU Affero General Public License for more details.
 *
 * You should have received a copy of the GNU Affero General Public License
 * along with this program.  If not, see http://www.gnu.org/licenses.
 */

package com.akiban.server.expression.std;

import com.akiban.qp.physicaloperator.Bindings;
import com.akiban.qp.row.Row;
import com.akiban.qp.rowtype.RowType;
import com.akiban.server.expression.Expression;
import com.akiban.server.expression.ExpressionEvaluation;
import com.akiban.server.types.AkType;
import com.akiban.server.types.ValueSource;
import com.akiban.util.ArgumentValidation;

public final class FieldExpression implements Expression {

    @Override
    public boolean isConstant() {
        return false;
    }

    @Override
<<<<<<< HEAD
    public boolean needsBindings() {
        return true; // until a Row doesn't need a binding anymore...
    }

    @Override
    public boolean needsRow() {
        return true;
    }

    @Override
    public ExpressionEvaluation rowExpression() {
=======
    public ExpressionEvaluation evaluation() {
>>>>>>> d9e36333
        return new InnerEvaluation(rowType, fieldIndex, akType);
    }

    @Override
    public AkType valueType() {
        return akType;
    }

    public FieldExpression(RowType rowType, int fieldIndex, AkType expectedAkType) {
        ArgumentValidation.notNull("AkType", expectedAkType);
        this.rowType = rowType;
        this.fieldIndex = fieldIndex;
        if (this.fieldIndex < 0 || this.fieldIndex >= this.rowType.nFields()) {
            throw new IllegalArgumentException("fieldIndex out of range: " + this.fieldIndex + " for " + this.rowType);
        }
        this.akType = expectedAkType;
    }

    private final RowType rowType;
    private final int fieldIndex;
    private final AkType akType;

    // nested classes

    private static class InnerEvaluation implements ExpressionEvaluation {
        @Override
        public void of(Row row, Bindings bindings) {
            RowType incomingType = row.rowType();
            if (!rowType.equals(incomingType)) {
                throw new IllegalArgumentException("wrong row type: " + incomingType + " != " + rowType);
            }
            ValueSource incomingSource = row.eval(fieldIndex);
            AkType incomingAkType = incomingSource.getConversionType();
            if (incomingAkType != AkType.NULL && !akType.equals(incomingAkType)) {
                throw new IllegalArgumentException(
                        row + "[" + fieldIndex + "] had akType " + incomingAkType + "; expected " + akType
                );
            }
            this.rowSource = incomingSource;
            of(bindings);
        }

        @Override
        public void of(Bindings bindings) {
            this.bindings = bindings;
        }

        @Override
        public ValueSource eval() {
            if (rowSource == null)
                throw new IllegalStateException("haven't seen a row to target");
            return rowSource;
        }

        private Bindings bindings() {
            if (bindings == null)
                throw new IllegalStateException("no bindings set");
            return bindings;
        }

        private InnerEvaluation(RowType rowType, int fieldIndex, AkType akType) {
            assert rowType != null;
            assert akType != null;
            this.rowType = rowType;
            this.fieldIndex = fieldIndex;
            this.akType = akType;
        }

        private final RowType rowType;
        private final int fieldIndex;
        private final AkType akType;
        private ValueSource rowSource;
        private Bindings bindings;
    }
}<|MERGE_RESOLUTION|>--- conflicted
+++ resolved
@@ -32,7 +32,6 @@
     }
 
     @Override
-<<<<<<< HEAD
     public boolean needsBindings() {
         return true; // until a Row doesn't need a binding anymore...
     }
@@ -43,10 +42,7 @@
     }
 
     @Override
-    public ExpressionEvaluation rowExpression() {
-=======
     public ExpressionEvaluation evaluation() {
->>>>>>> d9e36333
         return new InnerEvaluation(rowType, fieldIndex, akType);
     }
 
@@ -91,7 +87,6 @@
 
         @Override
         public void of(Bindings bindings) {
-            this.bindings = bindings;
         }
 
         @Override
@@ -99,12 +94,6 @@
             if (rowSource == null)
                 throw new IllegalStateException("haven't seen a row to target");
             return rowSource;
-        }
-
-        private Bindings bindings() {
-            if (bindings == null)
-                throw new IllegalStateException("no bindings set");
-            return bindings;
         }
 
         private InnerEvaluation(RowType rowType, int fieldIndex, AkType akType) {
@@ -119,6 +108,5 @@
         private final int fieldIndex;
         private final AkType akType;
         private ValueSource rowSource;
-        private Bindings bindings;
     }
 }