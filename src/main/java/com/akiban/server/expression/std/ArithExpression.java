--- conflicted
+++ resolved
@@ -79,8 +79,6 @@
         return new InnerEvaluation(op, topT, this.childrenEvaluations());
     }
 
-<<<<<<< HEAD
-    //--------------------------------------------------------------------------
     /**
      * Date/time types:
      *      DATE - DATE, TIME - TIME, YEAR - YEAR , DATETIME - DATETIME, => result is an INTERVAL
@@ -132,16 +130,7 @@
      *                  in which case, throw an exception
      *              else if sum is even => unsupported and a numeric => return the numeric type
      */
-    private static AkType getTopType (AkType leftT, AkType rightT, ArithOp op)
-=======
-    @Override
-    protected boolean nullIsContaminating()
-    {
-        return true;
-    }
-    
-    protected static AkType getTopType (AkType leftT, AkType rightT)
->>>>>>> 82ae0e2b
+    protected static AkType getTopType (AkType leftT, AkType rightT, ArithOp op)
     {
        if (leftT == AkType.NULL || rightT == AkType.NULL)  return AkType.NULL;
        String msg = leftT.name() + " " + op.opName() + " " + rightT.name();
@@ -181,6 +170,13 @@
         }   
     }
 
+    @Override
+    protected boolean nullIsContaminating()
+    {
+        return true;
+    }
+    
+  
     private static class InnerEvaluation extends AbstractTwoArgExpressionEvaluation
     {
         @Override
