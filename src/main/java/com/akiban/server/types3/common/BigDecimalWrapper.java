--- conflicted
+++ resolved
@@ -31,10 +31,7 @@
      BigDecimalWrapper subtract(BigDecimalWrapper augend);
      BigDecimalWrapper multiply(BigDecimalWrapper augend);
      BigDecimalWrapper divide(BigDecimalWrapper augend);
-<<<<<<< HEAD
      int getSign();
-=======
      BigDecimalWrapper divide(BigDecimalWrapper augend, int scale);
->>>>>>> cf087d71
      void reset();
 }