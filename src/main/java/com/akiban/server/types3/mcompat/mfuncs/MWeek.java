--- conflicted
+++ resolved
@@ -45,15 +45,9 @@
 
         @Override
         protected void doEvaluate(TExecutionContext context, LazyList<? extends PValueSource> inputs, PValueTarget output) {
-<<<<<<< HEAD
             doEvaluate(0, inputs.get(0).getInt64(), context, output);
         }
-=======
-            int input = inputs.get(0).getInt32();
-            
-            long[] date = MDatetimes.decodeDatetime(input);
-            if (isZero(date, context, output)) return;
->>>>>>> 3cfe1ffc
+
         
         @Override
         public String overloadName() {
@@ -70,29 +64,12 @@
 
         @Override
         protected void doEvaluate(TExecutionContext context, LazyList<? extends PValueSource> inputs, PValueTarget output) {
-<<<<<<< HEAD
             doEvaluate(inputs.get(1).getInt32(), inputs.get(0).getInt64(), context, output);
         }
 
         @Override
         public String overloadName() {
             return "WEEK";
-=======
-            int input = inputs.get(0).getInt32();
-            
-            long[] date = MDatetimes.decodeDatetime(input);
-            if (isZero(date, context, output)) return;
-           
-            int mode = inputs.get(1).getInt32();
-            if (mode < 0 || mode > 7) {
-                if (context != null)
-                    context.warnClient(new InvalidParameterValueException("MODE out of range [0, 7]: " + mode));
-                output.putNull(); 
-            }
-            else {
-                output.putInt32(getWeek(mode, context, date));
-            }        
->>>>>>> 3cfe1ffc
         }
     }};
     
@@ -115,7 +92,7 @@
     }
     
     protected void doEvaluate(int mode, long input, TExecutionContext context, PValueTarget output) {
-        long[] date = DateExtractor.extract(input);
+        long[] date = MDatetimes.decodeDatetime(input);
         if (isZero(date, context, output)) return;
 
         if (mode < 0 || mode > 7) {
@@ -124,9 +101,9 @@
             }
             output.putNull();
         } else {
-            MutableDateTime datetime = DateExtractor.getMutableDateTime(context, date, true);
+            MutableDateTime datetime = MDatetimes.toJodaDatetime(date, context.getCurrentTimezone());
             int week = modes[mode].getWeek(datetime, 
-                    (int)date[DateExtractor.YEAR], (int)date[DateExtractor.MONTH], (int)date[DateExtractor.DAY]);
+                    (int)date[MDatetimes.YEAR_INDEX], (int)date[MDatetimes.MONTH_INDEX], (int)date[MDatetimes.DAY_INDEX]);
             output.putInt32(week);
         }
     }
@@ -219,7 +196,7 @@
         }   
 
         private static boolean isZero(long[] date, TExecutionContext context,PValueTarget output) {
-            boolean isZero = date[DateExtractor.MONTH] == 0L || date[DateExtractor.DAY] == 0L;
+            boolean isZero = date[MDatetimes.MONTH_INDEX] == 0L || date[MDatetimes.DAY_INDEX] == 0L;
             if (isZero) {
                 if (context != null)
                     context.warnClient(new ZeroDateTimeException());
