--- conflicted
+++ resolved
@@ -40,58 +40,6 @@
 
 public abstract class MWeek extends TOverloadBase { 
     
-<<<<<<< HEAD
-    public static final TOverload[] WEEK = {
-        new MWeek() {
-
-            private static final int MODE = 0;
-
-            @Override
-            protected void doEvaluate(TExecutionContext context, LazyList<? extends PValueSource> inputs, PValueTarget output) {
-                long[] date = DateExtractor.extract(inputs.get(0).getInt64());
-                if (!isZero(date, context, output) && isModeRange(MODE, context, output)) {
-                    putWeek(MODE, date, context, output);
-                }
-            }
-
-            @Override
-            public String overloadName() {
-                return "WEEK";
-            }
-        },
-        new MWeek() {
-
-            @Override
-            protected void buildInputSets(TInputSetBuilder builder) {
-                builder.covers(MDatetimes.DATETIME, 0);
-                builder.covers(MNumeric.INT, 1);
-            }
-
-            @Override
-            protected void doEvaluate(TExecutionContext context, LazyList<? extends PValueSource> inputs, PValueTarget output) {
-                long[] date = DateExtractor.extract(inputs.get(0).getInt64());
-                int mode = inputs.get(1).getInt32();
-                if (!isZero(date, context, output) && isModeRange(mode, context, output)) {
-                    putWeek(mode, date, context, output);
-                }
-            }
-
-            @Override
-            public String overloadName() {
-                return "WEEK";
-            }
-        }};
-    
-    public static final TOverload WEEKOFYEAR = new MWeek() {
-
-        private static final int MODE = 3;
-
-        @Override
-        protected void doEvaluate(TExecutionContext context, LazyList<? extends PValueSource> inputs, PValueTarget output) {
-            long[] date = DateExtractor.extract(inputs.get(0).getInt64());
-            if (!isZero(date, context, output) && isModeRange(MODE, context, output)) {
-                putWeek(MODE, date, context, output);
-=======
     private static final int DEFAULT_MODE = 0;
     private static final int WEEKOFYEAR_MODE = 3;
     private final WeekType weekType;
@@ -245,40 +193,12 @@
             @Override
             protected void doEvaluate(TExecutionContext context, LazyList<? extends PValueSource> inputs, PValueTarget output) {
                 evaluateYearWeek(context, inputs.get(0).getInt32(), WEEKOFYEAR_MODE, output);
->>>>>>> d9353577
             }
         }
     };
     public static final TOverload[] YEARWEEK = {
         new MWeek(WeekType.YEARWEEK, DateType.DATETIME) {
 
-<<<<<<< HEAD
-        @Override
-        public String overloadName() {
-            return "WEEKOFYEAR";
-        }
-    };
-    
-    public static final TOverload[] YEARWEEK = {
-        new MWeek() {
-            
-            private static final int MODE = 0;
-            
-            @Override
-            protected void doEvaluate(TExecutionContext context, LazyList<? extends PValueSource> inputs, PValueTarget output) {
-                long[] date = DateExtractor.extract(inputs.get(0).getInt64());
-                if (!isZero(date, context, output) && isModeRange(MODE, context, output)) {
-                    putYearWeek(MODE, date, context, output);
-                }
-            }
-
-            @Override
-            public String overloadName() {
-                return "YEARWEEK";
-            }
-        },
-        new MWeek() {
-=======
             @Override
             protected void doEvaluate(TExecutionContext context, LazyList<? extends PValueSource> inputs, PValueTarget output) {
                 evaluateYearWeek(context, inputs.get(0).getInt32(), DEFAULT_MODE, output);
@@ -299,15 +219,12 @@
             }
         },
         new MWeek(WeekType.YEARWEEK, DateType.DATETIME) {
->>>>>>> d9353577
 
             @Override
             protected void buildInputSets(TInputSetBuilder builder) {
                 builder.covers(MDatetimes.DATETIME, 0);
                 builder.covers(MNumeric.INT, 1);
             }
-<<<<<<< HEAD
-=======
 
             @Override
             protected void doEvaluate(TExecutionContext context, LazyList<? extends PValueSource> inputs, PValueTarget output) {
@@ -349,43 +266,9 @@
         this.weekType = type;
         this.dateType = dateType;
     }
->>>>>>> d9353577
-
-            @Override
-            protected void doEvaluate(TExecutionContext context, LazyList<? extends PValueSource> inputs, PValueTarget output) {
-                long[] date = DateExtractor.extract(inputs.get(0).getInt64());
-                int mode = inputs.get(0).getInt32();
-                if (!isZero(date, context, output) && isModeRange(mode, context, output)) {
-                    putYearWeek(mode, date, context, output);
-                }
-            }
-
-            @Override
-            public String overloadName() {
-                return "YEARWEEK";
-            }
-        }
-    };
-    
+
     @Override
     protected void buildInputSets(TInputSetBuilder builder) {
-<<<<<<< HEAD
-        builder.covers(MDatetimes.DATETIME, 0);
-    }
-    
-    private static void putWeek(int mode, long[] date, TExecutionContext context, PValueTarget output) {
-        MutableDateTime datetime = DateExtractor.getMutableDateTime(context, date, true);
-        int week = modes[mode].getWeek(datetime,
-                (int)date[DateExtractor.YEAR], (int)date[DateExtractor.MONTH], (int)date[DateExtractor.DAY]);
-        output.putInt32(week);
-    }
-    
-    private static void putYearWeek(int mode, long[] date, TExecutionContext context, PValueTarget output) {
-        MutableDateTime datetime = DateExtractor.getMutableDateTime(context, date, true);    
-        int yearweek = yearModes[mode].getYearWeek(datetime,
-                (int)date[DateExtractor.YEAR], (int)date[DateExtractor.MONTH], (int)date[DateExtractor.DAY]);
-        output.putInt32(yearweek);
-=======
         builder.covers(this.dateType.typeClass);
     }
 
@@ -396,20 +279,16 @@
             int week = weekType.getYearWeek(mode, date, datetime);
             output.putInt32(week);
         }
->>>>>>> d9353577
     }
 
     @Override
     public TOverloadResult resultType() {
         return TOverloadResult.fixed(MNumeric.INT.instance());
-<<<<<<< HEAD
-=======
     }
 
     @Override
     public String overloadName() {
         return weekType.name();
->>>>>>> d9353577
     }
     
     private static final class DayOfWeek
@@ -475,7 +354,6 @@
         cal.setMonthOfYear(1);
         cal.setDayOfMonth(1);
         int firstD = 1;
-<<<<<<< HEAD
 
         while (cal.getDayOfWeek() != firstDay)
             cal.setDayOfMonth(++firstD);
@@ -495,27 +373,6 @@
         int getYearWeek(MutableDateTime cal, int yr, int mo, int da);
     }
 
-=======
-
-        while (cal.getDayOfWeek() != firstDay)
-            cal.setDayOfMonth(++firstD);
-
-        cal.setYear(yr); 
-        cal.setMonthOfYear(mo); 
-        cal.setDayOfMonth(da); 
-
-        int dayOfYear = cal.getDayOfYear(); 
-
-        if (dayOfYear < firstD) return modes[lowestVal].getWeek(cal, yr-1, 12, 31);
-        else return (dayOfYear - firstD) / 7 +1;
-    }   
-    
-    private static interface YearModes 
-    {
-        int getYearWeek(MutableDateTime cal, int yr, int mo, int da);
-    }
-
->>>>>>> d9353577
     private static final YearModes[] yearModes = new YearModes[] {
         new YearModes() {public int getYearWeek(MutableDateTime cal, int yr, int mo, int da){return getYearMode0257(cal, yr, mo, da, DateTimeConstants.SUNDAY, 0);}}, //0
         new YearModes() {public int getYearWeek(MutableDateTime cal, int yr, int mo, int da){return getYearMode1346(cal, yr, mo, da, DateTimeConstants.SUNDAY,1);}},  //1
@@ -525,7 +382,6 @@
         new YearModes() {public int getYearWeek(MutableDateTime cal, int yr, int mo, int da){return getYearMode0257(cal, yr, mo, da, DateTimeConstants.MONDAY, 5);}}, //5
         new YearModes() {public int getYearWeek(MutableDateTime cal, int yr, int mo, int da){return getYearMode1346(cal, yr, mo, da, DateTimeConstants.SATURDAY,4);}},//6
         new YearModes() {public int getYearWeek(MutableDateTime cal, int yr, int mo, int da){return getYearMode0257(cal, yr, mo, da, DateTimeConstants.MONDAY,5);}},  //7
-<<<<<<< HEAD
 
     };
 
@@ -537,19 +393,6 @@
 
         int firstD = 1;
 
-=======
-
-    };
-
-    private static int getYearMode1346(MutableDateTime cal, int yr, int mo, int da, int firstDay, int lowestVal)
-    {
-        cal.setYear(yr);
-        cal.setMonthOfYear(1);
-        cal.setDayOfMonth(1);
-
-        int firstD = 1;
-
->>>>>>> d9353577
         while (cal.getDayOfWeek() != firstDay)
             cal.setDayOfMonth(++firstD);
 
@@ -562,47 +405,6 @@
         {
             if (week < 0) return  yearModes[lowestVal].getYearWeek(cal, yr - 1, 12, 31);
             else return yr * 100 + week / 7 + 1;
-<<<<<<< HEAD
-        }
-        else
-        {
-            if (week < 0) return yr * 100 + 1;
-            else return yr * 100 + week / 7 + 2;
-        }
-    }
-
-    private static int getYearMode0257(MutableDateTime cal, int yr, int mo, int da, int firstDay, int lowestVal)
-    {
-        cal.setYear(yr);
-        cal.setMonthOfYear(1);
-        cal.setDayOfMonth(1);
-        int firstD = 1;
-
-        while (cal.getDayOfWeek() != firstDay)
-            cal.setDayOfMonth(++firstD);
-
-        cal.setYear(yr);
-        cal.setMonthOfYear(mo);
-        cal.setDayOfMonth(da);
-
-        int dayOfYear = cal.getDayOfYear();
-
-        if (dayOfYear < firstD) return yearModes[lowestVal].getYearWeek(cal, yr - 1, 12, 31);
-        else return yr * 100 + (dayOfYear - firstD) / 7 +1;
-    }    
-
-    private static boolean isZero(long[] date, TExecutionContext context,PValueTarget output) {
-        boolean isZero = date[DateExtractor.MONTH] == 0L || date[DateExtractor.DAY] == 0L;
-        if (isZero) {
-            if (context != null)
-                context.warnClient(new ZeroDateTimeException());
-            output.putNull();
-        }
-        return isZero;
-    }
-    
-    private static boolean isModeRange(int mode, TExecutionContext context, PValueTarget output) {
-=======
         }
         else
         {
@@ -642,7 +444,6 @@
     }
     
     protected static boolean isModeRange(int mode, TExecutionContext context, PValueTarget output) {
->>>>>>> d9353577
         boolean inRange = mode >= 0 && mode <8;
         if (!inRange) {
             if (context != null) {
