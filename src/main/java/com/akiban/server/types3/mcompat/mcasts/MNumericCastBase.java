/**
 * END USER LICENSE AGREEMENT (“EULA”)
 *
 * READ THIS AGREEMENT CAREFULLY (date: 9/13/2011):
 * http://www.akiban.com/licensing/20110913
 *
 * BY INSTALLING OR USING ALL OR ANY PORTION OF THE SOFTWARE, YOU ARE ACCEPTING
 * ALL OF THE TERMS AND CONDITIONS OF THIS AGREEMENT. YOU AGREE THAT THIS
 * AGREEMENT IS ENFORCEABLE LIKE ANY WRITTEN AGREEMENT SIGNED BY YOU.
 *
 * IF YOU HAVE PAID A LICENSE FEE FOR USE OF THE SOFTWARE AND DO NOT AGREE TO
 * THESE TERMS, YOU MAY RETURN THE SOFTWARE FOR A FULL REFUND PROVIDED YOU (A) DO
 * NOT USE THE SOFTWARE AND (B) RETURN THE SOFTWARE WITHIN THIRTY (30) DAYS OF
 * YOUR INITIAL PURCHASE.
 *
 * IF YOU WISH TO USE THE SOFTWARE AS AN EMPLOYEE, CONTRACTOR, OR AGENT OF A
 * CORPORATION, PARTNERSHIP OR SIMILAR ENTITY, THEN YOU MUST BE AUTHORIZED TO SIGN
 * FOR AND BIND THE ENTITY IN ORDER TO ACCEPT THE TERMS OF THIS AGREEMENT. THE
 * LICENSES GRANTED UNDER THIS AGREEMENT ARE EXPRESSLY CONDITIONED UPON ACCEPTANCE
 * BY SUCH AUTHORIZED PERSONNEL.
 *
 * IF YOU HAVE ENTERED INTO A SEPARATE WRITTEN LICENSE AGREEMENT WITH AKIBAN FOR
 * USE OF THE SOFTWARE, THE TERMS AND CONDITIONS OF SUCH OTHER AGREEMENT SHALL
 * PREVAIL OVER ANY CONFLICTING TERMS OR CONDITIONS IN THIS AGREEMENT.
 */

package com.akiban.server.types3.mcompat.mcasts;

import com.akiban.server.error.AkibanInternalException;
import com.akiban.server.types3.*;
import com.akiban.server.types3.mcompat.mtypes.MBigDecimalWrapper;
<<<<<<< HEAD
=======
import com.akiban.server.types3.mcompat.mtypes.MNumeric;
import com.akiban.server.types3.pvalue.PUnderlying;
>>>>>>> 0660aa1d
import com.akiban.server.types3.pvalue.PValueSource;
import com.akiban.server.types3.pvalue.PValueTarget;
import com.akiban.server.types3.texpressions.Constantness;

public class MNumericCastBase
{
    static class FromInt8ToString extends TCastBase
    {
        public FromInt8ToString(TClass source, TClass target, boolean auto, Constantness c)
        {
            super(checkType(source, PUnderlying.INT_8),
                  checkType(target, PUnderlying.BYTES), auto, c);
        }

        @Override
        public TInstance targetInstance(TPreptimeContext context, TPreptimeValue preptimeInput, TInstance specifiedTarget)
        {
            throw new UnsupportedOperationException("Not supported yet.");
        }
        @Override
        public void evaluate(TExecutionContext context, PValueSource source, PValueTarget target)
        {
            target.putObject(Byte.toString(source.getInt8()));
        }
    }
    
    static class FromInt8ToInt16 extends TCastBase
    {
<<<<<<< HEAD
        public FromInt8ToInt16(TClass source, TClass target, boolean auto, Constantness c)
=======
        public FromInt8ToInt16(TClass source, MNumeric target, boolean auto, Constantness c)
>>>>>>> 0660aa1d
        {
            super(checkType(source, PUnderlying.INT_8),
                  checkType(target, PUnderlying.INT_16), auto, c);
        }

        @Override
        public TInstance targetInstance(TPreptimeContext context, TPreptimeValue preptimeInput, TInstance specifiedTarget)
        {
            throw new UnsupportedOperationException("Not supported yet.");
        }
        @Override
        public void evaluate(TExecutionContext context, PValueSource source, PValueTarget target)
        {
            target.putInt16(source.getInt8());
        }
    }
    
    static class FromInt8ToInt32 extends TCastBase
    {
<<<<<<< HEAD
        public FromInt8ToInt32(TClass source, TClass target, boolean auto, Constantness c)
=======
        public FromInt8ToInt32(TClass source, MNumeric target, boolean auto, Constantness c)
>>>>>>> 0660aa1d
        {
            super(checkType(source, PUnderlying.INT_8),
                  checkType(target, PUnderlying.INT_32), auto, c);
        }

        @Override
        public TInstance targetInstance(TPreptimeContext context, TPreptimeValue preptimeInput, TInstance specifiedTarget)
        {
            throw new UnsupportedOperationException("Not supported yet.");
        }
        @Override
        public void evaluate(TExecutionContext context, PValueSource source, PValueTarget target)
        {
            target.putInt32(source.getInt8());
        }
    }
    
    static class FromInt8ToInt64 extends TCastBase
    {
<<<<<<< HEAD
        public FromInt8ToInt64(TClass source, TClass target, boolean auto, Constantness c)
=======
        public FromInt8ToInt64(TClass source, MNumeric target, boolean auto, Constantness c)
>>>>>>> 0660aa1d
        {
            super(checkType(source, PUnderlying.INT_8),
                  checkType(target, PUnderlying.INT_64), auto, c);
        }

        @Override
        public TInstance targetInstance(TPreptimeContext context, TPreptimeValue preptimeInput, TInstance specifiedTarget)
        {
            throw new UnsupportedOperationException("Not supported yet.");
        }
        @Override
        public void evaluate(TExecutionContext context, PValueSource source, PValueTarget target)
        {
            target.putInt64(source.getInt8());
        }
    }
    
    static class FromInt8ToDouble extends TCastBase
    {
        public FromInt8ToDouble(TClass source, TClass target, boolean auto, Constantness c)
        {
            super(checkType(source, PUnderlying.INT_8),
                  checkType(target, PUnderlying.DOUBLE), auto, c);
        }

        @Override
        public TInstance targetInstance(TPreptimeContext context, TPreptimeValue preptimeInput, TInstance specifiedTarget)
        {
            throw new UnsupportedOperationException("Not supported yet.");
        }
        @Override
        public void evaluate(TExecutionContext context, PValueSource source, PValueTarget target)
        {
            target.putDouble(source.getInt8());
        }
    }
    
    static class FromInt8ToDecimal extends TCastBase
    {
        public FromInt8ToDecimal(TClass source, TClass target, boolean auto, Constantness c)
        {
            super(checkType(source, PUnderlying.INT_8),
                  checkType(target, PUnderlying.BYTES), auto, c);
        }

        @Override
        public TInstance targetInstance(TPreptimeContext context, TPreptimeValue preptimeInput, TInstance specifiedTarget)
        {
            throw new UnsupportedOperationException("Not supported yet.");
        }
        @Override
        public void evaluate(TExecutionContext context, PValueSource source, PValueTarget target)
        {
            target.putObject(new MBigDecimalWrapper(source.getInt8()));
        }
    }
    
    static class FromInt16ToString extends TCastBase
    {
        public FromInt16ToString(TClass source, TClass target, boolean auto, Constantness c)
        {
            super(checkType(source, PUnderlying.INT_16),
                  checkType(target, PUnderlying.BYTES), auto, c);
        }

        @Override
        public TInstance targetInstance(TPreptimeContext context, TPreptimeValue preptimeInput, TInstance specifiedTarget)
        {
            throw new UnsupportedOperationException("Not supported yet.");
        }
        @Override
        public void evaluate(TExecutionContext context, PValueSource source, PValueTarget target)
        {
            target.putObject(Short.toString(source.getInt16()));
        }
    }
    
    static class FromInt16ToInt8 extends TCastBase
    {
<<<<<<< HEAD
        public FromInt16ToInt8(TClass source, TClass target, boolean auto, Constantness c)
=======
        public FromInt16ToInt8(TClass source, MNumeric target, boolean auto, Constantness c)
>>>>>>> 0660aa1d
        {
            super(checkType(source, PUnderlying.INT_16),
                  checkType(target, PUnderlying.INT_8), auto, c);
        }

        @Override
        public TInstance targetInstance(TPreptimeContext context, TPreptimeValue preptimeInput, TInstance specifiedTarget)
        {
            throw new UnsupportedOperationException("Not supported yet.");
        }
        @Override
        public void evaluate(TExecutionContext context, PValueSource source, PValueTarget target)
        {
            target.putInt8((byte)CastUtils.getInRange(Byte.MAX_VALUE, Byte.MIN_VALUE, source.getInt16(), context));
        }
    }
    
    static class FromInt16ToInt16 extends TCastBase
    {
<<<<<<< HEAD
        public FromInt16ToInt16(TClass source, TClass target, boolean auto, Constantness c)
=======
        public FromInt16ToInt16(TClass source, MNumeric target, boolean auto, Constantness c)
>>>>>>> 0660aa1d
        {
            super(checkType(source, PUnderlying.INT_16),
                  checkType(target, PUnderlying.INT_16), auto, c);
        }

        @Override
        public TInstance targetInstance(TPreptimeContext context, TPreptimeValue preptimeInput, TInstance specifiedTarget)
        {
            throw new UnsupportedOperationException("Not supported yet.");
        }
        @Override
        public void evaluate(TExecutionContext context, PValueSource source, PValueTarget target)
        {
            target.putInt16(source.getInt16());
        }
    }
        
    static class FromInt16ToInt32 extends TCastBase
    {
<<<<<<< HEAD
        public FromInt16ToInt32(TClass source, TClass target, boolean auto, Constantness c)
=======
        public FromInt16ToInt32(TClass source, MNumeric target, boolean auto, Constantness c)
>>>>>>> 0660aa1d
        {
            super(checkType(source, PUnderlying.INT_16),
                  checkType(target, PUnderlying.INT_32), auto, c);
        }

        @Override
        public TInstance targetInstance(TPreptimeContext context, TPreptimeValue preptimeInput, TInstance specifiedTarget)
        {
            throw new UnsupportedOperationException("Not supported yet.");
        }
        @Override
        public void evaluate(TExecutionContext context, PValueSource source, PValueTarget target)
        {
            target.putInt32(source.getInt16());
        }
    }
    
    static class FromInt16ToInt64 extends TCastBase
    {
<<<<<<< HEAD
        public FromInt16ToInt64(TClass source, TClass target, boolean auto, Constantness c)
=======
        public FromInt16ToInt64(TClass source, MNumeric target, boolean auto, Constantness c)
>>>>>>> 0660aa1d
        {
            super(checkType(source, PUnderlying.INT_16),
                  checkType(target, PUnderlying.INT_64), auto, c);
        }

        @Override
        public TInstance targetInstance(TPreptimeContext context, TPreptimeValue preptimeInput, TInstance specifiedTarget)
        {
            throw new UnsupportedOperationException("Not supported yet.");
        }
        @Override
        public void evaluate(TExecutionContext context, PValueSource source, PValueTarget target)
        {
            target.putInt64(source.getInt16());
        }
    }
    
    static class FromInt16ToDouble extends TCastBase
    {
        public FromInt16ToDouble(TClass source, TClass target, boolean auto, Constantness c)
        {
            super(checkType(source, PUnderlying.INT_16),
                  checkType(target, PUnderlying.DOUBLE), auto, c);
        }

        @Override
        public TInstance targetInstance(TPreptimeContext context, TPreptimeValue preptimeInput, TInstance specifiedTarget)
        {
            throw new UnsupportedOperationException("Not supported yet.");
        }
        @Override
        public void evaluate(TExecutionContext context, PValueSource source, PValueTarget target)
        {
            target.putDouble(source.getInt16());
        }
    }
    
    static class FromInt16ToDecimal extends TCastBase
    {
        public FromInt16ToDecimal(TClass source, TClass target, boolean auto, Constantness c)
        {
            super(checkType(source, PUnderlying.INT_16),
                  checkType(target, PUnderlying.BYTES), auto, c);
        }

        @Override
        public TInstance targetInstance(TPreptimeContext context, TPreptimeValue preptimeInput, TInstance specifiedTarget)
        {
            throw new UnsupportedOperationException("Not supported yet.");
        }
        @Override
        public void evaluate(TExecutionContext context, PValueSource source, PValueTarget target)
        {
            target.putObject(new MBigDecimalWrapper(source.getInt16()));
        }
    }
    
    static class FromInt32ToString extends TCastBase
    {
        public FromInt32ToString(TClass source, TClass target, boolean auto, Constantness c)
        {
            super(checkType(source, PUnderlying.INT_32),
                  checkType(target, PUnderlying.BYTES), auto, c);
        }

        @Override
        public TInstance targetInstance(TPreptimeContext context, TPreptimeValue preptimeInput, TInstance specifiedTarget)
        {
            throw new UnsupportedOperationException("Not supported yet.");
        }
        @Override
        public void evaluate(TExecutionContext context, PValueSource source, PValueTarget target)
        {
            target.putObject(Integer.toString(source.getInt32()));
        }
    }
    
    static class FromInt32ToInt8 extends TCastBase
    {
<<<<<<< HEAD
        public FromInt32ToInt8(TClass source, TClass target, boolean auto, Constantness c)
=======
        public FromInt32ToInt8(TClass source, MNumeric target, boolean auto, Constantness c)
>>>>>>> 0660aa1d
        {
            super(checkType(source, PUnderlying.INT_32),
                  checkType(target, PUnderlying.INT_8), auto, c);
        }

        @Override
        public TInstance targetInstance(TPreptimeContext context, TPreptimeValue preptimeInput, TInstance specifiedTarget)
        {
            throw new UnsupportedOperationException("Not supported yet.");
        }
        @Override
        public void evaluate(TExecutionContext context, PValueSource source, PValueTarget target)
        {
            target.putInt8((byte)CastUtils.getInRange(Byte.MAX_VALUE, Byte.MIN_VALUE, source.getInt32(), context));
        }
    }
    
    static class FromInt32ToInt16 extends TCastBase
    {
<<<<<<< HEAD
        public FromInt32ToInt16(TClass source, TClass target, boolean auto, Constantness c)
=======
        public FromInt32ToInt16(TClass source, MNumeric target, boolean auto, Constantness c)
>>>>>>> 0660aa1d
        {
            super(checkType(source, PUnderlying.INT_32),
                  checkType(target, PUnderlying.INT_16), auto, c);
        }

        @Override
        public TInstance targetInstance(TPreptimeContext context, TPreptimeValue preptimeInput, TInstance specifiedTarget)
        {
            throw new UnsupportedOperationException("Not supported yet.");
        }
        @Override
        public void evaluate(TExecutionContext context, PValueSource source, PValueTarget target)
        {
            target.putInt16((short)CastUtils.getInRange(Short.MAX_VALUE, Short.MIN_VALUE, source.getInt32(), context));
        }
    }
    
    static class FromInt32ToInt32 extends TCastBase
    {
<<<<<<< HEAD
        public FromInt32ToInt32(TClass source, TClass target, boolean auto, Constantness c)
=======
        public FromInt32ToInt32(TClass source, MNumeric target, boolean auto, Constantness c)
>>>>>>> 0660aa1d
        {
            super(checkType(source, PUnderlying.INT_32),
                  checkType(target, PUnderlying.INT_32), auto, c);
        }

        @Override
        public TInstance targetInstance(TPreptimeContext context, TPreptimeValue preptimeInput, TInstance specifiedTarget)
        {
            throw new UnsupportedOperationException("Not supported yet.");
        }
        @Override
        public void evaluate(TExecutionContext context, PValueSource source, PValueTarget target)
        {
            target.putInt32(source.getInt32());
        }
    }
    
    static class FromInt32ToInt64 extends TCastBase
    {
<<<<<<< HEAD
        public FromInt32ToInt64(TClass source, TClass target, boolean auto, Constantness c)
=======
        public FromInt32ToInt64(TClass source, MNumeric target, boolean auto, Constantness c)
>>>>>>> 0660aa1d
        {
            super(checkType(source, PUnderlying.INT_32),
                  checkType(target, PUnderlying.INT_64), auto, c);
        }

        @Override
        public TInstance targetInstance(TPreptimeContext context, TPreptimeValue preptimeInput, TInstance specifiedTarget)
        {
            throw new UnsupportedOperationException("Not supported yet.");
        }
        @Override
        public void evaluate(TExecutionContext context, PValueSource source, PValueTarget target)
        {
            target.putInt64(source.getInt32());
        }
    }
    
    static class FromInt32ToDouble extends TCastBase
    {
        public FromInt32ToDouble(TClass source, TClass target, boolean auto, Constantness c)
        {
            super(checkType(source, PUnderlying.INT_32),
                  checkType(target, PUnderlying.DOUBLE), auto, c);
        }

        @Override
        public TInstance targetInstance(TPreptimeContext context, TPreptimeValue preptimeInput, TInstance specifiedTarget)
        {
            throw new UnsupportedOperationException("Not supported yet.");
        }
        @Override
        public void evaluate(TExecutionContext context, PValueSource source, PValueTarget target)
        {
            target.putDouble(source.getInt32());
        }
    }
    
    static class FromInt32ToDecimal extends TCastBase
    {
        public FromInt32ToDecimal(TClass source, TClass target, boolean auto, Constantness c)
        {
            super(checkType(source, PUnderlying.INT_32),
                  checkType(target, PUnderlying.BYTES), auto, c);
        }

        @Override
        public TInstance targetInstance(TPreptimeContext context, TPreptimeValue preptimeInput, TInstance specifiedTarget)
        {
            throw new UnsupportedOperationException("Not supported yet.");
        }
        @Override
        public void evaluate(TExecutionContext context, PValueSource source, PValueTarget target)
        {
            target.putObject(new MBigDecimalWrapper(source.getInt32()));
        }
    }
    
    static class FromInt64ToString extends TCastBase
    {
        public FromInt64ToString(TClass source, TClass target, boolean auto, Constantness c)
        {
            super(checkType(source, PUnderlying.INT_64),
                  checkType(target, PUnderlying.BYTES), auto, c);
        }

        @Override
        public TInstance targetInstance(TPreptimeContext context, TPreptimeValue preptimeInput, TInstance specifiedTarget)
        {
            throw new UnsupportedOperationException("Not supported yet.");
        }
        @Override
        public void evaluate(TExecutionContext context, PValueSource source, PValueTarget target)
        {
            target.putObject(Long.toString(source.getInt64()));
        }
    }
    
    static class FromInt64ToInt8 extends TCastBase
    {
<<<<<<< HEAD
        public FromInt64ToInt8(TClass source, TClass target, boolean auto, Constantness c)
=======
        public FromInt64ToInt8(TClass source, MNumeric target, boolean auto, Constantness c)
>>>>>>> 0660aa1d
        {
            super(checkType(source, PUnderlying.INT_64),
                  checkType(target, PUnderlying.INT_8), auto, c);
        }

        @Override
        public TInstance targetInstance(TPreptimeContext context, TPreptimeValue preptimeInput, TInstance specifiedTarget)
        {
            throw new UnsupportedOperationException("Not supported yet.");
        }
        @Override
        public void evaluate(TExecutionContext context, PValueSource source, PValueTarget target)
        {
            target.putInt8((byte)CastUtils.getInRange(Byte.MAX_VALUE, Byte.MIN_VALUE, source.getInt64(), context));
        }
    }
    
    static class FromInt64ToInt16 extends TCastBase
    {
<<<<<<< HEAD
        public FromInt64ToInt16(TClass source, TClass target, boolean auto, Constantness c)
=======
        public FromInt64ToInt16(TClass source, MNumeric target, boolean auto, Constantness c)
>>>>>>> 0660aa1d
        {
            super(checkType(source, PUnderlying.INT_64),
                  checkType(target, PUnderlying.INT_16), auto, c);
        }

        @Override
        public TInstance targetInstance(TPreptimeContext context, TPreptimeValue preptimeInput, TInstance specifiedTarget)
        {
            throw new UnsupportedOperationException("Not supported yet.");
        }
        @Override
        public void evaluate(TExecutionContext context, PValueSource source, PValueTarget target)
        {
            target.putInt16((short)CastUtils.getInRange(Short.MAX_VALUE, Short.MIN_VALUE, source.getInt64(), context));
        }
    }
    
    static class FromInt64ToInt32 extends TCastBase
    {
<<<<<<< HEAD
        public FromInt64ToInt32(TClass source, TClass target, boolean auto, Constantness c)
=======
        public FromInt64ToInt32(TClass source, MNumeric target, boolean auto, Constantness c)
>>>>>>> 0660aa1d
        {
            super(checkType(source, PUnderlying.INT_64),
                  checkType(target, PUnderlying.INT_32), auto, c);
        }

        @Override
        public TInstance targetInstance(TPreptimeContext context, TPreptimeValue preptimeInput, TInstance specifiedTarget)
        {
            throw new UnsupportedOperationException("Not supported yet.");
        }
        @Override
        public void evaluate(TExecutionContext context, PValueSource source, PValueTarget target)
        {
            target.putInt32((int)CastUtils.getInRange(Integer.MAX_VALUE, Integer.MIN_VALUE, source.getInt64(), context));
        }
    }
    
    static class FromInt64ToInt64 extends TCastBase
    {
<<<<<<< HEAD
        public FromInt64ToInt64(TClass source, TClass target, boolean auto, Constantness c)
=======
        public FromInt64ToInt64(TClass source, MNumeric target, boolean auto, Constantness c)
>>>>>>> 0660aa1d
        {
            super(checkType(source, PUnderlying.INT_64),
                  checkType(target, PUnderlying.INT_64), auto, c);
        }

        @Override
        public TInstance targetInstance(TPreptimeContext context, TPreptimeValue preptimeInput, TInstance specifiedTarget)
        {
            throw new UnsupportedOperationException("Not supported yet.");
        }
        @Override
        public void evaluate(TExecutionContext context, PValueSource source, PValueTarget target)
        {
            target.putInt64(source.getInt64());
        }
    }
    
    static class FromInt64ToDouble extends TCastBase
    {
        public FromInt64ToDouble(TClass source, TClass target, boolean auto, Constantness c)
        {
            super(checkType(source, PUnderlying.INT_64),
                  checkType(target, PUnderlying.DOUBLE), auto, c);
        }

        @Override
        public TInstance targetInstance(TPreptimeContext context, TPreptimeValue preptimeInput, TInstance specifiedTarget)
        {
            throw new UnsupportedOperationException("Not supported yet.");
        }
        @Override
        public void evaluate(TExecutionContext context, PValueSource source, PValueTarget target)
        {
            target.putDouble(source.getInt64());
        }
    }
    
    static class FromInt64ToDecimal extends TCastBase
    {
        public FromInt64ToDecimal(TClass source, TClass target, boolean auto, Constantness c)
        {
            super(checkType(source, PUnderlying.INT_64),
                  checkType(target, PUnderlying.BYTES), auto, c);
        }

        @Override
        public TInstance targetInstance(TPreptimeContext context, TPreptimeValue preptimeInput, TInstance specifiedTarget)
        {
            throw new UnsupportedOperationException("Not supported yet.");
        }
        @Override
        public void evaluate(TExecutionContext context, PValueSource source, PValueTarget target)
        {
            target.putObject(new MBigDecimalWrapper(source.getInt64()));
        }
    }
    
    private static TClass checkType (TClass input, PUnderlying expected)
    {
        if (input.underlyingType() != expected)
            throw new AkibanInternalException("Expected " + expected + " but got " + input.underlyingType());
        return input;
    }
}
<|MERGE_RESOLUTION|>--- conflicted
+++ resolved
@@ -1,649 +1,585 @@
-/**
- * END USER LICENSE AGREEMENT (“EULA”)
- *
- * READ THIS AGREEMENT CAREFULLY (date: 9/13/2011):
- * http://www.akiban.com/licensing/20110913
- *
- * BY INSTALLING OR USING ALL OR ANY PORTION OF THE SOFTWARE, YOU ARE ACCEPTING
- * ALL OF THE TERMS AND CONDITIONS OF THIS AGREEMENT. YOU AGREE THAT THIS
- * AGREEMENT IS ENFORCEABLE LIKE ANY WRITTEN AGREEMENT SIGNED BY YOU.
- *
- * IF YOU HAVE PAID A LICENSE FEE FOR USE OF THE SOFTWARE AND DO NOT AGREE TO
- * THESE TERMS, YOU MAY RETURN THE SOFTWARE FOR A FULL REFUND PROVIDED YOU (A) DO
- * NOT USE THE SOFTWARE AND (B) RETURN THE SOFTWARE WITHIN THIRTY (30) DAYS OF
- * YOUR INITIAL PURCHASE.
- *
- * IF YOU WISH TO USE THE SOFTWARE AS AN EMPLOYEE, CONTRACTOR, OR AGENT OF A
- * CORPORATION, PARTNERSHIP OR SIMILAR ENTITY, THEN YOU MUST BE AUTHORIZED TO SIGN
- * FOR AND BIND THE ENTITY IN ORDER TO ACCEPT THE TERMS OF THIS AGREEMENT. THE
- * LICENSES GRANTED UNDER THIS AGREEMENT ARE EXPRESSLY CONDITIONED UPON ACCEPTANCE
- * BY SUCH AUTHORIZED PERSONNEL.
- *
- * IF YOU HAVE ENTERED INTO A SEPARATE WRITTEN LICENSE AGREEMENT WITH AKIBAN FOR
- * USE OF THE SOFTWARE, THE TERMS AND CONDITIONS OF SUCH OTHER AGREEMENT SHALL
- * PREVAIL OVER ANY CONFLICTING TERMS OR CONDITIONS IN THIS AGREEMENT.
- */
-
-package com.akiban.server.types3.mcompat.mcasts;
-
-import com.akiban.server.error.AkibanInternalException;
-import com.akiban.server.types3.*;
-import com.akiban.server.types3.mcompat.mtypes.MBigDecimalWrapper;
-<<<<<<< HEAD
-=======
-import com.akiban.server.types3.mcompat.mtypes.MNumeric;
-import com.akiban.server.types3.pvalue.PUnderlying;
->>>>>>> 0660aa1d
-import com.akiban.server.types3.pvalue.PValueSource;
-import com.akiban.server.types3.pvalue.PValueTarget;
-import com.akiban.server.types3.texpressions.Constantness;
-
-public class MNumericCastBase
-{
-    static class FromInt8ToString extends TCastBase
-    {
-        public FromInt8ToString(TClass source, TClass target, boolean auto, Constantness c)
-        {
-            super(checkType(source, PUnderlying.INT_8),
-                  checkType(target, PUnderlying.BYTES), auto, c);
-        }
-
-        @Override
-        public TInstance targetInstance(TPreptimeContext context, TPreptimeValue preptimeInput, TInstance specifiedTarget)
-        {
-            throw new UnsupportedOperationException("Not supported yet.");
-        }
-        @Override
-        public void evaluate(TExecutionContext context, PValueSource source, PValueTarget target)
-        {
-            target.putObject(Byte.toString(source.getInt8()));
-        }
-    }
-    
-    static class FromInt8ToInt16 extends TCastBase
-    {
-<<<<<<< HEAD
-        public FromInt8ToInt16(TClass source, TClass target, boolean auto, Constantness c)
-=======
-        public FromInt8ToInt16(TClass source, MNumeric target, boolean auto, Constantness c)
->>>>>>> 0660aa1d
-        {
-            super(checkType(source, PUnderlying.INT_8),
-                  checkType(target, PUnderlying.INT_16), auto, c);
-        }
-
-        @Override
-        public TInstance targetInstance(TPreptimeContext context, TPreptimeValue preptimeInput, TInstance specifiedTarget)
-        {
-            throw new UnsupportedOperationException("Not supported yet.");
-        }
-        @Override
-        public void evaluate(TExecutionContext context, PValueSource source, PValueTarget target)
-        {
-            target.putInt16(source.getInt8());
-        }
-    }
-    
-    static class FromInt8ToInt32 extends TCastBase
-    {
-<<<<<<< HEAD
-        public FromInt8ToInt32(TClass source, TClass target, boolean auto, Constantness c)
-=======
-        public FromInt8ToInt32(TClass source, MNumeric target, boolean auto, Constantness c)
->>>>>>> 0660aa1d
-        {
-            super(checkType(source, PUnderlying.INT_8),
-                  checkType(target, PUnderlying.INT_32), auto, c);
-        }
-
-        @Override
-        public TInstance targetInstance(TPreptimeContext context, TPreptimeValue preptimeInput, TInstance specifiedTarget)
-        {
-            throw new UnsupportedOperationException("Not supported yet.");
-        }
-        @Override
-        public void evaluate(TExecutionContext context, PValueSource source, PValueTarget target)
-        {
-            target.putInt32(source.getInt8());
-        }
-    }
-    
-    static class FromInt8ToInt64 extends TCastBase
-    {
-<<<<<<< HEAD
-        public FromInt8ToInt64(TClass source, TClass target, boolean auto, Constantness c)
-=======
-        public FromInt8ToInt64(TClass source, MNumeric target, boolean auto, Constantness c)
->>>>>>> 0660aa1d
-        {
-            super(checkType(source, PUnderlying.INT_8),
-                  checkType(target, PUnderlying.INT_64), auto, c);
-        }
-
-        @Override
-        public TInstance targetInstance(TPreptimeContext context, TPreptimeValue preptimeInput, TInstance specifiedTarget)
-        {
-            throw new UnsupportedOperationException("Not supported yet.");
-        }
-        @Override
-        public void evaluate(TExecutionContext context, PValueSource source, PValueTarget target)
-        {
-            target.putInt64(source.getInt8());
-        }
-    }
-    
-    static class FromInt8ToDouble extends TCastBase
-    {
-        public FromInt8ToDouble(TClass source, TClass target, boolean auto, Constantness c)
-        {
-            super(checkType(source, PUnderlying.INT_8),
-                  checkType(target, PUnderlying.DOUBLE), auto, c);
-        }
-
-        @Override
-        public TInstance targetInstance(TPreptimeContext context, TPreptimeValue preptimeInput, TInstance specifiedTarget)
-        {
-            throw new UnsupportedOperationException("Not supported yet.");
-        }
-        @Override
-        public void evaluate(TExecutionContext context, PValueSource source, PValueTarget target)
-        {
-            target.putDouble(source.getInt8());
-        }
-    }
-    
-    static class FromInt8ToDecimal extends TCastBase
-    {
-        public FromInt8ToDecimal(TClass source, TClass target, boolean auto, Constantness c)
-        {
-            super(checkType(source, PUnderlying.INT_8),
-                  checkType(target, PUnderlying.BYTES), auto, c);
-        }
-
-        @Override
-        public TInstance targetInstance(TPreptimeContext context, TPreptimeValue preptimeInput, TInstance specifiedTarget)
-        {
-            throw new UnsupportedOperationException("Not supported yet.");
-        }
-        @Override
-        public void evaluate(TExecutionContext context, PValueSource source, PValueTarget target)
-        {
-            target.putObject(new MBigDecimalWrapper(source.getInt8()));
-        }
-    }
-    
-    static class FromInt16ToString extends TCastBase
-    {
-        public FromInt16ToString(TClass source, TClass target, boolean auto, Constantness c)
-        {
-            super(checkType(source, PUnderlying.INT_16),
-                  checkType(target, PUnderlying.BYTES), auto, c);
-        }
-
-        @Override
-        public TInstance targetInstance(TPreptimeContext context, TPreptimeValue preptimeInput, TInstance specifiedTarget)
-        {
-            throw new UnsupportedOperationException("Not supported yet.");
-        }
-        @Override
-        public void evaluate(TExecutionContext context, PValueSource source, PValueTarget target)
-        {
-            target.putObject(Short.toString(source.getInt16()));
-        }
-    }
-    
-    static class FromInt16ToInt8 extends TCastBase
-    {
-<<<<<<< HEAD
-        public FromInt16ToInt8(TClass source, TClass target, boolean auto, Constantness c)
-=======
-        public FromInt16ToInt8(TClass source, MNumeric target, boolean auto, Constantness c)
->>>>>>> 0660aa1d
-        {
-            super(checkType(source, PUnderlying.INT_16),
-                  checkType(target, PUnderlying.INT_8), auto, c);
-        }
-
-        @Override
-        public TInstance targetInstance(TPreptimeContext context, TPreptimeValue preptimeInput, TInstance specifiedTarget)
-        {
-            throw new UnsupportedOperationException("Not supported yet.");
-        }
-        @Override
-        public void evaluate(TExecutionContext context, PValueSource source, PValueTarget target)
-        {
-            target.putInt8((byte)CastUtils.getInRange(Byte.MAX_VALUE, Byte.MIN_VALUE, source.getInt16(), context));
-        }
-    }
-    
-    static class FromInt16ToInt16 extends TCastBase
-    {
-<<<<<<< HEAD
-        public FromInt16ToInt16(TClass source, TClass target, boolean auto, Constantness c)
-=======
-        public FromInt16ToInt16(TClass source, MNumeric target, boolean auto, Constantness c)
->>>>>>> 0660aa1d
-        {
-            super(checkType(source, PUnderlying.INT_16),
-                  checkType(target, PUnderlying.INT_16), auto, c);
-        }
-
-        @Override
-        public TInstance targetInstance(TPreptimeContext context, TPreptimeValue preptimeInput, TInstance specifiedTarget)
-        {
-            throw new UnsupportedOperationException("Not supported yet.");
-        }
-        @Override
-        public void evaluate(TExecutionContext context, PValueSource source, PValueTarget target)
-        {
-            target.putInt16(source.getInt16());
-        }
-    }
-        
-    static class FromInt16ToInt32 extends TCastBase
-    {
-<<<<<<< HEAD
-        public FromInt16ToInt32(TClass source, TClass target, boolean auto, Constantness c)
-=======
-        public FromInt16ToInt32(TClass source, MNumeric target, boolean auto, Constantness c)
->>>>>>> 0660aa1d
-        {
-            super(checkType(source, PUnderlying.INT_16),
-                  checkType(target, PUnderlying.INT_32), auto, c);
-        }
-
-        @Override
-        public TInstance targetInstance(TPreptimeContext context, TPreptimeValue preptimeInput, TInstance specifiedTarget)
-        {
-            throw new UnsupportedOperationException("Not supported yet.");
-        }
-        @Override
-        public void evaluate(TExecutionContext context, PValueSource source, PValueTarget target)
-        {
-            target.putInt32(source.getInt16());
-        }
-    }
-    
-    static class FromInt16ToInt64 extends TCastBase
-    {
-<<<<<<< HEAD
-        public FromInt16ToInt64(TClass source, TClass target, boolean auto, Constantness c)
-=======
-        public FromInt16ToInt64(TClass source, MNumeric target, boolean auto, Constantness c)
->>>>>>> 0660aa1d
-        {
-            super(checkType(source, PUnderlying.INT_16),
-                  checkType(target, PUnderlying.INT_64), auto, c);
-        }
-
-        @Override
-        public TInstance targetInstance(TPreptimeContext context, TPreptimeValue preptimeInput, TInstance specifiedTarget)
-        {
-            throw new UnsupportedOperationException("Not supported yet.");
-        }
-        @Override
-        public void evaluate(TExecutionContext context, PValueSource source, PValueTarget target)
-        {
-            target.putInt64(source.getInt16());
-        }
-    }
-    
-    static class FromInt16ToDouble extends TCastBase
-    {
-        public FromInt16ToDouble(TClass source, TClass target, boolean auto, Constantness c)
-        {
-            super(checkType(source, PUnderlying.INT_16),
-                  checkType(target, PUnderlying.DOUBLE), auto, c);
-        }
-
-        @Override
-        public TInstance targetInstance(TPreptimeContext context, TPreptimeValue preptimeInput, TInstance specifiedTarget)
-        {
-            throw new UnsupportedOperationException("Not supported yet.");
-        }
-        @Override
-        public void evaluate(TExecutionContext context, PValueSource source, PValueTarget target)
-        {
-            target.putDouble(source.getInt16());
-        }
-    }
-    
-    static class FromInt16ToDecimal extends TCastBase
-    {
-        public FromInt16ToDecimal(TClass source, TClass target, boolean auto, Constantness c)
-        {
-            super(checkType(source, PUnderlying.INT_16),
-                  checkType(target, PUnderlying.BYTES), auto, c);
-        }
-
-        @Override
-        public TInstance targetInstance(TPreptimeContext context, TPreptimeValue preptimeInput, TInstance specifiedTarget)
-        {
-            throw new UnsupportedOperationException("Not supported yet.");
-        }
-        @Override
-        public void evaluate(TExecutionContext context, PValueSource source, PValueTarget target)
-        {
-            target.putObject(new MBigDecimalWrapper(source.getInt16()));
-        }
-    }
-    
-    static class FromInt32ToString extends TCastBase
-    {
-        public FromInt32ToString(TClass source, TClass target, boolean auto, Constantness c)
-        {
-            super(checkType(source, PUnderlying.INT_32),
-                  checkType(target, PUnderlying.BYTES), auto, c);
-        }
-
-        @Override
-        public TInstance targetInstance(TPreptimeContext context, TPreptimeValue preptimeInput, TInstance specifiedTarget)
-        {
-            throw new UnsupportedOperationException("Not supported yet.");
-        }
-        @Override
-        public void evaluate(TExecutionContext context, PValueSource source, PValueTarget target)
-        {
-            target.putObject(Integer.toString(source.getInt32()));
-        }
-    }
-    
-    static class FromInt32ToInt8 extends TCastBase
-    {
-<<<<<<< HEAD
-        public FromInt32ToInt8(TClass source, TClass target, boolean auto, Constantness c)
-=======
-        public FromInt32ToInt8(TClass source, MNumeric target, boolean auto, Constantness c)
->>>>>>> 0660aa1d
-        {
-            super(checkType(source, PUnderlying.INT_32),
-                  checkType(target, PUnderlying.INT_8), auto, c);
-        }
-
-        @Override
-        public TInstance targetInstance(TPreptimeContext context, TPreptimeValue preptimeInput, TInstance specifiedTarget)
-        {
-            throw new UnsupportedOperationException("Not supported yet.");
-        }
-        @Override
-        public void evaluate(TExecutionContext context, PValueSource source, PValueTarget target)
-        {
-            target.putInt8((byte)CastUtils.getInRange(Byte.MAX_VALUE, Byte.MIN_VALUE, source.getInt32(), context));
-        }
-    }
-    
-    static class FromInt32ToInt16 extends TCastBase
-    {
-<<<<<<< HEAD
-        public FromInt32ToInt16(TClass source, TClass target, boolean auto, Constantness c)
-=======
-        public FromInt32ToInt16(TClass source, MNumeric target, boolean auto, Constantness c)
->>>>>>> 0660aa1d
-        {
-            super(checkType(source, PUnderlying.INT_32),
-                  checkType(target, PUnderlying.INT_16), auto, c);
-        }
-
-        @Override
-        public TInstance targetInstance(TPreptimeContext context, TPreptimeValue preptimeInput, TInstance specifiedTarget)
-        {
-            throw new UnsupportedOperationException("Not supported yet.");
-        }
-        @Override
-        public void evaluate(TExecutionContext context, PValueSource source, PValueTarget target)
-        {
-            target.putInt16((short)CastUtils.getInRange(Short.MAX_VALUE, Short.MIN_VALUE, source.getInt32(), context));
-        }
-    }
-    
-    static class FromInt32ToInt32 extends TCastBase
-    {
-<<<<<<< HEAD
-        public FromInt32ToInt32(TClass source, TClass target, boolean auto, Constantness c)
-=======
-        public FromInt32ToInt32(TClass source, MNumeric target, boolean auto, Constantness c)
->>>>>>> 0660aa1d
-        {
-            super(checkType(source, PUnderlying.INT_32),
-                  checkType(target, PUnderlying.INT_32), auto, c);
-        }
-
-        @Override
-        public TInstance targetInstance(TPreptimeContext context, TPreptimeValue preptimeInput, TInstance specifiedTarget)
-        {
-            throw new UnsupportedOperationException("Not supported yet.");
-        }
-        @Override
-        public void evaluate(TExecutionContext context, PValueSource source, PValueTarget target)
-        {
-            target.putInt32(source.getInt32());
-        }
-    }
-    
-    static class FromInt32ToInt64 extends TCastBase
-    {
-<<<<<<< HEAD
-        public FromInt32ToInt64(TClass source, TClass target, boolean auto, Constantness c)
-=======
-        public FromInt32ToInt64(TClass source, MNumeric target, boolean auto, Constantness c)
->>>>>>> 0660aa1d
-        {
-            super(checkType(source, PUnderlying.INT_32),
-                  checkType(target, PUnderlying.INT_64), auto, c);
-        }
-
-        @Override
-        public TInstance targetInstance(TPreptimeContext context, TPreptimeValue preptimeInput, TInstance specifiedTarget)
-        {
-            throw new UnsupportedOperationException("Not supported yet.");
-        }
-        @Override
-        public void evaluate(TExecutionContext context, PValueSource source, PValueTarget target)
-        {
-            target.putInt64(source.getInt32());
-        }
-    }
-    
-    static class FromInt32ToDouble extends TCastBase
-    {
-        public FromInt32ToDouble(TClass source, TClass target, boolean auto, Constantness c)
-        {
-            super(checkType(source, PUnderlying.INT_32),
-                  checkType(target, PUnderlying.DOUBLE), auto, c);
-        }
-
-        @Override
-        public TInstance targetInstance(TPreptimeContext context, TPreptimeValue preptimeInput, TInstance specifiedTarget)
-        {
-            throw new UnsupportedOperationException("Not supported yet.");
-        }
-        @Override
-        public void evaluate(TExecutionContext context, PValueSource source, PValueTarget target)
-        {
-            target.putDouble(source.getInt32());
-        }
-    }
-    
-    static class FromInt32ToDecimal extends TCastBase
-    {
-        public FromInt32ToDecimal(TClass source, TClass target, boolean auto, Constantness c)
-        {
-            super(checkType(source, PUnderlying.INT_32),
-                  checkType(target, PUnderlying.BYTES), auto, c);
-        }
-
-        @Override
-        public TInstance targetInstance(TPreptimeContext context, TPreptimeValue preptimeInput, TInstance specifiedTarget)
-        {
-            throw new UnsupportedOperationException("Not supported yet.");
-        }
-        @Override
-        public void evaluate(TExecutionContext context, PValueSource source, PValueTarget target)
-        {
-            target.putObject(new MBigDecimalWrapper(source.getInt32()));
-        }
-    }
-    
-    static class FromInt64ToString extends TCastBase
-    {
-        public FromInt64ToString(TClass source, TClass target, boolean auto, Constantness c)
-        {
-            super(checkType(source, PUnderlying.INT_64),
-                  checkType(target, PUnderlying.BYTES), auto, c);
-        }
-
-        @Override
-        public TInstance targetInstance(TPreptimeContext context, TPreptimeValue preptimeInput, TInstance specifiedTarget)
-        {
-            throw new UnsupportedOperationException("Not supported yet.");
-        }
-        @Override
-        public void evaluate(TExecutionContext context, PValueSource source, PValueTarget target)
-        {
-            target.putObject(Long.toString(source.getInt64()));
-        }
-    }
-    
-    static class FromInt64ToInt8 extends TCastBase
-    {
-<<<<<<< HEAD
-        public FromInt64ToInt8(TClass source, TClass target, boolean auto, Constantness c)
-=======
-        public FromInt64ToInt8(TClass source, MNumeric target, boolean auto, Constantness c)
->>>>>>> 0660aa1d
-        {
-            super(checkType(source, PUnderlying.INT_64),
-                  checkType(target, PUnderlying.INT_8), auto, c);
-        }
-
-        @Override
-        public TInstance targetInstance(TPreptimeContext context, TPreptimeValue preptimeInput, TInstance specifiedTarget)
-        {
-            throw new UnsupportedOperationException("Not supported yet.");
-        }
-        @Override
-        public void evaluate(TExecutionContext context, PValueSource source, PValueTarget target)
-        {
-            target.putInt8((byte)CastUtils.getInRange(Byte.MAX_VALUE, Byte.MIN_VALUE, source.getInt64(), context));
-        }
-    }
-    
-    static class FromInt64ToInt16 extends TCastBase
-    {
-<<<<<<< HEAD
-        public FromInt64ToInt16(TClass source, TClass target, boolean auto, Constantness c)
-=======
-        public FromInt64ToInt16(TClass source, MNumeric target, boolean auto, Constantness c)
->>>>>>> 0660aa1d
-        {
-            super(checkType(source, PUnderlying.INT_64),
-                  checkType(target, PUnderlying.INT_16), auto, c);
-        }
-
-        @Override
-        public TInstance targetInstance(TPreptimeContext context, TPreptimeValue preptimeInput, TInstance specifiedTarget)
-        {
-            throw new UnsupportedOperationException("Not supported yet.");
-        }
-        @Override
-        public void evaluate(TExecutionContext context, PValueSource source, PValueTarget target)
-        {
-            target.putInt16((short)CastUtils.getInRange(Short.MAX_VALUE, Short.MIN_VALUE, source.getInt64(), context));
-        }
-    }
-    
-    static class FromInt64ToInt32 extends TCastBase
-    {
-<<<<<<< HEAD
-        public FromInt64ToInt32(TClass source, TClass target, boolean auto, Constantness c)
-=======
-        public FromInt64ToInt32(TClass source, MNumeric target, boolean auto, Constantness c)
->>>>>>> 0660aa1d
-        {
-            super(checkType(source, PUnderlying.INT_64),
-                  checkType(target, PUnderlying.INT_32), auto, c);
-        }
-
-        @Override
-        public TInstance targetInstance(TPreptimeContext context, TPreptimeValue preptimeInput, TInstance specifiedTarget)
-        {
-            throw new UnsupportedOperationException("Not supported yet.");
-        }
-        @Override
-        public void evaluate(TExecutionContext context, PValueSource source, PValueTarget target)
-        {
-            target.putInt32((int)CastUtils.getInRange(Integer.MAX_VALUE, Integer.MIN_VALUE, source.getInt64(), context));
-        }
-    }
-    
-    static class FromInt64ToInt64 extends TCastBase
-    {
-<<<<<<< HEAD
-        public FromInt64ToInt64(TClass source, TClass target, boolean auto, Constantness c)
-=======
-        public FromInt64ToInt64(TClass source, MNumeric target, boolean auto, Constantness c)
->>>>>>> 0660aa1d
-        {
-            super(checkType(source, PUnderlying.INT_64),
-                  checkType(target, PUnderlying.INT_64), auto, c);
-        }
-
-        @Override
-        public TInstance targetInstance(TPreptimeContext context, TPreptimeValue preptimeInput, TInstance specifiedTarget)
-        {
-            throw new UnsupportedOperationException("Not supported yet.");
-        }
-        @Override
-        public void evaluate(TExecutionContext context, PValueSource source, PValueTarget target)
-        {
-            target.putInt64(source.getInt64());
-        }
-    }
-    
-    static class FromInt64ToDouble extends TCastBase
-    {
-        public FromInt64ToDouble(TClass source, TClass target, boolean auto, Constantness c)
-        {
-            super(checkType(source, PUnderlying.INT_64),
-                  checkType(target, PUnderlying.DOUBLE), auto, c);
-        }
-
-        @Override
-        public TInstance targetInstance(TPreptimeContext context, TPreptimeValue preptimeInput, TInstance specifiedTarget)
-        {
-            throw new UnsupportedOperationException("Not supported yet.");
-        }
-        @Override
-        public void evaluate(TExecutionContext context, PValueSource source, PValueTarget target)
-        {
-            target.putDouble(source.getInt64());
-        }
-    }
-    
-    static class FromInt64ToDecimal extends TCastBase
-    {
-        public FromInt64ToDecimal(TClass source, TClass target, boolean auto, Constantness c)
-        {
-            super(checkType(source, PUnderlying.INT_64),
-                  checkType(target, PUnderlying.BYTES), auto, c);
-        }
-
-        @Override
-        public TInstance targetInstance(TPreptimeContext context, TPreptimeValue preptimeInput, TInstance specifiedTarget)
-        {
-            throw new UnsupportedOperationException("Not supported yet.");
-        }
-        @Override
-        public void evaluate(TExecutionContext context, PValueSource source, PValueTarget target)
-        {
-            target.putObject(new MBigDecimalWrapper(source.getInt64()));
-        }
-    }
-    
-    private static TClass checkType (TClass input, PUnderlying expected)
-    {
-        if (input.underlyingType() != expected)
-            throw new AkibanInternalException("Expected " + expected + " but got " + input.underlyingType());
-        return input;
-    }
-}
+/**
+ * END USER LICENSE AGREEMENT (“EULA”)
+ *
+ * READ THIS AGREEMENT CAREFULLY (date: 9/13/2011):
+ * http://www.akiban.com/licensing/20110913
+ *
+ * BY INSTALLING OR USING ALL OR ANY PORTION OF THE SOFTWARE, YOU ARE ACCEPTING
+ * ALL OF THE TERMS AND CONDITIONS OF THIS AGREEMENT. YOU AGREE THAT THIS
+ * AGREEMENT IS ENFORCEABLE LIKE ANY WRITTEN AGREEMENT SIGNED BY YOU.
+ *
+ * IF YOU HAVE PAID A LICENSE FEE FOR USE OF THE SOFTWARE AND DO NOT AGREE TO
+ * THESE TERMS, YOU MAY RETURN THE SOFTWARE FOR A FULL REFUND PROVIDED YOU (A) DO
+ * NOT USE THE SOFTWARE AND (B) RETURN THE SOFTWARE WITHIN THIRTY (30) DAYS OF
+ * YOUR INITIAL PURCHASE.
+ *
+ * IF YOU WISH TO USE THE SOFTWARE AS AN EMPLOYEE, CONTRACTOR, OR AGENT OF A
+ * CORPORATION, PARTNERSHIP OR SIMILAR ENTITY, THEN YOU MUST BE AUTHORIZED TO SIGN
+ * FOR AND BIND THE ENTITY IN ORDER TO ACCEPT THE TERMS OF THIS AGREEMENT. THE
+ * LICENSES GRANTED UNDER THIS AGREEMENT ARE EXPRESSLY CONDITIONED UPON ACCEPTANCE
+ * BY SUCH AUTHORIZED PERSONNEL.
+ *
+ * IF YOU HAVE ENTERED INTO A SEPARATE WRITTEN LICENSE AGREEMENT WITH AKIBAN FOR
+ * USE OF THE SOFTWARE, THE TERMS AND CONDITIONS OF SUCH OTHER AGREEMENT SHALL
+ * PREVAIL OVER ANY CONFLICTING TERMS OR CONDITIONS IN THIS AGREEMENT.
+ */
+
+package com.akiban.server.types3.mcompat.mcasts;
+
+import com.akiban.server.error.AkibanInternalException;
+import com.akiban.server.types3.*;
+import com.akiban.server.types3.mcompat.mtypes.MBigDecimalWrapper;
+import com.akiban.server.types3.pvalue.PUnderlying;
+import com.akiban.server.types3.pvalue.PValueSource;
+import com.akiban.server.types3.pvalue.PValueTarget;
+import com.akiban.server.types3.texpressions.Constantness;
+
+public class MNumericCastBase
+{
+    static class FromInt8ToString extends TCastBase
+    {
+        public FromInt8ToString(TClass source, TClass target, boolean auto, Constantness c)
+        {
+            super(checkType(source, PUnderlying.INT_8),
+                  checkType(target, PUnderlying.BYTES), auto, c);
+        }
+
+        @Override
+        public TInstance targetInstance(TPreptimeContext context, TPreptimeValue preptimeInput, TInstance specifiedTarget)
+        {
+            throw new UnsupportedOperationException("Not supported yet.");
+        }
+        @Override
+        public void evaluate(TExecutionContext context, PValueSource source, PValueTarget target)
+        {
+            target.putObject(Byte.toString(source.getInt8()));
+        }
+    }
+    
+    static class FromInt8ToInt16 extends TCastBase
+    {
+        public FromInt8ToInt16(TClass source, TClass target, boolean auto, Constantness c)
+        {
+            super(checkType(source, PUnderlying.INT_8),
+                  checkType(target, PUnderlying.INT_16), auto, c);
+        }
+
+        @Override
+        public TInstance targetInstance(TPreptimeContext context, TPreptimeValue preptimeInput, TInstance specifiedTarget)
+        {
+            throw new UnsupportedOperationException("Not supported yet.");
+        }
+        @Override
+        public void evaluate(TExecutionContext context, PValueSource source, PValueTarget target)
+        {
+            target.putInt16(source.getInt8());
+        }
+    }
+    
+    static class FromInt8ToInt32 extends TCastBase
+    {
+        public FromInt8ToInt32(TClass source, TClass target, boolean auto, Constantness c)
+        {
+            super(checkType(source, PUnderlying.INT_8),
+                  checkType(target, PUnderlying.INT_32), auto, c);
+        }
+
+        @Override
+        public TInstance targetInstance(TPreptimeContext context, TPreptimeValue preptimeInput, TInstance specifiedTarget)
+        {
+            throw new UnsupportedOperationException("Not supported yet.");
+        }
+        @Override
+        public void evaluate(TExecutionContext context, PValueSource source, PValueTarget target)
+        {
+            target.putInt32(source.getInt8());
+        }
+    }
+    
+    static class FromInt8ToInt64 extends TCastBase
+    {
+        public FromInt8ToInt64(TClass source, TClass target, boolean auto, Constantness c)
+        {
+            super(checkType(source, PUnderlying.INT_8),
+                  checkType(target, PUnderlying.INT_64), auto, c);
+        }
+
+        @Override
+        public TInstance targetInstance(TPreptimeContext context, TPreptimeValue preptimeInput, TInstance specifiedTarget)
+        {
+            throw new UnsupportedOperationException("Not supported yet.");
+        }
+        @Override
+        public void evaluate(TExecutionContext context, PValueSource source, PValueTarget target)
+        {
+            target.putInt64(source.getInt8());
+        }
+    }
+    
+    static class FromInt8ToDouble extends TCastBase
+    {
+        public FromInt8ToDouble(TClass source, TClass target, boolean auto, Constantness c)
+        {
+            super(checkType(source, PUnderlying.INT_8),
+                  checkType(target, PUnderlying.DOUBLE), auto, c);
+        }
+
+        @Override
+        public TInstance targetInstance(TPreptimeContext context, TPreptimeValue preptimeInput, TInstance specifiedTarget)
+        {
+            throw new UnsupportedOperationException("Not supported yet.");
+        }
+        @Override
+        public void evaluate(TExecutionContext context, PValueSource source, PValueTarget target)
+        {
+            target.putDouble(source.getInt8());
+        }
+    }
+    
+    static class FromInt8ToDecimal extends TCastBase
+    {
+        public FromInt8ToDecimal(TClass source, TClass target, boolean auto, Constantness c)
+        {
+            super(checkType(source, PUnderlying.INT_8),
+                  checkType(target, PUnderlying.BYTES), auto, c);
+        }
+
+        @Override
+        public TInstance targetInstance(TPreptimeContext context, TPreptimeValue preptimeInput, TInstance specifiedTarget)
+        {
+            throw new UnsupportedOperationException("Not supported yet.");
+        }
+        @Override
+        public void evaluate(TExecutionContext context, PValueSource source, PValueTarget target)
+        {
+            target.putObject(new MBigDecimalWrapper(source.getInt8()));
+        }
+    }
+    
+    static class FromInt16ToString extends TCastBase
+    {
+        public FromInt16ToString(TClass source, TClass target, boolean auto, Constantness c)
+        {
+            super(checkType(source, PUnderlying.INT_16),
+                  checkType(target, PUnderlying.BYTES), auto, c);
+        }
+
+        @Override
+        public TInstance targetInstance(TPreptimeContext context, TPreptimeValue preptimeInput, TInstance specifiedTarget)
+        {
+            throw new UnsupportedOperationException("Not supported yet.");
+        }
+        @Override
+        public void evaluate(TExecutionContext context, PValueSource source, PValueTarget target)
+        {
+            target.putObject(Short.toString(source.getInt16()));
+        }
+    }
+    
+    static class FromInt16ToInt8 extends TCastBase
+    {
+        public FromInt16ToInt8(TClass source, TClass target, boolean auto, Constantness c)
+        {
+            super(checkType(source, PUnderlying.INT_16),
+                  checkType(target, PUnderlying.INT_8), auto, c);
+        }
+
+        @Override
+        public TInstance targetInstance(TPreptimeContext context, TPreptimeValue preptimeInput, TInstance specifiedTarget)
+        {
+            throw new UnsupportedOperationException("Not supported yet.");
+        }
+        @Override
+        public void evaluate(TExecutionContext context, PValueSource source, PValueTarget target)
+        {
+            target.putInt8((byte)CastUtils.getInRange(Byte.MAX_VALUE, Byte.MIN_VALUE, source.getInt16(), context));
+        }
+    }
+    
+    static class FromInt16ToInt16 extends TCastBase
+    {
+        public FromInt16ToInt16(TClass source, TClass target, boolean auto, Constantness c)
+        {
+            super(checkType(source, PUnderlying.INT_16),
+                  checkType(target, PUnderlying.INT_16), auto, c);
+        }
+
+        @Override
+        public TInstance targetInstance(TPreptimeContext context, TPreptimeValue preptimeInput, TInstance specifiedTarget)
+        {
+            throw new UnsupportedOperationException("Not supported yet.");
+        }
+        @Override
+        public void evaluate(TExecutionContext context, PValueSource source, PValueTarget target)
+        {
+            target.putInt16(source.getInt16());
+        }
+    }
+        
+    static class FromInt16ToInt32 extends TCastBase
+    {
+        public FromInt16ToInt32(TClass source, TClass target, boolean auto, Constantness c)
+        {
+            super(checkType(source, PUnderlying.INT_16),
+                  checkType(target, PUnderlying.INT_32), auto, c);
+        }
+
+        @Override
+        public TInstance targetInstance(TPreptimeContext context, TPreptimeValue preptimeInput, TInstance specifiedTarget)
+        {
+            throw new UnsupportedOperationException("Not supported yet.");
+        }
+        @Override
+        public void evaluate(TExecutionContext context, PValueSource source, PValueTarget target)
+        {
+            target.putInt32(source.getInt16());
+        }
+    }
+    
+    static class FromInt16ToInt64 extends TCastBase
+    {
+        public FromInt16ToInt64(TClass source, TClass target, boolean auto, Constantness c)
+        {
+            super(checkType(source, PUnderlying.INT_16),
+                  checkType(target, PUnderlying.INT_64), auto, c);
+        }
+
+        @Override
+        public TInstance targetInstance(TPreptimeContext context, TPreptimeValue preptimeInput, TInstance specifiedTarget)
+        {
+            throw new UnsupportedOperationException("Not supported yet.");
+        }
+        @Override
+        public void evaluate(TExecutionContext context, PValueSource source, PValueTarget target)
+        {
+            target.putInt64(source.getInt16());
+        }
+    }
+    
+    static class FromInt16ToDouble extends TCastBase
+    {
+        public FromInt16ToDouble(TClass source, TClass target, boolean auto, Constantness c)
+        {
+            super(checkType(source, PUnderlying.INT_16),
+                  checkType(target, PUnderlying.DOUBLE), auto, c);
+        }
+
+        @Override
+        public TInstance targetInstance(TPreptimeContext context, TPreptimeValue preptimeInput, TInstance specifiedTarget)
+        {
+            throw new UnsupportedOperationException("Not supported yet.");
+        }
+        @Override
+        public void evaluate(TExecutionContext context, PValueSource source, PValueTarget target)
+        {
+            target.putDouble(source.getInt16());
+        }
+    }
+    
+    static class FromInt16ToDecimal extends TCastBase
+    {
+        public FromInt16ToDecimal(TClass source, TClass target, boolean auto, Constantness c)
+        {
+            super(checkType(source, PUnderlying.INT_16),
+                  checkType(target, PUnderlying.BYTES), auto, c);
+        }
+
+        @Override
+        public TInstance targetInstance(TPreptimeContext context, TPreptimeValue preptimeInput, TInstance specifiedTarget)
+        {
+            throw new UnsupportedOperationException("Not supported yet.");
+        }
+        @Override
+        public void evaluate(TExecutionContext context, PValueSource source, PValueTarget target)
+        {
+            target.putObject(new MBigDecimalWrapper(source.getInt16()));
+        }
+    }
+    
+    static class FromInt32ToString extends TCastBase
+    {
+        public FromInt32ToString(TClass source, TClass target, boolean auto, Constantness c)
+        {
+            super(checkType(source, PUnderlying.INT_32),
+                  checkType(target, PUnderlying.BYTES), auto, c);
+        }
+
+        @Override
+        public TInstance targetInstance(TPreptimeContext context, TPreptimeValue preptimeInput, TInstance specifiedTarget)
+        {
+            throw new UnsupportedOperationException("Not supported yet.");
+        }
+        @Override
+        public void evaluate(TExecutionContext context, PValueSource source, PValueTarget target)
+        {
+            target.putObject(Integer.toString(source.getInt32()));
+        }
+    }
+    
+    static class FromInt32ToInt8 extends TCastBase
+    {
+        public FromInt32ToInt8(TClass source, TClass target, boolean auto, Constantness c)
+        {
+            super(checkType(source, PUnderlying.INT_32),
+                  checkType(target, PUnderlying.INT_8), auto, c);
+        }
+
+        @Override
+        public TInstance targetInstance(TPreptimeContext context, TPreptimeValue preptimeInput, TInstance specifiedTarget)
+        {
+            throw new UnsupportedOperationException("Not supported yet.");
+        }
+        @Override
+        public void evaluate(TExecutionContext context, PValueSource source, PValueTarget target)
+        {
+            target.putInt8((byte)CastUtils.getInRange(Byte.MAX_VALUE, Byte.MIN_VALUE, source.getInt32(), context));
+        }
+    }
+    
+    static class FromInt32ToInt16 extends TCastBase
+    {
+        public FromInt32ToInt16(TClass source, TClass target, boolean auto, Constantness c)
+        {
+            super(checkType(source, PUnderlying.INT_32),
+                  checkType(target, PUnderlying.INT_16), auto, c);
+        }
+
+        @Override
+        public TInstance targetInstance(TPreptimeContext context, TPreptimeValue preptimeInput, TInstance specifiedTarget)
+        {
+            throw new UnsupportedOperationException("Not supported yet.");
+        }
+        @Override
+        public void evaluate(TExecutionContext context, PValueSource source, PValueTarget target)
+        {
+            target.putInt16((short)CastUtils.getInRange(Short.MAX_VALUE, Short.MIN_VALUE, source.getInt32(), context));
+        }
+    }
+    
+    static class FromInt32ToInt32 extends TCastBase
+    {
+        public FromInt32ToInt32(TClass source, TClass target, boolean auto, Constantness c)
+        {
+            super(checkType(source, PUnderlying.INT_32),
+                  checkType(target, PUnderlying.INT_32), auto, c);
+        }
+
+        @Override
+        public TInstance targetInstance(TPreptimeContext context, TPreptimeValue preptimeInput, TInstance specifiedTarget)
+        {
+            throw new UnsupportedOperationException("Not supported yet.");
+        }
+        @Override
+        public void evaluate(TExecutionContext context, PValueSource source, PValueTarget target)
+        {
+            target.putInt32(source.getInt32());
+        }
+    }
+    
+    static class FromInt32ToInt64 extends TCastBase
+    {
+        public FromInt32ToInt64(TClass source, TClass target, boolean auto, Constantness c)
+        {
+            super(checkType(source, PUnderlying.INT_32),
+                  checkType(target, PUnderlying.INT_64), auto, c);
+        }
+
+        @Override
+        public TInstance targetInstance(TPreptimeContext context, TPreptimeValue preptimeInput, TInstance specifiedTarget)
+        {
+            throw new UnsupportedOperationException("Not supported yet.");
+        }
+        @Override
+        public void evaluate(TExecutionContext context, PValueSource source, PValueTarget target)
+        {
+            target.putInt64(source.getInt32());
+        }
+    }
+    
+    static class FromInt32ToDouble extends TCastBase
+    {
+        public FromInt32ToDouble(TClass source, TClass target, boolean auto, Constantness c)
+        {
+            super(checkType(source, PUnderlying.INT_32),
+                  checkType(target, PUnderlying.DOUBLE), auto, c);
+        }
+
+        @Override
+        public TInstance targetInstance(TPreptimeContext context, TPreptimeValue preptimeInput, TInstance specifiedTarget)
+        {
+            throw new UnsupportedOperationException("Not supported yet.");
+        }
+        @Override
+        public void evaluate(TExecutionContext context, PValueSource source, PValueTarget target)
+        {
+            target.putDouble(source.getInt32());
+        }
+    }
+    
+    static class FromInt32ToDecimal extends TCastBase
+    {
+        public FromInt32ToDecimal(TClass source, TClass target, boolean auto, Constantness c)
+        {
+            super(checkType(source, PUnderlying.INT_32),
+                  checkType(target, PUnderlying.BYTES), auto, c);
+        }
+
+        @Override
+        public TInstance targetInstance(TPreptimeContext context, TPreptimeValue preptimeInput, TInstance specifiedTarget)
+        {
+            throw new UnsupportedOperationException("Not supported yet.");
+        }
+        @Override
+        public void evaluate(TExecutionContext context, PValueSource source, PValueTarget target)
+        {
+            target.putObject(new MBigDecimalWrapper(source.getInt32()));
+        }
+    }
+    
+    static class FromInt64ToString extends TCastBase
+    {
+        public FromInt64ToString(TClass source, TClass target, boolean auto, Constantness c)
+        {
+            super(checkType(source, PUnderlying.INT_64),
+                  checkType(target, PUnderlying.BYTES), auto, c);
+        }
+
+        @Override
+        public TInstance targetInstance(TPreptimeContext context, TPreptimeValue preptimeInput, TInstance specifiedTarget)
+        {
+            throw new UnsupportedOperationException("Not supported yet.");
+        }
+        @Override
+        public void evaluate(TExecutionContext context, PValueSource source, PValueTarget target)
+        {
+            target.putObject(Long.toString(source.getInt64()));
+        }
+    }
+    
+    static class FromInt64ToInt8 extends TCastBase
+    {
+        public FromInt64ToInt8(TClass source, TClass target, boolean auto, Constantness c)
+        {
+            super(checkType(source, PUnderlying.INT_64),
+                  checkType(target, PUnderlying.INT_8), auto, c);
+        }
+
+        @Override
+        public TInstance targetInstance(TPreptimeContext context, TPreptimeValue preptimeInput, TInstance specifiedTarget)
+        {
+            throw new UnsupportedOperationException("Not supported yet.");
+        }
+        @Override
+        public void evaluate(TExecutionContext context, PValueSource source, PValueTarget target)
+        {
+            target.putInt8((byte)CastUtils.getInRange(Byte.MAX_VALUE, Byte.MIN_VALUE, source.getInt64(), context));
+        }
+    }
+    
+    static class FromInt64ToInt16 extends TCastBase
+    {
+        public FromInt64ToInt16(TClass source, TClass target, boolean auto, Constantness c)
+        {
+            super(checkType(source, PUnderlying.INT_64),
+                  checkType(target, PUnderlying.INT_16), auto, c);
+        }
+
+        @Override
+        public TInstance targetInstance(TPreptimeContext context, TPreptimeValue preptimeInput, TInstance specifiedTarget)
+        {
+            throw new UnsupportedOperationException("Not supported yet.");
+        }
+        @Override
+        public void evaluate(TExecutionContext context, PValueSource source, PValueTarget target)
+        {
+            target.putInt16((short)CastUtils.getInRange(Short.MAX_VALUE, Short.MIN_VALUE, source.getInt64(), context));
+        }
+    }
+    
+    static class FromInt64ToInt32 extends TCastBase
+    {
+        public FromInt64ToInt32(TClass source, TClass target, boolean auto, Constantness c)
+        {
+            super(checkType(source, PUnderlying.INT_64),
+                  checkType(target, PUnderlying.INT_32), auto, c);
+        }
+
+        @Override
+        public TInstance targetInstance(TPreptimeContext context, TPreptimeValue preptimeInput, TInstance specifiedTarget)
+        {
+            throw new UnsupportedOperationException("Not supported yet.");
+        }
+        @Override
+        public void evaluate(TExecutionContext context, PValueSource source, PValueTarget target)
+        {
+            target.putInt32((int)CastUtils.getInRange(Integer.MAX_VALUE, Integer.MIN_VALUE, source.getInt64(), context));
+        }
+    }
+    
+    static class FromInt64ToInt64 extends TCastBase
+    {
+        public FromInt64ToInt64(TClass source, TClass target, boolean auto, Constantness c)
+        {
+            super(checkType(source, PUnderlying.INT_64),
+                  checkType(target, PUnderlying.INT_64), auto, c);
+        }
+
+        @Override
+        public TInstance targetInstance(TPreptimeContext context, TPreptimeValue preptimeInput, TInstance specifiedTarget)
+        {
+            throw new UnsupportedOperationException("Not supported yet.");
+        }
+        @Override
+        public void evaluate(TExecutionContext context, PValueSource source, PValueTarget target)
+        {
+            target.putInt64(source.getInt64());
+        }
+    }
+    
+    static class FromInt64ToDouble extends TCastBase
+    {
+        public FromInt64ToDouble(TClass source, TClass target, boolean auto, Constantness c)
+        {
+            super(checkType(source, PUnderlying.INT_64),
+                  checkType(target, PUnderlying.DOUBLE), auto, c);
+        }
+
+        @Override
+        public TInstance targetInstance(TPreptimeContext context, TPreptimeValue preptimeInput, TInstance specifiedTarget)
+        {
+            throw new UnsupportedOperationException("Not supported yet.");
+        }
+        @Override
+        public void evaluate(TExecutionContext context, PValueSource source, PValueTarget target)
+        {
+            target.putDouble(source.getInt64());
+        }
+    }
+    
+    static class FromInt64ToDecimal extends TCastBase
+    {
+        public FromInt64ToDecimal(TClass source, TClass target, boolean auto, Constantness c)
+        {
+            super(checkType(source, PUnderlying.INT_64),
+                  checkType(target, PUnderlying.BYTES), auto, c);
+        }
+
+        @Override
+        public TInstance targetInstance(TPreptimeContext context, TPreptimeValue preptimeInput, TInstance specifiedTarget)
+        {
+            throw new UnsupportedOperationException("Not supported yet.");
+        }
+        @Override
+        public void evaluate(TExecutionContext context, PValueSource source, PValueTarget target)
+        {
+            target.putObject(new MBigDecimalWrapper(source.getInt64()));
+        }
+    }
+    
+    private static TClass checkType (TClass input, PUnderlying expected)
+    {
+        if (input.underlyingType() != expected)
+            throw new AkibanInternalException("Expected " + expected + " but got " + input.underlyingType());
+        return input;
+    }
+}