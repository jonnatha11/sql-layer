--- conflicted
+++ resolved
@@ -417,11 +417,7 @@
         }
     }
 
-<<<<<<< HEAD
-    public static int hash(PValueSource source) {
-=======
     public static int hash(PValueSource source, AkCollator collator) {
->>>>>>> 6b56afc5
         if (source.isNull())
             return 0;
         final long hash;
