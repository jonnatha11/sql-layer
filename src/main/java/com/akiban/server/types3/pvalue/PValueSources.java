--- conflicted
+++ resolved
@@ -417,18 +417,7 @@
         }
     }
 
-<<<<<<< HEAD
-    @SuppressWarnings("unchecked")
-    public static <T> T getCached(PValueSource source, TInstance tInstance, PValueCacher<? extends T> cacher) {
-        if (source.hasCacheValue())
-            return (T) source.getObject();
-        return cacher.valueToCache(source, tInstance);
-    }
-
     public static int hash(PValueSource source, AkCollator collator) {
-=======
-    public static int hash(PValueSource source) {
->>>>>>> c3597148
         if (source.isNull())
             return 0;
         final long hash;
