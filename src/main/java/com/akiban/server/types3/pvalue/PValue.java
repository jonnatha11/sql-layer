/**
 * END USER LICENSE AGREEMENT (“EULA”)
 *
 * READ THIS AGREEMENT CAREFULLY (date: 9/13/2011):
 * http://www.akiban.com/licensing/20110913
 *
 * BY INSTALLING OR USING ALL OR ANY PORTION OF THE SOFTWARE, YOU ARE ACCEPTING
 * ALL OF THE TERMS AND CONDITIONS OF THIS AGREEMENT. YOU AGREE THAT THIS
 * AGREEMENT IS ENFORCEABLE LIKE ANY WRITTEN AGREEMENT SIGNED BY YOU.
 *
 * IF YOU HAVE PAID A LICENSE FEE FOR USE OF THE SOFTWARE AND DO NOT AGREE TO
 * THESE TERMS, YOU MAY RETURN THE SOFTWARE FOR A FULL REFUND PROVIDED YOU (A) DO
 * NOT USE THE SOFTWARE AND (B) RETURN THE SOFTWARE WITHIN THIRTY (30) DAYS OF
 * YOUR INITIAL PURCHASE.
 *
 * IF YOU WISH TO USE THE SOFTWARE AS AN EMPLOYEE, CONTRACTOR, OR AGENT OF A
 * CORPORATION, PARTNERSHIP OR SIMILAR ENTITY, THEN YOU MUST BE AUTHORIZED TO SIGN
 * FOR AND BIND THE ENTITY IN ORDER TO ACCEPT THE TERMS OF THIS AGREEMENT. THE
 * LICENSES GRANTED UNDER THIS AGREEMENT ARE EXPRESSLY CONDITIONED UPON ACCEPTANCE
 * BY SUCH AUTHORIZED PERSONNEL.
 *
 * IF YOU HAVE ENTERED INTO A SEPARATE WRITTEN LICENSE AGREEMENT WITH AKIBAN FOR
 * USE OF THE SOFTWARE, THE TERMS AND CONDITIONS OF SUCH OTHER AGREEMENT SHALL
 * PREVAIL OVER ANY CONFLICTING TERMS OR CONDITIONS IN THIS AGREEMENT.
 */

package com.akiban.server.types3.pvalue;

import com.akiban.server.collation.AkCollator;

public final class PValue implements PValueSource, PValueTarget {

    // PValueTarget interface

    @Override
    public boolean supportsCachedObjects() {
        return true;
    }

    @Override
    public void putValueSource(PValueSource source) {
        if (source instanceof PValue) {
            PValue sourceRaw = (PValue) source;
            if (sourceRaw.underlying != this.underlying)
                throw new IllegalArgumentException("mismatched types: " + sourceRaw.underlying + " != " + underlying);
            setRawValues(sourceRaw.state, sourceRaw.iVal, sourceRaw.bVal, sourceRaw.oCache);
        }
        else {
            PValueTargets.copyFrom(source, this);
        }
    }

    @Override
    public final void putNull() {
        setRawValues(State.NULL, -1, null, null);
    }

    @Override
    public void putBool(boolean value) {
        setIVal(PUnderlying.BOOL, value ? BOOL_TRUE : BOOL_FALSE);
    }

    @Override
    public final void putInt8(byte value) {
        setIVal(PUnderlying.INT_8, value);
    }

    @Override
    public final void putInt16(short value) {
        setIVal(PUnderlying.INT_16, value);
    }

    @Override
    public final void putUInt16(char value) {
        setIVal(PUnderlying.UINT_16, value);
    }

    @Override
    public final void putInt32(int value) {
        setIVal(PUnderlying.INT_32, value);
    }

    @Override
    public final void putInt64(long value) {
        setIVal(PUnderlying.INT_64, value);
    }

    @Override
    public final void putFloat(float value) {
        setIVal(PUnderlying.FLOAT, Float.floatToIntBits(value));
    }

    @Override
    public final void putDouble(double value) {
        setIVal(PUnderlying.DOUBLE, Double.doubleToLongBits(value));
    }

    @Override
    public final void putBytes(byte[] value) {
        checkUnderlying(PUnderlying.BYTES);
        setRawValues(State.VAL_ONLY, -1, value, null);
    }

    @Override
    public void putString(String value, AkCollator collator) {
        checkUnderlying(PUnderlying.STRING);
        setRawValues(State.VAL_ONLY, -1, null, value);
    }

    @Override
    public final void putObject(Object object) {
        if (object == null)
            putNull();
        else
            setRawValues(State.CACHE_ONLY, -1, null, object);
    }

    // PValueSource interface

    @Override
    public final boolean isNull() {
        if (state == State.UNSET)
            throw new IllegalStateException("state not set");
        return state == State.NULL;
    }

    @Override
    public boolean getBoolean() {
        return getIVal(PUnderlying.BOOL) == BOOL_TRUE;
    }

    @Override
    public boolean getBoolean(boolean defaultValue) {
        return isNull() ? defaultValue : getBoolean();
    }

    @Override
    public final byte getInt8() {
        return (byte) getIVal(PUnderlying.INT_8);
    }

    @Override
    public final short getInt16() {
        return (short) getIVal(PUnderlying.INT_16);
    }

    @Override
    public final char getUInt16() {
        return (char) getIVal(PUnderlying.UINT_16);
    }

    @Override
    public final int getInt32() {
        return (int) getIVal(PUnderlying.INT_32);
    }

    @Override
    public final long getInt64() {
        return getIVal(PUnderlying.INT_64);
    }

    @Override
    public final float getFloat() {
        int i = (int) getIVal(PUnderlying.FLOAT);
        return Float.intBitsToFloat(i);
    }

    @Override
    public final double getDouble() {
        long l = getIVal(PUnderlying.DOUBLE);
        return Double.longBitsToDouble(l);
    }

    @Override
    public final byte[] getBytes() {
        checkUnderlying(PUnderlying.BYTES);
        internalUpdateRaw();
        return bVal;
    }

    @Override
    public String getString() {
        checkUnderlying(PUnderlying.STRING);
        return (String) oCache;
    }

    @Override
    public final Object getObject() {
        switch (state) {
        case UNSET:
            throw new IllegalStateException("no value set");
        case NULL:
            return null;
        case VAL_ONLY:
            throw new IllegalArgumentException("no cached object set");
            // fall through
        case CACHE_ONLY:
        case VAL_AND_CACHE:
            return oCache;
        default:
            throw new AssertionError(state);
        }
    }

    @Override
    public boolean hasAnyValue() {
        return state != State.UNSET;
    }

    @Override
    public boolean hasRawValue() {
        return state == State.VAL_ONLY || state == State.VAL_AND_CACHE;
    }

    @Override
    public boolean hasCacheValue() {
        return state == State.CACHE_ONLY || state == State.VAL_AND_CACHE;
    }

    // PValueSource + PValueTarget

    @Override
    public PUnderlying getUnderlyingType() {
        return underlying;
    }

    // Object interface

    @Override
    public String toString() {
        StringBuilder sb = new StringBuilder("PValue(").append(underlying).append(" = ");
        switch (state) {
        case UNSET:
            sb.append("<empty>");
            break;
        case NULL:
            sb.append("NULL");
            break;
        case VAL_ONLY:
            switch (underlying) {
            case INT_8:
            case INT_16:
            case INT_32:
            case INT_64:
            case UINT_16:
                sb.append(iVal);
                break;
            case FLOAT:
                sb.append(getFloat());
                break;
            case DOUBLE:
                sb.append(getDouble());
                break;
            case BOOL:
                sb.append(getBoolean());
                break;
            case STRING:
                sb.append(getString());
                break;
            case BYTES:
                sb.append("0x ");
                for (int i = 0, max= bVal.length; i < max; ++i) {
                    byte b = bVal[i];
                    int bInt = ((int)b) & 0xFF;
                    if (i > 0 && (i % 2 == 0))
                        sb.append(' ');
                    sb.append(Integer.toHexString(bInt).toUpperCase());
                }
                break;
            }
            break;
        case CACHE_ONLY:
        case VAL_AND_CACHE:
            sb.append("(cached) ").append(oCache);
            break;
        }
        sb.append(')');
        return sb.toString();
    }

    private long getIVal(PUnderlying expectedType) {
        checkUnderlying(expectedType);
        internalUpdateRaw();
        return iVal;
    }

    private void internalUpdateRaw() {
        switch (state) {
        case UNSET:
            throw new IllegalStateException("no value set");
        case NULL:
            throw new NullValueException();
        case CACHE_ONLY:
            Object savedCache = oCache;
            if (state == State.NULL)
                throw new NullValueException();
            assert state == State.VAL_ONLY;
            oCache = savedCache;
            state = State.VAL_AND_CACHE;
            // fall through
        case VAL_ONLY:
        case VAL_AND_CACHE:
            break;
        default:
            throw new AssertionError(state);
        }
    }

    private void checkUnderlying(PUnderlying expected) {
        if (underlying != expected)
            throw new IllegalStateException("required underlying " + expected + " but was " + underlying);
    }

    private void setIVal(PUnderlying expectedType, long value) {
        checkUnderlying(expectedType);
        setRawValues(State.VAL_ONLY, value, null, null);
    }

    private void setRawValues(State state, long iVal, byte[] bVal, Object oCache) {
        this.state = state;
        this.iVal = iVal;
        this.bVal = bVal;
        this.oCache = oCache;
    }

    public PValue(PUnderlying underlying) {
        this.underlying = underlying;
        this.state = State.UNSET;
    }

    public PValue(long val) {
        this(PUnderlying.INT_64);
        putInt64(val);
    }

    public PValue(float val)
    {
        this(PUnderlying.FLOAT);
        putFloat(val);
    }

    public PValue(double val)
    {
        this(PUnderlying.DOUBLE);
        putDouble(val);
    }

    public PValue(int val) {
        this(PUnderlying.INT_32);
        putInt32(val);
    }

    public PValue(String val) {
        this(PUnderlying.STRING);
<<<<<<< HEAD
        putString(val);
=======
        putString(val, null);
>>>>>>> d0f31677
    }

    public PValue(boolean val) {
        this(PUnderlying.BOOL);
        putBool(val);
    }

    private final PUnderlying underlying;
    private State state;
    private long iVal;
    private byte[] bVal;
    private Object oCache;

    private static final long BOOL_TRUE = 1L;
    private static final long BOOL_FALSE = 0L;

    private enum State {
        UNSET, NULL, VAL_ONLY, CACHE_ONLY, VAL_AND_CACHE
    }
}<|MERGE_RESOLUTION|>--- conflicted
+++ resolved
@@ -352,11 +352,7 @@
 
     public PValue(String val) {
         this(PUnderlying.STRING);
-<<<<<<< HEAD
-        putString(val);
-=======
         putString(val, null);
->>>>>>> d0f31677
     }
 
     public PValue(boolean val) {
