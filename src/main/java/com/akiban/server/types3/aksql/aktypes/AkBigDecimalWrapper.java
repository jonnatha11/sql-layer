/**
 * END USER LICENSE AGREEMENT (“EULA”)
 *
 * READ THIS AGREEMENT CAREFULLY (date: 9/13/2011):
 * http://www.akiban.com/licensing/20110913
 *
 * BY INSTALLING OR USING ALL OR ANY PORTION OF THE SOFTWARE, YOU ARE ACCEPTING
 * ALL OF THE TERMS AND CONDITIONS OF THIS AGREEMENT. YOU AGREE THAT THIS
 * AGREEMENT IS ENFORCEABLE LIKE ANY WRITTEN AGREEMENT SIGNED BY YOU.
 *
 * IF YOU HAVE PAID A LICENSE FEE FOR USE OF THE SOFTWARE AND DO NOT AGREE TO
 * THESE TERMS, YOU MAY RETURN THE SOFTWARE FOR A FULL REFUND PROVIDED YOU (A) DO
 * NOT USE THE SOFTWARE AND (B) RETURN THE SOFTWARE WITHIN THIRTY (30) DAYS OF
 * YOUR INITIAL PURCHASE.
 *
 * IF YOU WISH TO USE THE SOFTWARE AS AN EMPLOYEE, CONTRACTOR, OR AGENT OF A
 * CORPORATION, PARTNERSHIP OR SIMILAR ENTITY, THEN YOU MUST BE AUTHORIZED TO SIGN
 * FOR AND BIND THE ENTITY IN ORDER TO ACCEPT THE TERMS OF THIS AGREEMENT. THE
 * LICENSES GRANTED UNDER THIS AGREEMENT ARE EXPRESSLY CONDITIONED UPON ACCEPTANCE
 * BY SUCH AUTHORIZED PERSONNEL.
 *
 * IF YOU HAVE ENTERED INTO A SEPARATE WRITTEN LICENSE AGREEMENT WITH AKIBAN FOR
 * USE OF THE SOFTWARE, THE TERMS AND CONDITIONS OF SUCH OTHER AGREEMENT SHALL
 * PREVAIL OVER ANY CONFLICTING TERMS OR CONDITIONS IN THIS AGREEMENT.
 */

package com.akiban.server.types3.aksql.aktypes;

import com.akiban.server.types3.common.BigDecimalWrapper;
import java.math.BigDecimal;
import java.math.MathContext;
import java.math.RoundingMode;

public class AkBigDecimalWrapper implements BigDecimalWrapper {
    
    private BigDecimal value;

    @Override
    public void reset() {
        value = BigDecimal.ZERO;
    }
            
    @Override
    public BigDecimalWrapper add(BigDecimalWrapper other) {
        AkBigDecimalWrapper o = (AkBigDecimalWrapper) other;
        value = value.add(o.value);
        return this;
    }

    @Override
    public BigDecimalWrapper subtract(BigDecimalWrapper other) {
        AkBigDecimalWrapper o = (AkBigDecimalWrapper) other;
        value = value.subtract(o.value);
        return this;
    }

    @Override
    public BigDecimalWrapper multiply(BigDecimalWrapper other) {
        AkBigDecimalWrapper o = (AkBigDecimalWrapper) other;
        value = value.multiply(o.value);
        return this;
    }

    @Override
    public BigDecimalWrapper divide(BigDecimalWrapper other) {
        AkBigDecimalWrapper o = (AkBigDecimalWrapper) other;
        value = value.divide(o.value);
        return this;
    }

    @Override
    public BigDecimalWrapper divide(BigDecimalWrapper augend, int scale)
    {
        value = value.divide(((AkBigDecimalWrapper)augend).value,
                scale,
                RoundingMode.HALF_UP);
        return this;
    }

    @Override
    public int getSign() {
        return value.signum();
    }
        
<<<<<<< HEAD
    @Override
    public BigDecimalWrapper abs() {
=======
    private BigDecimal value;

    @Override
    public int getScale()
    {
        return value.scale();
    }

    @Override
    public int getPrecision()
    {
        return value.precision();
    }

    @Override
    public BigDecimalWrapper parseString(String num)
    {
        value = new BigDecimal(num);
        return this;
    }

    @Override
    public BigDecimalWrapper round(int precision, int scale)
    {
        value = value.round(new MathContext(precision, RoundingMode.HALF_UP));
        return this;
    }

    @Override
    public int compareTo(Object o)
    {
         if (o == null)
            return 1;

        return value.compareTo(((AkBigDecimalWrapper)o).value);
    }
    
    @Override
    public BigDecimalWrapper negate()
    {
        value = value.negate();
        return this;
    }

    @Override
    public BigDecimalWrapper abs()
    {
>>>>>>> 892ddbe4
        value = value.abs();
        return this;
    }
}<|MERGE_RESOLUTION|>--- conflicted
+++ resolved
@@ -33,8 +33,6 @@
 
 public class AkBigDecimalWrapper implements BigDecimalWrapper {
     
-    private BigDecimal value;
-
     @Override
     public void reset() {
         value = BigDecimal.ZERO;
@@ -82,10 +80,12 @@
         return value.signum();
     }
         
-<<<<<<< HEAD
     @Override
     public BigDecimalWrapper abs() {
-=======
+        value = value.abs();
+        return this;
+    }
+    
     private BigDecimal value;
 
     @Override
@@ -130,11 +130,4 @@
         return this;
     }
 
-    @Override
-    public BigDecimalWrapper abs()
-    {
->>>>>>> 892ddbe4
-        value = value.abs();
-        return this;
-    }
 }