/**
 * END USER LICENSE AGREEMENT (“EULA”)
 *
 * READ THIS AGREEMENT CAREFULLY (date: 9/13/2011):
 * http://www.akiban.com/licensing/20110913
 *
 * BY INSTALLING OR USING ALL OR ANY PORTION OF THE SOFTWARE, YOU ARE ACCEPTING
 * ALL OF THE TERMS AND CONDITIONS OF THIS AGREEMENT. YOU AGREE THAT THIS
 * AGREEMENT IS ENFORCEABLE LIKE ANY WRITTEN AGREEMENT SIGNED BY YOU.
 *
 * IF YOU HAVE PAID A LICENSE FEE FOR USE OF THE SOFTWARE AND DO NOT AGREE TO
 * THESE TERMS, YOU MAY RETURN THE SOFTWARE FOR A FULL REFUND PROVIDED YOU (A) DO
 * NOT USE THE SOFTWARE AND (B) RETURN THE SOFTWARE WITHIN THIRTY (30) DAYS OF
 * YOUR INITIAL PURCHASE.
 *
 * IF YOU WISH TO USE THE SOFTWARE AS AN EMPLOYEE, CONTRACTOR, OR AGENT OF A
 * CORPORATION, PARTNERSHIP OR SIMILAR ENTITY, THEN YOU MUST BE AUTHORIZED TO SIGN
 * FOR AND BIND THE ENTITY IN ORDER TO ACCEPT THE TERMS OF THIS AGREEMENT. THE
 * LICENSES GRANTED UNDER THIS AGREEMENT ARE EXPRESSLY CONDITIONED UPON ACCEPTANCE
 * BY SUCH AUTHORIZED PERSONNEL.
 *
 * IF YOU HAVE ENTERED INTO A SEPARATE WRITTEN LICENSE AGREEMENT WITH AKIBAN FOR
 * USE OF THE SOFTWARE, THE TERMS AND CONDITIONS OF SUCH OTHER AGREEMENT SHALL
 * PREVAIL OVER ANY CONFLICTING TERMS OR CONDITIONS IN THIS AGREEMENT.
 */

package com.akiban.server.types3.aksql.aktypes;

import com.akiban.server.types3.common.BigDecimalWrapper;
import java.math.BigDecimal;
import java.math.MathContext;
import java.math.RoundingMode;

public class AkBigDecimalWrapper implements BigDecimalWrapper {
    
    @Override
    public void reset() {
        value = BigDecimal.ZERO;
    }
            
    @Override
    public BigDecimalWrapper add(BigDecimalWrapper other) {
        AkBigDecimalWrapper o = (AkBigDecimalWrapper) other;
        value = value.add(o.value);
        return this;
    }

    @Override
    public BigDecimalWrapper subtract(BigDecimalWrapper other) {
        AkBigDecimalWrapper o = (AkBigDecimalWrapper) other;
        value = value.subtract(o.value);
        return this;
    }

    @Override
    public BigDecimalWrapper multiply(BigDecimalWrapper other) {
        AkBigDecimalWrapper o = (AkBigDecimalWrapper) other;
        value = value.multiply(o.value);
        return this;
    }

    @Override
    public BigDecimalWrapper divide(BigDecimalWrapper other) {
        AkBigDecimalWrapper o = (AkBigDecimalWrapper) other;
        value = value.divide(o.value);
        return this;
    }

    @Override
    public BigDecimalWrapper divide(BigDecimalWrapper augend, int scale)
    {
        value = value.divide(((AkBigDecimalWrapper)augend).value,
                scale,
                RoundingMode.HALF_UP);
        return this;
    }

    @Override
    public BigDecimalWrapper ceil() {
        value = value.setScale(0, RoundingMode.CEILING);
        return this;
    }
    
    @Override
    public int getSign() {
        return value.signum();
    }
        
    @Override
    public BigDecimalWrapper abs() {
        value = value.abs();
        return this;
    }
    
    private BigDecimal value;

<<<<<<< HEAD
=======
    @Override
    public int getScale()
    {
        return value.scale();
    }

    @Override
    public int getPrecision()
    {
        return value.precision();
    }

    @Override
    public BigDecimalWrapper parseString(String num)
    {
        value = new BigDecimal(num);
        return this;
    }

    @Override
    public BigDecimalWrapper round(int precision, int scale)
    {
        value = value.round(new MathContext(precision, RoundingMode.HALF_UP));
        return this;
    }

    @Override
    public int compareTo(Object o)
    {
         if (o == null)
            return 1;

        return value.compareTo(((AkBigDecimalWrapper)o).value);
    }
    
    @Override
    public BigDecimalWrapper negate()
    {
        value = value.negate();
        return this;
    }

>>>>>>> 8eff1c07
}<|MERGE_RESOLUTION|>--- conflicted
+++ resolved
@@ -33,6 +33,8 @@
 
 public class AkBigDecimalWrapper implements BigDecimalWrapper {
     
+    private BigDecimal value;
+        
     @Override
     public void reset() {
         value = BigDecimal.ZERO;
@@ -91,11 +93,7 @@
         value = value.abs();
         return this;
     }
-    
-    private BigDecimal value;
 
-<<<<<<< HEAD
-=======
     @Override
     public int getScale()
     {
@@ -137,6 +135,4 @@
         value = value.negate();
         return this;
     }
-
->>>>>>> 8eff1c07
 }