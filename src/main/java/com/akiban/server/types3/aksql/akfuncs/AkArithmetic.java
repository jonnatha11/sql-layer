--- conflicted
+++ resolved
@@ -40,11 +40,7 @@
     private AkArithmetic() {}
     
     // Add functions
-<<<<<<< HEAD
-     TOverload ADD_SMALLINT = new TArithmetic("+", AkNumeric.SMALLINT, AkNumeric.SMALLINT) {
-=======
      public static final TOverload ADD_SMALLINT = new TArithmetic("+", AkNumeric.SMALLINT, AkNumeric.SMALLINT) {
->>>>>>> 892ddbe4
         @Override
         protected void doEvaluate(TExecutionContext context, LazyList<? extends PValueSource> inputs, PValueTarget output) {
             short a0 = inputs.get(0).getInt16();
@@ -53,11 +49,7 @@
         }
     };
      
-<<<<<<< HEAD
-    TOverload ADD_INT = new TArithmetic("+", AkNumeric.INT, AkNumeric.INT) {
-=======
     public static final TOverload ADD_INT = new TArithmetic("+", AkNumeric.INT, AkNumeric.INT) {
->>>>>>> 892ddbe4
         @Override
         protected void doEvaluate(TExecutionContext context, LazyList<? extends PValueSource> inputs, PValueTarget output) {
             int a0 = inputs.get(0).getInt32();
@@ -66,11 +58,7 @@
         }
     };
     
-<<<<<<< HEAD
-    TOverload ADD_BIGINT = new TArithmetic("+", AkNumeric.BIGINT, AkNumeric.BIGINT) {
-=======
     public static final TOverload ADD_BIGINT = new TArithmetic("+", AkNumeric.BIGINT, AkNumeric.BIGINT) {
->>>>>>> 892ddbe4
         @Override
         protected void doEvaluate(TExecutionContext context, LazyList<? extends PValueSource> inputs, PValueTarget output) {
             long a0 = inputs.get(0).getInt64();
@@ -79,11 +67,7 @@
         }
     };
 
-<<<<<<< HEAD
-    TOverload ADD_DOUBLE = new TArithmetic("+", AkNumeric.DOUBLE, AkNumeric.DOUBLE) {
-=======
     public static final TOverload ADD_DOUBLE = new TArithmetic("+", AkNumeric.DOUBLE, AkNumeric.DOUBLE) {
->>>>>>> 892ddbe4
         @Override
         protected void doEvaluate(TExecutionContext context, LazyList<? extends PValueSource> inputs,
                                   PValueTarget output) {
@@ -94,11 +78,7 @@
     };
     
     // Subtract functions
-<<<<<<< HEAD
-     TOverload SUBTRACT_SMALLINT = new TArithmetic("-", AkNumeric.SMALLINT, AkNumeric.SMALLINT) {
-=======
     public static final TOverload SUBTRACT_SMALLINT = new TArithmetic("-", AkNumeric.SMALLINT, AkNumeric.SMALLINT) {
->>>>>>> 892ddbe4
         @Override
         protected void doEvaluate(TExecutionContext context, LazyList<? extends PValueSource> inputs, PValueTarget output) {
             short a0 = inputs.get(0).getInt16();
@@ -107,11 +87,7 @@
         }
     };
      
-<<<<<<< HEAD
-    TOverload SUBTRACT_INT = new TArithmetic("-", AkNumeric.INT, AkNumeric.INT) {
-=======
    public static final TOverload SUBTRACT_INT = new TArithmetic("-", AkNumeric.INT, AkNumeric.INT) {
->>>>>>> 892ddbe4
         @Override
         protected void doEvaluate(TExecutionContext context, LazyList<? extends PValueSource> inputs, PValueTarget output) {
             int a0 = inputs.get(0).getInt32();
@@ -120,11 +96,7 @@
         }
     };
     
-<<<<<<< HEAD
-    TOverload SUBTRACT_BIGINT = new TArithmetic("-", AkNumeric.BIGINT, AkNumeric.BIGINT) {
-=======
    public static final TOverload SUBTRACT_BIGINT = new TArithmetic("-", AkNumeric.BIGINT, AkNumeric.BIGINT) {
->>>>>>> 892ddbe4
         @Override
         protected void doEvaluate(TExecutionContext context, LazyList<? extends PValueSource> inputs, PValueTarget output) {
             long a0 = inputs.get(0).getInt64();
@@ -133,11 +105,7 @@
         }
     };
 
-<<<<<<< HEAD
-    TOverload SUBTRACT_DOUBLE = new TArithmetic("-", AkNumeric.DOUBLE, AkNumeric.DOUBLE) {
-=======
    public static final TOverload SUBTRACT_DOUBLE = new TArithmetic("-", AkNumeric.DOUBLE, AkNumeric.DOUBLE) {
->>>>>>> 892ddbe4
         @Override
         protected void doEvaluate(TExecutionContext context, LazyList<? extends PValueSource> inputs,
                                   PValueTarget output) {
@@ -148,11 +116,7 @@
     };
     
     // Divide functions
-<<<<<<< HEAD
-    TOverload DIVIDE_SMALLINT = new TArithmetic("/", AkNumeric.SMALLINT, AkNumeric.SMALLINT) {
-=======
    public static final TOverload DIVIDE_SMALLINT = new TArithmetic("/", AkNumeric.SMALLINT, AkNumeric.SMALLINT) {
->>>>>>> 892ddbe4
         @Override 
         protected void doEvaluate(TExecutionContext context, LazyList<? extends PValueSource> inputs, PValueTarget output) {
             short a1 = inputs.get(1).getInt16();
@@ -168,11 +132,7 @@
         }
     };
     
-<<<<<<< HEAD
-    TOverload DIVIDE_INT = new TArithmetic("/", AkNumeric.INT, AkNumeric.INT) {
-=======
    public static final TOverload DIVIDE_INT = new TArithmetic("/", AkNumeric.INT, AkNumeric.INT) {
->>>>>>> 892ddbe4
         @Override 
         protected void doEvaluate(TExecutionContext context, LazyList<? extends PValueSource> inputs, PValueTarget output) {
             int a1 = inputs.get(1).getInt32();
@@ -188,11 +148,7 @@
         }
     };
     
-<<<<<<< HEAD
-    TOverload DIVIDE_BIGINT = new TArithmetic("/", AkNumeric.BIGINT, AkNumeric.BIGINT) {
-=======
    public static final TOverload DIVIDE_BIGINT = new TArithmetic("/", AkNumeric.BIGINT, AkNumeric.BIGINT) {
->>>>>>> 892ddbe4
         @Override 
         protected void doEvaluate(TExecutionContext context, LazyList<? extends PValueSource> inputs, PValueTarget output) {
             long a1 = inputs.get(1).getInt64();
@@ -207,11 +163,7 @@
         }
     };
 
-<<<<<<< HEAD
-    TOverload DIVIDE_DOUBLE = new TArithmetic("/", AkNumeric.DOUBLE, AkNumeric.DOUBLE) {
-=======
    public static final TOverload DIVIDE_DOUBLE = new TArithmetic("/", AkNumeric.DOUBLE, AkNumeric.DOUBLE) {
->>>>>>> 892ddbe4
         @Override
         protected void doEvaluate(TExecutionContext context, LazyList<? extends PValueSource> inputs,
                                   PValueTarget output) {
@@ -228,11 +180,7 @@
     };
     
     // Multiply functions
-<<<<<<< HEAD
-    TOverload MULTIPLY_SMALLINT = new TArithmetic("*", AkNumeric.SMALLINT, AkNumeric.SMALLINT) {
-=======
    public static final TOverload MULTIPLY_SMALLINT = new TArithmetic("*", AkNumeric.SMALLINT, AkNumeric.SMALLINT) {
->>>>>>> 892ddbe4
         @Override
         protected void doEvaluate(TExecutionContext context, LazyList<? extends PValueSource> inputs, PValueTarget output) {
             short a0 = inputs.get(0).getInt16();
@@ -241,11 +189,7 @@
         }
     };
 
-<<<<<<< HEAD
-    TOverload MULTIPLY_INT = new TArithmetic("*", AkNumeric.INT, AkNumeric.INT) {
-=======
    public static final TOverload MULTIPLY_INT = new TArithmetic("*", AkNumeric.INT, AkNumeric.INT) {
->>>>>>> 892ddbe4
         @Override
         protected void doEvaluate(TExecutionContext context, LazyList<? extends PValueSource> inputs, PValueTarget output) {
             int a0 = inputs.get(0).getInt32();
@@ -254,11 +198,7 @@
         }
     };
     
-<<<<<<< HEAD
-    TOverload MULTIPLY_BIGINT = new TArithmetic("*", AkNumeric.BIGINT, AkNumeric.BIGINT) {
-=======
    public static final TOverload MULTIPLY_BIGINT = new TArithmetic("*", AkNumeric.BIGINT, AkNumeric.BIGINT) {
->>>>>>> 892ddbe4
         @Override
         protected void doEvaluate(TExecutionContext context, LazyList<? extends PValueSource> inputs, PValueTarget output) {
             long a0 = inputs.get(0).getInt64();
@@ -278,11 +218,7 @@
     };
     
     // Mod functions
-<<<<<<< HEAD
-    TOverload MOD_DOUBLE = new TArithmetic("%", AkNumeric.DOUBLE, AkNumeric.DOUBLE.instance())
-=======
    public static final TOverload MOD_DOUBLE = new TArithmetic("%", AkNumeric.DOUBLE, AkNumeric.DOUBLE.instance())
->>>>>>> 892ddbe4
     {
         @Override
         protected void doEvaluate(TExecutionContext context, LazyList<? extends PValueSource> inputs, PValueTarget output)
@@ -300,11 +236,7 @@
         }
     };
     
-<<<<<<< HEAD
-    TOverload MOD_INT = new TArithmetic("%", AkNumeric.INT, AkNumeric.INT.instance())
-=======
    public static final TOverload MOD_INT = new TArithmetic("%", AkNumeric.INT, AkNumeric.INT.instance())
->>>>>>> 892ddbe4
     {
         @Override
         protected void doEvaluate(TExecutionContext context, LazyList<? extends PValueSource> inputs, PValueTarget output)
@@ -313,11 +245,7 @@
         }
     };
     
-<<<<<<< HEAD
-    TOverload MOD_BIGINT = new TArithmetic("%", AkNumeric.BIGINT, AkNumeric.BIGINT.instance())
-=======
    public static final TOverload MOD_BIGINT = new TArithmetic("%", AkNumeric.BIGINT, AkNumeric.BIGINT.instance())
->>>>>>> 892ddbe4
     {
         @Override
         protected void doEvaluate(TExecutionContext context, LazyList<? extends PValueSource> inputs, PValueTarget output)
