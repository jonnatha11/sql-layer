/**
 * END USER LICENSE AGREEMENT (“EULA”)
 *
 * READ THIS AGREEMENT CAREFULLY (date: 9/13/2011):
 * http://www.akiban.com/licensing/20110913
 *
 * BY INSTALLING OR USING ALL OR ANY PORTION OF THE SOFTWARE, YOU ARE ACCEPTING
 * ALL OF THE TERMS AND CONDITIONS OF THIS AGREEMENT. YOU AGREE THAT THIS
 * AGREEMENT IS ENFORCEABLE LIKE ANY WRITTEN AGREEMENT SIGNED BY YOU.
 *
 * IF YOU HAVE PAID A LICENSE FEE FOR USE OF THE SOFTWARE AND DO NOT AGREE TO
 * THESE TERMS, YOU MAY RETURN THE SOFTWARE FOR A FULL REFUND PROVIDED YOU (A) DO
 * NOT USE THE SOFTWARE AND (B) RETURN THE SOFTWARE WITHIN THIRTY (30) DAYS OF
 * YOUR INITIAL PURCHASE.
 *
 * IF YOU WISH TO USE THE SOFTWARE AS AN EMPLOYEE, CONTRACTOR, OR AGENT OF A
 * CORPORATION, PARTNERSHIP OR SIMILAR ENTITY, THEN YOU MUST BE AUTHORIZED TO SIGN
 * FOR AND BIND THE ENTITY IN ORDER TO ACCEPT THE TERMS OF THIS AGREEMENT. THE
 * LICENSES GRANTED UNDER THIS AGREEMENT ARE EXPRESSLY CONDITIONED UPON ACCEPTANCE
 * BY SUCH AUTHORIZED PERSONNEL.
 *
 * IF YOU HAVE ENTERED INTO A SEPARATE WRITTEN LICENSE AGREEMENT WITH AKIBAN FOR
 * USE OF THE SOFTWARE, THE TERMS AND CONDITIONS OF SUCH OTHER AGREEMENT SHALL
 * PREVAIL OVER ANY CONFLICTING TERMS OR CONDITIONS IN THIS AGREEMENT.
 */

package com.akiban.server.types3;

import com.akiban.qp.operator.QueryContext;
import com.akiban.qp.operator.QueryContext.NotificationLevel;
import com.akiban.server.error.ErrorCode;
import com.akiban.server.error.InvalidOperationException;
import com.akiban.server.error.InvalidParameterValueException;
<<<<<<< HEAD
=======
import com.akiban.server.error.OverflowException;
import com.akiban.server.error.StringTruncationException;
>>>>>>> 6042650e
import com.akiban.util.SparseArray;

import java.util.List;

public final class TExecutionContext {

    public TInstance inputTInstanceAt(int index) {
        return inputTypes.get(index);
    }

    public Object objectAt(int index) {
        Object result = null;
        if (preptimeCache != null && preptimeCache.isDefined(index))
            result = preptimeCache.get(index);
        if (result == null && exectimeCache != null && exectimeCache.isDefined(index))
            result = exectimeCache.get(index);
        return result;
    }

    public TInstance outputTInstance() {
        return outputType;
    }

    public Object preptimeObjectAt(int index) {
        if (preptimeCache == null)
            throw new IllegalArgumentException("no preptime cache objects");
        return preptimeCache.getIfDefined(index);
    }

    public boolean hasExectimeObject(int index) {
        return exectimeCache != null && exectimeCache.isDefined(index);
    }

    public Object exectimeObjectAt(int index) {
        if (exectimeCache == null)
            throw new IllegalArgumentException("no exectime cache objects");
        return exectimeCache.getIfDefined(index);
    }

    public void putExectimeObject(int index, Object value) {
        if (preptimeCache != null && preptimeCache.isDefined(index)) {
            Object conflict = preptimeCache.get(index);
            throw new IllegalStateException("conflicts with preptime value: " + conflict);
        }
        if (exectimeCache == null)
            exectimeCache = new SparseArray<Object>(index);
        exectimeCache.set(index, value);
    }

    public void notifyClient(NotificationLevel level, ErrorCode errorCode, String message) {
        queryContext.notifyClient(level, errorCode, message);
    }

    public void warnClient(InvalidOperationException exception) {
        queryContext.warnClient(exception);
    }

<<<<<<< HEAD
    public void reportError(InvalidOperationException error)
    {
        switch(errorMode)
        {
            case ERROR:     
                throw error;
            case WARN:
                queryContext.warnClient(error);
                break;
            case IGNORE_ALL_ERRORS:
                // does nothing
                break;
            default:
                assert false : "not supported yet";
        }
    }

    public void reportError(String error)
    {
        reportError(new InvalidParameterValueException(error));
=======
    public String getCurrentLocale()
    {
        throw new UnsupportedOperationException("getLocale() not supported yet");
    }
    

    /**
     * Some functions need to get the current timezone (session/global), not the JVM's timezone.
     * @return  the server's timezone.
     */
    public String getCurrentTimezone()
    {
        throw new UnsupportedOperationException("getCurrentTImezone() not supported yet");
    }

    /**
     * 
     * @return  the time at which the query started
     */
    public long getCurrentDate()
    {
        return queryContext.getStartTime();
    }
    
    public String getCurrentUser()
    {
        return queryContext.getCurrentUser();
    }
    
    public String getSessionUser()
    {
        return queryContext.getSessionUser();
    }
    
    public String getSystemUser()
    {
        return queryContext.getSystemUser();
    }
    
    public void reportOverflow(String msg)
    {
        switch(overflowHandling)
        {
            case WARN:
                warnClient(new OverflowException());
                break;
            case ERROR:
                throw new OverflowException();
            case IGNORE:
                // ignores, does nothing
                break;
            default:
                throw new AssertionError(overflowHandling);
        }
    }
    
    public void reportTruncate(String original, String truncated)
    {
        switch(truncateHandling)
        {
            case WARN:
                warnClient(new StringTruncationException(original, truncated));
                break;
            case ERROR:
                throw new StringTruncationException(original, truncated);
            case IGNORE:
                // ignores, does nothing
                break;
            default:
                throw new AssertionError(truncateHandling);
        }
    }
    
    public void reportBadValue(String msg)
    {
        switch(invalidFormatHandling)
        {
            case WARN:
                warnClient(new InvalidParameterValueException(msg));
                break;
            case ERROR:
                throw new InvalidParameterValueException(msg);
            case IGNORE:
                // ignores, does nothing
                break;
            default:
                throw new AssertionError(invalidFormatHandling);
        }
>>>>>>> 6042650e
    }

    // state

    TExecutionContext(SparseArray<Object> preptimeCache,
                      List<TInstance> inputTypes,
                      TInstance outputType,
                      QueryContext queryContext,
<<<<<<< HEAD
                      ErrorHandlingMode errorMode)
=======
                      ErrorHandlingMode overflow,
                      ErrorHandlingMode truncate,
                      ErrorHandlingMode invalid)
>>>>>>> 6042650e
    {
        this.preptimeCache = preptimeCache;
        this.inputTypes = inputTypes;
        this.outputType = outputType;
        this.queryContext = queryContext;
<<<<<<< HEAD
        this.errorMode = errorMode;
=======
        overflowHandling = overflow;
        truncateHandling = truncate;
        invalidFormatHandling = invalid;
>>>>>>> 6042650e
    }

    private SparseArray<Object> preptimeCache;
    private SparseArray<Object> exectimeCache;
    private List<TInstance> inputTypes;
    private TInstance outputType;
    private QueryContext queryContext;
<<<<<<< HEAD
    private ErrorHandlingMode errorMode;
=======
    private ErrorHandlingMode overflowHandling;
    private ErrorHandlingMode truncateHandling;
    private ErrorHandlingMode invalidFormatHandling;
>>>>>>> 6042650e
}<|MERGE_RESOLUTION|>--- conflicted
+++ resolved
@@ -31,11 +31,8 @@
 import com.akiban.server.error.ErrorCode;
 import com.akiban.server.error.InvalidOperationException;
 import com.akiban.server.error.InvalidParameterValueException;
-<<<<<<< HEAD
-=======
 import com.akiban.server.error.OverflowException;
 import com.akiban.server.error.StringTruncationException;
->>>>>>> 6042650e
 import com.akiban.util.SparseArray;
 
 import java.util.List;
@@ -92,29 +89,7 @@
     public void warnClient(InvalidOperationException exception) {
         queryContext.warnClient(exception);
     }
-
-<<<<<<< HEAD
-    public void reportError(InvalidOperationException error)
-    {
-        switch(errorMode)
-        {
-            case ERROR:     
-                throw error;
-            case WARN:
-                queryContext.warnClient(error);
-                break;
-            case IGNORE_ALL_ERRORS:
-                // does nothing
-                break;
-            default:
-                assert false : "not supported yet";
-        }
-    }
-
-    public void reportError(String error)
-    {
-        reportError(new InvalidParameterValueException(error));
-=======
+    
     public String getCurrentLocale()
     {
         throw new UnsupportedOperationException("getLocale() not supported yet");
@@ -203,7 +178,6 @@
             default:
                 throw new AssertionError(invalidFormatHandling);
         }
->>>>>>> 6042650e
     }
 
     // state
@@ -212,25 +186,17 @@
                       List<TInstance> inputTypes,
                       TInstance outputType,
                       QueryContext queryContext,
-<<<<<<< HEAD
-                      ErrorHandlingMode errorMode)
-=======
                       ErrorHandlingMode overflow,
                       ErrorHandlingMode truncate,
                       ErrorHandlingMode invalid)
->>>>>>> 6042650e
     {
         this.preptimeCache = preptimeCache;
         this.inputTypes = inputTypes;
         this.outputType = outputType;
         this.queryContext = queryContext;
-<<<<<<< HEAD
-        this.errorMode = errorMode;
-=======
         overflowHandling = overflow;
         truncateHandling = truncate;
         invalidFormatHandling = invalid;
->>>>>>> 6042650e
     }
 
     private SparseArray<Object> preptimeCache;
@@ -238,11 +204,7 @@
     private List<TInstance> inputTypes;
     private TInstance outputType;
     private QueryContext queryContext;
-<<<<<<< HEAD
-    private ErrorHandlingMode errorMode;
-=======
     private ErrorHandlingMode overflowHandling;
     private ErrorHandlingMode truncateHandling;
     private ErrorHandlingMode invalidFormatHandling;
->>>>>>> 6042650e
 }