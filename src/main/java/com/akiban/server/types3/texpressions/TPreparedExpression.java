--- conflicted
+++ resolved
@@ -31,11 +31,7 @@
 import com.akiban.server.types3.TInstance;
 import com.akiban.server.types3.TPreptimeValue;
 
-<<<<<<< HEAD
-public interface TPreparedExpression { // TODO; extends Explainable
-=======
 public interface TPreparedExpression extends Explainable {
->>>>>>> 07e65785
     TPreptimeValue evaluateConstant(QueryContext queryContext);
     TInstance resultType();
     TEvaluatableExpression build();
