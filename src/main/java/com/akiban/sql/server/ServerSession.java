/**
 * Copyright (C) 2011 Akiban Technologies Inc.
 * This program is free software: you can redistribute it and/or modify
 * it under the terms of the GNU Affero General Public License, version 3,
 * as published by the Free Software Foundation.
 *
 * This program is distributed in the hope that it will be useful,
 * but WITHOUT ANY WARRANTY; without even the implied warranty of
 * MERCHANTABILITY or FITNESS FOR A PARTICULAR PURPOSE.  See the
 * GNU Affero General Public License for more details.
 *
 * You should have received a copy of the GNU Affero General Public License
 * along with this program.  If not, see http://www.gnu.org/licenses.
 */

package com.akiban.sql.server;

import com.akiban.sql.parser.SQLParser;

import com.akiban.sql.optimizer.rule.IndexEstimator;

import com.akiban.ais.model.AkibanInformationSchema;
import com.akiban.qp.loadableplan.LoadablePlan;
import com.akiban.qp.operator.StoreAdapter;
import com.akiban.server.service.dxl.DXLService;
import com.akiban.server.service.functions.FunctionsRegistry;
import com.akiban.server.service.instrumentation.SessionTracer;
import com.akiban.server.service.session.Session;
import com.akiban.server.service.tree.TreeService;

import java.util.Date;
import java.util.Map;
import java.util.Properties;

/** A session has the state needed to execute SQL statements and
 * return results to the client. */
public interface ServerSession
{
    /** Return properties specified by the client. */
    public Properties getProperties();

    /** Get a client property. */
    public String getProperty(String key);

    /** Get a client property. */
    public String getProperty(String key, String defval);

    /** Set a client property. */
    public void setProperty(String key, String value);

    /** Get session attributes used to store state between statements. */
    public Map<String,Object> getAttributes();

    /** Get a session attribute. */
    public Object getAttribute(String key);

    /** Set a session attribute. */
    public void setAttribute(String key, Object attr);

    /** Return Akiban Server manager. */
    public DXLService getDXL();

    /** Return Akiban Server session. */
    public Session getSession();

    /** Return the default schema for SQL objects. */
    public String getDefaultSchemaName();

    /** Set the default schema for SQL objects. */
    public void setDefaultSchemaName(String defaultSchemaName);

    /** Return server's AIS. */
    public AkibanInformationSchema getAIS();
    
    /** Return a parser for SQL statements. */
    public SQLParser getParser();
    
    /** Return configured properties. */
    public Properties getCompilerProperties();

    /** Return the object used to trace sessions. */
    public SessionTracer getSessionTracer();

    /** Return an adapter for the session's store. */
    public StoreAdapter getStore();

    /** Return the tree service. */
    public TreeService getTreeService();

    /** Return the LoadablePlan with the given name. */
    public LoadablePlan<?> loadablePlan(String planName);

    /** Begin a new transaction. */
    public void beginTransaction();

    /** Commit the current transaction. */
    public void commitTransaction();

    /** Rollback the current transaction. */
    public void rollbackTransaction();

    /** Set current transaction to read-only / read-write. */
    public void setTransactionReadOnly(boolean readOnly);

    /** Set following transaction to read-only / read-write. */
    public void setTransactionDefaultReadOnly(boolean readOnly);

    /** Get the functions registry. */
    public FunctionsRegistry functionsRegistry();

    /** Get the server's idea of the current time. */
    public Date currentTime();

<<<<<<< HEAD
=======
    /** Get a current environment value. */
    public Object getEnvironmentValue(EnvironmentExpressionSetting setting);

    /** Get compatibilty mode for MySQL zero dates. */
    public ServerValueEncoder.ZeroDateTimeBehavior getZeroDateTimeBehavior();

>>>>>>> c15c0a7b
    /** Get the index estimator. */
    public IndexEstimator indexEstimator();
}<|MERGE_RESOLUTION|>--- conflicted
+++ resolved
@@ -111,15 +111,9 @@
     /** Get the server's idea of the current time. */
     public Date currentTime();
 
-<<<<<<< HEAD
-=======
-    /** Get a current environment value. */
-    public Object getEnvironmentValue(EnvironmentExpressionSetting setting);
-
     /** Get compatibilty mode for MySQL zero dates. */
     public ServerValueEncoder.ZeroDateTimeBehavior getZeroDateTimeBehavior();
 
->>>>>>> c15c0a7b
     /** Get the index estimator. */
     public IndexEstimator indexEstimator();
 }