/**
 * END USER LICENSE AGREEMENT (“EULA”)
 *
 * READ THIS AGREEMENT CAREFULLY (date: 9/13/2011):
 * http://www.akiban.com/licensing/20110913
 *
 * BY INSTALLING OR USING ALL OR ANY PORTION OF THE SOFTWARE, YOU ARE ACCEPTING
 * ALL OF THE TERMS AND CONDITIONS OF THIS AGREEMENT. YOU AGREE THAT THIS
 * AGREEMENT IS ENFORCEABLE LIKE ANY WRITTEN AGREEMENT SIGNED BY YOU.
 *
 * IF YOU HAVE PAID A LICENSE FEE FOR USE OF THE SOFTWARE AND DO NOT AGREE TO
 * THESE TERMS, YOU MAY RETURN THE SOFTWARE FOR A FULL REFUND PROVIDED YOU (A) DO
 * NOT USE THE SOFTWARE AND (B) RETURN THE SOFTWARE WITHIN THIRTY (30) DAYS OF
 * YOUR INITIAL PURCHASE.
 *
 * IF YOU WISH TO USE THE SOFTWARE AS AN EMPLOYEE, CONTRACTOR, OR AGENT OF A
 * CORPORATION, PARTNERSHIP OR SIMILAR ENTITY, THEN YOU MUST BE AUTHORIZED TO SIGN
 * FOR AND BIND THE ENTITY IN ORDER TO ACCEPT THE TERMS OF THIS AGREEMENT. THE
 * LICENSES GRANTED UNDER THIS AGREEMENT ARE EXPRESSLY CONDITIONED UPON ACCEPTANCE
 * BY SUCH AUTHORIZED PERSONNEL.
 *
 * IF YOU HAVE ENTERED INTO A SEPARATE WRITTEN LICENSE AGREEMENT WITH AKIBAN FOR
 * USE OF THE SOFTWARE, THE TERMS AND CONDITIONS OF SUCH OTHER AGREEMENT SHALL
 * PREVAIL OVER ANY CONFLICTING TERMS OR CONDITIONS IN THIS AGREEMENT.
 */

package com.akiban.sql.server;

import com.akiban.sql.parser.SQLParser;

import com.akiban.sql.optimizer.rule.cost.CostEstimator;

import com.akiban.ais.model.AkibanInformationSchema;
import com.akiban.ais.model.TableName;
import com.akiban.qp.loadableplan.LoadablePlan;
import com.akiban.qp.operator.QueryContext;
import com.akiban.qp.operator.StoreAdapter;
import com.akiban.server.error.ErrorCode;
import com.akiban.server.service.dxl.DXLService;
import com.akiban.server.service.functions.FunctionsRegistry;
import com.akiban.server.service.instrumentation.SessionTracer;
import com.akiban.server.service.session.Session;
import com.akiban.server.service.tree.TreeService;

import java.io.IOException;
import java.util.Date;
import java.util.Map;
import java.util.Properties;

/** A session has the state needed to execute SQL statements and
 * return results to the client. */
public interface ServerSession
{
    /** Return properties specified by the client. */
    public Properties getProperties();

    /** Get a client property. */
    public String getProperty(String key);

    /** Get a client property. */
    public String getProperty(String key, String defval);

    /** Set a client property. */
    public void setProperty(String key, String value);

    /** Get session attributes used to store state between statements. */
    public Map<String,Object> getAttributes();

    /** Get a session attribute. */
    public Object getAttribute(String key);

    /** Set a session attribute. */
    public void setAttribute(String key, Object attr);

    /** Return Akiban Server manager. */
    public DXLService getDXL();

    /** Return Akiban Server session. */
    public Session getSession();

    /** Return the default schema for SQL objects. */
    public String getDefaultSchemaName();

    /** Set the default schema for SQL objects. */
    public void setDefaultSchemaName(String defaultSchemaName);

    /** Return server's AIS. */
    public AkibanInformationSchema getAIS();
    
    /** Return a parser for SQL statements. */
    public SQLParser getParser();
    
    /** Return configured properties. */
    public Properties getCompilerProperties();

    /** Return the object used to trace sessions. */
    public SessionTracer getSessionTracer();

    /** Return an adapter for the session's store. */
    public StoreAdapter getStore();

    /** Return an adapter for the session's store. */
<<<<<<< HEAD
    public StoreAdapter getStore(final TableName name);
=======
    public StoreAdapter getStore(final StoreAdapter.AdapterType type);
>>>>>>> 07e8a641

    /** Return the tree service. */
    public TreeService getTreeService();

    /** Return the LoadablePlan with the given name. */
    public LoadablePlan<?> loadablePlan(String planName);

    /** Begin a new transaction. */
    public void beginTransaction();

    /** Commit the current transaction. */
    public void commitTransaction();

    /** Rollback the current transaction. */
    public void rollbackTransaction();

    /** Set current transaction to read-only / read-write. */
    public void setTransactionReadOnly(boolean readOnly);

    /** Set following transaction to read-only / read-write. */
    public void setTransactionDefaultReadOnly(boolean readOnly);

    /** Get the functions registry. */
    public FunctionsRegistry functionsRegistry();

    /** Get the server's idea of the current time. */
    public Date currentTime();

    /** Get query timeout in seconds or <code>null</code> if it has not been set. */
    public Long getQueryTimeoutSec();

    /** Get compatibilty mode for MySQL zero dates. */
    public ServerValueEncoder.ZeroDateTimeBehavior getZeroDateTimeBehavior();

    /** Send a warning message to the client. */
    public void notifyClient(QueryContext.NotificationLevel level, ErrorCode errorCode, String message) throws IOException;

    /** Get the index cost estimator. */
    public CostEstimator costEstimator(ServerOperatorCompiler compiler);
}<|MERGE_RESOLUTION|>--- conflicted
+++ resolved
@@ -100,11 +100,7 @@
     public StoreAdapter getStore();
 
     /** Return an adapter for the session's store. */
-<<<<<<< HEAD
     public StoreAdapter getStore(final TableName name);
-=======
-    public StoreAdapter getStore(final StoreAdapter.AdapterType type);
->>>>>>> 07e8a641
 
     /** Return the tree service. */
     public TreeService getTreeService();
