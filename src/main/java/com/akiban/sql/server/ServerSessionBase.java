--- conflicted
+++ resolved
@@ -228,8 +228,11 @@
         return zeroDateTimeBehavior;
     }
 
-<<<<<<< HEAD
-=======
+    @Override
+    public CostEstimator costEstimator() {
+        return new ServerCostEstimator(this, reqs);
+    }
+
     /** Prepare to execute given statement.
      * Uses current global transaction or makes a new local one.
      * Returns any local transaction that should be committed / rolled back immediately.
@@ -285,28 +288,4 @@
         }
     }
 
-    // TODO: Maybe move this someplace else. Right now this is where things meet.
-    public static class ServiceIndexEstimator extends IndexEstimator
-    {
-        private IndexStatisticsService indexStatistics;
-        private Session session;
-
-        public ServiceIndexEstimator(IndexStatisticsService indexStatistics,
-                                     Session session) {
-            this.indexStatistics = indexStatistics;
-            this.session = session;
-        }
-
-        @Override
-        public IndexStatistics getIndexStatistics(Index index) {
-            return indexStatistics.getIndexStatistics(session, index);
-        }
-    }
-
->>>>>>> 70879667
-    @Override
-    public CostEstimator costEstimator() {
-        return new ServerCostEstimator(this, reqs);
-    }
-
 }