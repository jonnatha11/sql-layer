/**
 * Copyright (C) 2011 Akiban Technologies Inc.
 * This program is free software: you can redistribute it and/or modify
 * it under the terms of the GNU Affero General Public License, version 3,
 * as published by the Free Software Foundation.
 *
 * This program is distributed in the hope that it will be useful,
 * but WITHOUT ANY WARRANTY; without even the implied warranty of
 * MERCHANTABILITY or FITNESS FOR A PARTICULAR PURPOSE.  See the
 * GNU Affero General Public License for more details.
 *
 * You should have received a copy of the GNU Affero General Public License
 * along with this program.  If not, see http://www.gnu.org/licenses.
 */

package com.akiban.sql.optimizer;

import com.akiban.server.aggregation.AggregatorRegistry;
import com.akiban.server.expression.ExpressionRegistry;
import com.akiban.sql.optimizer.plan.AST;
import com.akiban.sql.optimizer.plan.BasePlannable;
import com.akiban.sql.optimizer.plan.PlanContext;
import com.akiban.sql.optimizer.rule.SchemaRulesContext;
import static com.akiban.sql.optimizer.rule.DefaultRules.*;

import com.akiban.sql.StandardException;
import com.akiban.sql.compiler.BooleanNormalizer;
import com.akiban.sql.parser.DMLStatementNode;
import com.akiban.sql.parser.NodeFactory;
import com.akiban.sql.parser.ParameterNode;
import com.akiban.sql.parser.SQLParser;
import com.akiban.sql.parser.SQLParserContext;
import com.akiban.sql.views.ViewDefinition;

import com.akiban.server.error.ParseException;

import com.akiban.ais.model.AkibanInformationSchema;

import java.util.List;

/**
 * Compile SQL statements into operator trees.
 */ 
// TODO: Temporary name during transition.
public class OperatorCompiler extends SchemaRulesContext
{
    protected SQLParserContext parserContext;
    protected NodeFactory nodeFactory;
    protected AISBinder binder;
    protected AISTypeComputer typeComputer;
    protected BooleanNormalizer booleanNormalizer;
    protected SubqueryFlattener subqueryFlattener;

    public OperatorCompiler(SQLParser parser, 
                            AkibanInformationSchema ais, String defaultSchemaName,
                            ExpressionRegistry expressionRegistry,
                            AggregatorRegistry aggregatorRegistry) {
        super(ais, expressionRegistry, aggregatorRegistry, DEFAULT_RULES);
        parserContext = parser;
        nodeFactory = parserContext.getNodeFactory();
        binder = new AISBinder(ais, defaultSchemaName);
        parser.setNodeFactory(new BindingNodeFactory(nodeFactory));
        typeComputer = new AISTypeComputer();
        booleanNormalizer = new BooleanNormalizer(parser);
        subqueryFlattener = new SubqueryFlattener(parser);
    }

    public void addView(ViewDefinition view) throws StandardException {
        binder.addView(view);
    }

    /** Compile a statement into an operator tree. */
    public BasePlannable compile(DMLStatementNode stmt, List<ParameterNode> params) {
        // Get into standard form.
        stmt = bindAndTransform(stmt);
        PlanContext plan = new PlanContext(this, new AST(stmt, params));
        applyRules(plan);
        return (BasePlannable)plan.getPlan();
    }

    /** Apply AST-level transformations before rules. */
    protected DMLStatementNode bindAndTransform(DMLStatementNode stmt)  {
        try {
            binder.bind(stmt);
            stmt = (DMLStatementNode)booleanNormalizer.normalize(stmt);
            typeComputer.compute(stmt);
            stmt = subqueryFlattener.flatten(stmt);
            return stmt;
        } 
        catch (StandardException ex) {
            throw new ParseException("", ex.getMessage(), stmt.toString());
        }
    }

<<<<<<< HEAD
    // A possible index.
    class IndexUsage implements Comparable<IndexUsage> {
        private Index index;
        private TableNode rootMostTable, leafMostTable, leafMostRequired;
        private List<ColumnCondition> equalityConditions;
        private ColumnCondition lowCondition, highCondition;
        private boolean sorting, reverse;
        private Map<Column,Integer> coveringMap;

        public IndexUsage(TableIndex index, TableNode table) {
            this.index = index;
            rootMostTable = leafMostTable = leafMostRequired = table;
        }

        public IndexUsage(GroupIndex index) {
            this.index = index;
        }

        public TableNode getRootMostTable() {
            return rootMostTable;
        }
        public TableNode getLeafMostTable() {
            return leafMostTable;
        }
        public TableNode getLeafMostRequired() {
            return leafMostRequired;
        }

        public Index getIndex() {
            return index;
        }

        // The conditions that this index usage subsumes.
        public Set<ColumnCondition> getIndexConditions() {
            Set<ColumnCondition> result = new HashSet<ColumnCondition>();
            if (equalityConditions != null)
                result.addAll(equalityConditions);
            if (lowCondition != null)
                result.add(lowCondition);
            if (highCondition != null)
                result.add(highCondition);
            return result;
        }

        // Does this index accomplish the query's sorting?
        public boolean isSorting() {
            return sorting;
        }

        // Should the index iteration be in reverse?
        public boolean isReverse() {
            return reverse;
        }

        public Map<Column,Integer> getCoveringMap() {
            return coveringMap;
        }

        // Is this a better index?
        // TODO: Best we can do without any idea of selectivity.
        public int compareTo(IndexUsage other) {
            if (sorting) {
                if (!other.sorting)
                    // Sorted better than unsorted.
                    return +1;
            }
            else if (other.sorting)
                return -1;
            if (equalityConditions != null) {
                if (other.equalityConditions == null)
                    return +1;
                else if (equalityConditions.size() != other.equalityConditions.size())
                    return (equalityConditions.size() > other.equalityConditions.size()) 
                        // More conditions tested better than fewer.
                        ? +1 : -1;
            }
            else if (other.equalityConditions != null)
                return -1;
            int n = 0, on = 0;
            if (lowCondition != null)
                n++;
            if (highCondition != null)
                n++;
            if (other.lowCondition != null)
                on++;
            if (other.highCondition != null)
                on++;
            if (n != on) 
                return (n > on) ? +1 : -1;
            if (index.getColumns().size() != other.index.getColumns().size())
                    return (index.getColumns().size() < other.index.getColumns().size()) 
                        // Fewer columns indexed better than more.
                        ? +1 : -1;
            // Deeper better than shallower.
            return getLeafMostTable().getTable().getTableId().compareTo(other.getLeafMostTable().getTable().getTableId());
        }

        // Can this index be used for part of the given query?
        public boolean usable(SimplifiedQuery squery) {
            List<IndexColumn> indexColumns = index.getColumns();
            if (index.isGroupIndex()) {
                // A group index is for a left join, so we can use it
                // for joins that are inner from the root for a while
                // and then left from there to the leaf.
                UserTable indexRootTable = (UserTable)index.rootMostTable();
                UserTable indexLeafTable = (UserTable)index.leafMostTable();
                UserTable userTable = indexLeafTable;
                while (true) {
                    TableNode table = squery.getTables().getNode(userTable);
                    if ((table != null) && table.isUsed()) {
                        rootMostTable = table;
                        if (leafMostTable == null)
                            leafMostTable = table;
                        if ((leafMostRequired == null) && table.isRequired())
                            leafMostRequired = table;
                    }
                    else if ((userTable == indexLeafTable) ||
                             (userTable == indexRootTable))
                        // The leaf must be used or else we'll get
                        // duplicates from a scan (the indexed columns
                        // need not be root to leaf, making ancestors
                        // discontiguous and duplicates hard to
                        // eliminate). The root must be present, since
                        // the index does not contain orphans.
                        return false;
                    if (userTable == indexRootTable) {
                        if (leafMostRequired == null)
                            // Root-most is always in index.
                            return false;
                        break;
                    }
                    userTable = userTable.parentTable();
                }
            }
            int ncols = indexColumns.size();
            int nequals = 0;
            while (nequals < ncols) {
                IndexColumn indexColumn = indexColumns.get(nequals);
                Column column = indexColumn.getColumn();
                ColumnCondition equalityCondition = 
                    squery.findColumnConstantCondition(column, Comparison.EQ);
                if (equalityCondition == null)
                    break;
                if (nequals == 0)
                    equalityConditions = new ArrayList<ColumnCondition>(1);
                equalityConditions.add(equalityCondition);
                nequals++;
            }
            if (nequals < ncols) {
                IndexColumn indexColumn = indexColumns.get(nequals);
                Column column = indexColumn.getColumn();
                lowCondition = squery.findColumnConstantCondition(column, Comparison.GT);
                highCondition = squery.findColumnConstantCondition(column, Comparison.LT);
            }
            if (squery.getSortColumns() != null) {
                // Sort columns corresponding to equality constraints
                // were removed already as pointless. So the remaining
                // ones just need to be a subset of the remaining
                // index columns.
                int nsort = squery.getSortColumns().size();
                if (nsort <= (ncols - nequals)) {
                    found: {
                        for (int i = 0; i < nsort; i++) {
                            SortColumn sort = squery.getSortColumns().get(i);
                            IndexColumn index = indexColumns.get(nequals + i);
                            if (sort.getColumn() != index.getColumn())
                                break found;
                            // Iterate in reverse if index goes wrong way.
                            boolean dirMismatch = (sort.isAscending() != 
                                                   index.isAscending().booleanValue());
                            if (i == 0)
                                reverse = dirMismatch;
                            else if (reverse != dirMismatch)
                                break found;
                        }
                        // This index will accomplish required sorting.
                        sorting = true;
                    }
                }
            }
            return ((equalityConditions != null) ||
                    (lowCondition != null) ||
                    (highCondition != null) ||
                    sorting);
        }

        /** Clear used flags for tables all of whose conditions are
         * now taken care of by the index.
         * @see SimplifiedQuery#recomputeUsed */
        public void recomputeUsed() {
            TableNode table = leafMostTable;
            while (true) {
                boolean used = table.hasSelectColumns() || table.hasConditions();
                table.setUsed(used);
                if (table == rootMostTable)
                    break;
                if (used && table.isOptional())
                    // If there are select columns on an optional
                    // table (it can't be used due to conditions and
                    // optional), they need to come from an outer join
                    // row. So we still need an ancestor to join with.
                    // For now, just stop clearing entirely.
                    break;
                table = table.getParent();
            }
        }

        public boolean isCovering(SimplifiedQuery squery) {
            // For now, don't allow any more conditions.
            if (!squery.getConditions().isEmpty())
                return false;

            // No other tables can be joined in (they might be joined
            // to check against orphans, etc. without having select
            // columns).
            Set<TableNode> tables = new HashSet<TableNode>();
            {
                TableNode table = leafMostTable;
                while (true) {
                    tables.add(table);
                    if (table == rootMostTable)
                        break;
                    table = table.getParent();
                }
            }
            for (TableNode table : squery.getTables()) {
                if (table.isUsed() && !tables.contains(table))
                    return false;
            }
            
            Map<Column,Integer> columnOffsets = new HashMap<Column,Integer>();
            int nindexCols = index.getColumns().size();
            for (SimpleSelectColumn selectColumn : squery.getSelectColumns()) {
                SimpleExpression selectExpression = selectColumn.getExpression();
                if (selectExpression.isColumn()) {
                    Column column = ((ColumnExpression)selectExpression).getColumn();
                    found: {
                        for (int i = 0; i < nindexCols; i++) {
                            if (column == index.getColumns().get(i).getColumn()) {
                                columnOffsets.put(column, i);
                                break found;
                            }
                        }
                        return false;
                    }
                }
            }
            coveringMap = columnOffsets;
            return true;
        }

        // Generate key range bounds.
        public IndexKeyRange getIndexKeyRange() {
            IndexRowType indexRowType = schema.indexRowType(index);
            if ((equalityConditions == null) &&
                (lowCondition == null) && (highCondition == null))
                return new IndexKeyRange(indexRowType, null, false, null, false);

            List<IndexColumn> indexColumns = index.getColumns();
            int nkeys = indexColumns.size();
            Expression[] keys = new Expression[nkeys];

            int kidx = 0;
            if (equalityConditions != null) {
                for (ColumnCondition cond : equalityConditions) {
                    keys[kidx++] = cond.getRight().generateExpression(null);
                }
            }
            for (int i = kidx; i < keys.length; ++i) {
                assert keys[i] == null : keys[i];
                keys[i] = Expressions.literal(null);
            }

            if ((lowCondition == null) && (highCondition == null)) {
                IndexBound eq = getIndexBound(index, keys, kidx);
                return new IndexKeyRange(indexRowType, eq, true, eq, true);
            }
            else {
                Expression[] lowKeys = null, highKeys = null;
                boolean lowInc = false, highInc = false;
                int lidx = kidx, hidx = kidx;
                if (lowCondition != null) {
                    lowKeys = keys;
                    if (highCondition != null) {
                        highKeys = new Expression[nkeys];
                        System.arraycopy(keys, 0, highKeys, 0, kidx);
                    }
                }
                else if (highCondition != null) {
                    highKeys = keys;
                }
                if (lowCondition != null) {
                    lowKeys[lidx++] = lowCondition.getRight().generateExpression(null);
                    lowInc = (lowCondition.getOperation() == Comparison.GE);
                }
                if (highCondition != null) {
                    highKeys[hidx++] = highCondition.getRight().generateExpression(null);
                    highInc = (highCondition.getOperation() == Comparison.LE);
                }
                IndexBound lo = getIndexBound(index, lowKeys, lidx);
                IndexBound hi = getIndexBound(index, highKeys, hidx);
                return new IndexKeyRange(indexRowType, lo, lowInc, hi, highInc);
            }
        }
    }

    // Pick an index to use.
    protected IndexUsage pickBestIndex(SimplifiedQuery squery) {
        if (squery.getConditions().isEmpty() && 
            (squery.getSortColumns() == null))
            return null;

        IndexUsage bestIndex = null;
        for (TableNode table : squery.getTables()) {
            if (table.isUsed() && !table.isOptional()) {
                for (TableIndex index : table.getTable().getIndexes()) {
                    IndexUsage candidate = new IndexUsage(index, table);
                    bestIndex = betterIndex(squery, bestIndex, candidate);
                }
            }
        }
        for (GroupIndex index : squery.getGroup().getGroup().getIndexes()) {
            IndexUsage candidate = new IndexUsage(index);
            bestIndex = betterIndex(squery, bestIndex, candidate);
            
        }
        return bestIndex;
    }

    protected IndexUsage betterIndex(SimplifiedQuery squery,
                                     IndexUsage bestIndex, IndexUsage candidate) {
        if (candidate.usable(squery)) {
            if ((bestIndex == null) ||
                (candidate.compareTo(bestIndex) > 0))
                return candidate;
        }
        return bestIndex;
    }

    static class FlattenState {
        private RowType resultRowType;
        private List<TableNode> tables;
        private Map<TableNode,Integer> fieldOffsets;
        int nfields;

        public FlattenState(RowType resultRowType,
                            List<TableNode> tables,
                            Map<TableNode,Integer> fieldOffsets,
                            int nfields) {
            this.resultRowType = resultRowType;
            this.tables = tables;
            this.fieldOffsets = fieldOffsets;
            this.nfields = nfields;
        }
        
        public RowType getResultRowType() {
            return resultRowType;
        }
        public void setResultRowType(RowType resultRowType) {
            this.resultRowType = resultRowType;
        }

        public List<TableNode> getTables() {
            return tables;
        }

        public Map<TableNode,Integer> getFieldOffsets() {
            return fieldOffsets;
        }
        public int getNfields() {
            return nfields;
        }

        
        public void mergeTablesForFlatten(FlattenState other) {
            if (tables != null)
                tables.addAll(other.tables);
            for (TableNode table : other.fieldOffsets.keySet()) {
                fieldOffsets.put(table, other.fieldOffsets.get(table) + nfields);
            }
            nfields += other.nfields;
        }

        public void mergeTablesForProduct(final FlattenState other) {
            // this and other have some tables in common. The result of the merge keeps the tables from this
            // and just the unique tables in other. The field offsets from other need to be "shifted down".
            // There could conceivably be multiple tables in common, all of which need to be removed, resulting in
            // different shift amounts for different offsets in other. For example, other could have tables
            // {A(offset 0, nfields 3), B(offset 3, nfields 3), C(offset 6, nfields 2), D(offset 8, nfields 2),
            // E(offset 10, nfields 2)}, with tables B and D also occurring in this. In this
            // case, C shifts down by 3, and E by 5.
            Set<TableNode> retained = new HashSet<TableNode>(other.tables);
            if (tables != null) {
                retained.removeAll(tables);
                tables.addAll(retained);
            }
            // Arrange other's tables in order of offset. This will simplify shifting later.
            List<TableNode> otherTables = new ArrayList<TableNode>(other.tables);
            Collections.sort(otherTables,
                             new Comparator<TableNode>() {
                                 @Override
                                 public int compare(TableNode x, TableNode y) {
                                     return other.fieldOffsets.get(x) - other.fieldOffsets.get(y);
                                 }
                             });
            // Compute new offsets of retained tables
            int accumulatedShift = 0;
            for (TableNode otherTable : otherTables) {
                if (retained.contains(otherTable))
                    fieldOffsets.put(otherTable, other.fieldOffsets.get(otherTable) + nfields - accumulatedShift);
                else
                    accumulatedShift += otherTable.getNFields();
            }
            nfields += other.nfields - accumulatedShift;
        }

        @Override
        public String toString() {
            return resultRowType.toString();
        }
    }

    // Holds a partial operator tree while flattening, since need the
    // single return value for above per-branch result.
    class Flattener implements Comparator<FlattenState> {
        private Operator resultOperator;
        private int nbranches;
        private Map<List<RowType>,RowType> flattensDone;

        public Flattener(Operator resultOperator, int nbranches) {
            this.resultOperator = resultOperator;
            this.nbranches = nbranches;
            if (nbranches > 1)
                flattensDone = new HashMap<List<RowType>,RowType>();
        }
        
        public Operator getResultOperator() {
            return resultOperator;
        }

        public FlattenState[] flatten(SimplifiedQuery squery) {
            FlattenState[] result = new FlattenState[nbranches];
            for (int i = 0; i < nbranches; i++) {
                BaseJoinNode joins = squery.getJoins();
                if (nbranches > 1)
                    // Get just one branch so that reordering is only
                    // within that and not confused by joins to
                    // another branch, which aren't flattened here.
                    joins = squery.isolateJoinNodeBranch(joins, (1 << i));
                joins = squery.reorderJoinNode(joins);
                // TODO: branch argument is now redundant, but kept for now.
                result[i] = flatten(joins, i);
            }
            if (nbranches > 1)
                Arrays.sort(result, this);
            return result;
        }

        public FlattenState flatten(BaseJoinNode join, int branch) {
            if (join.isTable()) {
                TableNode table = ((TableJoinNode)join).getTable();
                if (!table.isUsedOnBranch(branch))
                    return null;
                Map<TableNode,Integer> fieldOffsets = new HashMap<TableNode,Integer>();
                fieldOffsets.put(table, 0);
                List<TableNode> tables = null;
                if (nbranches > 1) {
                    tables = new ArrayList<TableNode>();
                    tables.add(table);
                }
                return new FlattenState(tableRowType(table),
                                        tables, fieldOffsets, table.getNFields());
            }
            else {
                JoinJoinNode jjoin = (JoinJoinNode)join;
                BaseJoinNode left = jjoin.getLeft();
                BaseJoinNode right = jjoin.getRight();
                FlattenState fleft = flatten(left, branch);
                FlattenState fright = flatten(right, branch);
                if (fleft == null) {
                    return fright;
                }
                else if (fright == null) {
                    return fleft;
                }
                RowType leftType = fleft.getResultRowType();
                RowType rightType = fright.getResultRowType();
                RowType flattenedType = null;
                List<RowType> flkey = null;
                if (flattensDone != null) {
                    // With overlapping branches processed from the
                    // root, it's possible that we've already done a
                    // common segment.
                    flkey = new ArrayList<RowType>(2);
                    flkey.add(leftType);
                    flkey.add(rightType);
                    flattenedType = flattensDone.get(flkey);
                }
                if (flattenedType == null) {
                    // Keep the parent side in multi-branch until the last one.
                    // TODO: May keep a few too many when the branch has
                    // multiple steps, (they do get extracted out).
                    EnumSet<FlattenOption> keep = 
                        ((nbranches > 1) && (branch < nbranches - 1)) ?
                        EnumSet.of(FlattenOption.KEEP_PARENT) :
                        EnumSet.noneOf(FlattenOption.class);
                    resultOperator = flatten_HKeyOrdered(resultOperator,
                                                         leftType, rightType,
                                                         jjoin.getJoinType(), keep);
                    flattenedType = resultOperator.rowType();
                    if (flattensDone != null) {
                        flattensDone.put(flkey, flattenedType);
                    }
                }
                fleft.setResultRowType(flattenedType);
                fleft.mergeTablesForFlatten(fright);
                return fleft;
            }
        }

        // Dictionary order on flattened table ordinals.
        public int compare(FlattenState fl1, FlattenState fl2) {
            List<TableNode> ts1 = fl1.getTables();
            List<TableNode> ts2 = fl2.getTables();
            int i = 0;
            assert ts1.get(i) == ts2.get(i) : "No common root";
            while (true) {
                i++;
                assert (i < ts1.size()) && (i < ts2.size()) : "Branch is subset";
                TableNode t1 = ts1.get(i);
                TableNode t2 = ts2.get(i);
                if (t1 != t2) {
                    return t1.getOrdinal() - t2.getOrdinal();
                }
            }
        }
    }
    
    protected Operator maybeAddTableConditions(Operator resultOperator,
                                                       SimplifiedQuery squery, 
                                                       Iterable<TableNode> tables) {
        for (TableNode table : tables) {
            // isRequired() because a WHERE condition (as opposed to
            // an JOIN ON condition) is for the whole flattened
            // row. Cutting half off before an OUTER join flatten
            // could output a row with nulls instead.
            // As it happens, conditions other than IS NULL imply required.
            if (table.isUsed() && table.hasConditions() && table.isRequired()) {
                RowType tableRowType = tableRowType(table);
                Map<TableNode,Integer> tableOffsets = new HashMap<TableNode,Integer>(1);
                tableOffsets.put(table, 0);
                ColumnExpressionToIndex fieldOffsets = new TableNodeOffsets(tableOffsets);
                for (ColumnCondition condition : table.getConditions()) {
                    // Condition must not require another table.
                    // (Don't bother yet trying to test those as soon
                    // as the flatten that has them both is done.)
                    if (condition.isSingleTable()) {
                        Expression predicate = condition.generateExpression(fieldOffsets);
                        resultOperator = select_HKeyOrdered(resultOperator,
                                                            tableRowType,
                                                            predicate);
                        squery.getConditions().remove(condition);
                    }
                }
            }
        }
        return resultOperator;
    }

    protected UserTableRowType tableRowType(TableNode table) {
        return schema.userTableRowType(table.getTable());
    }

    protected ValuesRowType valuesRowType (AkType[] fields) {
        return schema.newValuesType(fields);
    }
    
    /** Return an index bound for the given index and expressions.
     * @param index the index in use
     * @param keys {@link Expression}s for index lookup key
     * @param nkeys number of keys actually in use
     */
    protected IndexBound getIndexBound(Index index, Expression[] keys, int nkeys) {
        if (keys == null) 
            return null;
        return new IndexBound(getIndexExpressionRow(index, keys),
                              getIndexColumnSelector(index, nkeys));
    }

    /** Return a column selector that enables the first <code>nkeys</code> fields
     * of a row of the index's user table. */
    protected ColumnSelector getIndexColumnSelector(final Index index, final int nkeys) {
        assert nkeys <= index.getColumns().size() : index + " " + nkeys;
        return new ColumnSelector() {
                public boolean includesColumn(int columnPosition) {
                    return columnPosition < nkeys;
                }
            };
    }

    /** Return a {@link Row} for the given index containing the given
     * {@link Expression} values.  
     */
    protected UnboundExpressions getIndexExpressionRow(Index index, Expression[] keys) {
        RowType rowType = schema.indexRowType(index);
        return new RowBasedUnboundExpressions(rowType, Arrays.asList(keys));
    }

    protected DataTypeDescriptor[] getParameterTypes(List<ParameterNode> params) {
        if ((params == null) || params.isEmpty())
            return null;
        int nparams = 0;
        for (ParameterNode param : params) {
            if (nparams < param.getParameterNumber() + 1)
                nparams = param.getParameterNumber() + 1;
        }
        DataTypeDescriptor[] result = new DataTypeDescriptor[nparams];
        for (ParameterNode param : params) {
            result[param.getParameterNumber()] = param.getType();
        }        
        return result;
    }
    
    protected Set<ValueNode> getJoinConditions() { 
        return grouper.getJoinConditions(); 
    }
=======
>>>>>>> 191ef579
}<|MERGE_RESOLUTION|>--- conflicted
+++ resolved
@@ -92,633 +92,4 @@
         }
     }
 
-<<<<<<< HEAD
-    // A possible index.
-    class IndexUsage implements Comparable<IndexUsage> {
-        private Index index;
-        private TableNode rootMostTable, leafMostTable, leafMostRequired;
-        private List<ColumnCondition> equalityConditions;
-        private ColumnCondition lowCondition, highCondition;
-        private boolean sorting, reverse;
-        private Map<Column,Integer> coveringMap;
-
-        public IndexUsage(TableIndex index, TableNode table) {
-            this.index = index;
-            rootMostTable = leafMostTable = leafMostRequired = table;
-        }
-
-        public IndexUsage(GroupIndex index) {
-            this.index = index;
-        }
-
-        public TableNode getRootMostTable() {
-            return rootMostTable;
-        }
-        public TableNode getLeafMostTable() {
-            return leafMostTable;
-        }
-        public TableNode getLeafMostRequired() {
-            return leafMostRequired;
-        }
-
-        public Index getIndex() {
-            return index;
-        }
-
-        // The conditions that this index usage subsumes.
-        public Set<ColumnCondition> getIndexConditions() {
-            Set<ColumnCondition> result = new HashSet<ColumnCondition>();
-            if (equalityConditions != null)
-                result.addAll(equalityConditions);
-            if (lowCondition != null)
-                result.add(lowCondition);
-            if (highCondition != null)
-                result.add(highCondition);
-            return result;
-        }
-
-        // Does this index accomplish the query's sorting?
-        public boolean isSorting() {
-            return sorting;
-        }
-
-        // Should the index iteration be in reverse?
-        public boolean isReverse() {
-            return reverse;
-        }
-
-        public Map<Column,Integer> getCoveringMap() {
-            return coveringMap;
-        }
-
-        // Is this a better index?
-        // TODO: Best we can do without any idea of selectivity.
-        public int compareTo(IndexUsage other) {
-            if (sorting) {
-                if (!other.sorting)
-                    // Sorted better than unsorted.
-                    return +1;
-            }
-            else if (other.sorting)
-                return -1;
-            if (equalityConditions != null) {
-                if (other.equalityConditions == null)
-                    return +1;
-                else if (equalityConditions.size() != other.equalityConditions.size())
-                    return (equalityConditions.size() > other.equalityConditions.size()) 
-                        // More conditions tested better than fewer.
-                        ? +1 : -1;
-            }
-            else if (other.equalityConditions != null)
-                return -1;
-            int n = 0, on = 0;
-            if (lowCondition != null)
-                n++;
-            if (highCondition != null)
-                n++;
-            if (other.lowCondition != null)
-                on++;
-            if (other.highCondition != null)
-                on++;
-            if (n != on) 
-                return (n > on) ? +1 : -1;
-            if (index.getColumns().size() != other.index.getColumns().size())
-                    return (index.getColumns().size() < other.index.getColumns().size()) 
-                        // Fewer columns indexed better than more.
-                        ? +1 : -1;
-            // Deeper better than shallower.
-            return getLeafMostTable().getTable().getTableId().compareTo(other.getLeafMostTable().getTable().getTableId());
-        }
-
-        // Can this index be used for part of the given query?
-        public boolean usable(SimplifiedQuery squery) {
-            List<IndexColumn> indexColumns = index.getColumns();
-            if (index.isGroupIndex()) {
-                // A group index is for a left join, so we can use it
-                // for joins that are inner from the root for a while
-                // and then left from there to the leaf.
-                UserTable indexRootTable = (UserTable)index.rootMostTable();
-                UserTable indexLeafTable = (UserTable)index.leafMostTable();
-                UserTable userTable = indexLeafTable;
-                while (true) {
-                    TableNode table = squery.getTables().getNode(userTable);
-                    if ((table != null) && table.isUsed()) {
-                        rootMostTable = table;
-                        if (leafMostTable == null)
-                            leafMostTable = table;
-                        if ((leafMostRequired == null) && table.isRequired())
-                            leafMostRequired = table;
-                    }
-                    else if ((userTable == indexLeafTable) ||
-                             (userTable == indexRootTable))
-                        // The leaf must be used or else we'll get
-                        // duplicates from a scan (the indexed columns
-                        // need not be root to leaf, making ancestors
-                        // discontiguous and duplicates hard to
-                        // eliminate). The root must be present, since
-                        // the index does not contain orphans.
-                        return false;
-                    if (userTable == indexRootTable) {
-                        if (leafMostRequired == null)
-                            // Root-most is always in index.
-                            return false;
-                        break;
-                    }
-                    userTable = userTable.parentTable();
-                }
-            }
-            int ncols = indexColumns.size();
-            int nequals = 0;
-            while (nequals < ncols) {
-                IndexColumn indexColumn = indexColumns.get(nequals);
-                Column column = indexColumn.getColumn();
-                ColumnCondition equalityCondition = 
-                    squery.findColumnConstantCondition(column, Comparison.EQ);
-                if (equalityCondition == null)
-                    break;
-                if (nequals == 0)
-                    equalityConditions = new ArrayList<ColumnCondition>(1);
-                equalityConditions.add(equalityCondition);
-                nequals++;
-            }
-            if (nequals < ncols) {
-                IndexColumn indexColumn = indexColumns.get(nequals);
-                Column column = indexColumn.getColumn();
-                lowCondition = squery.findColumnConstantCondition(column, Comparison.GT);
-                highCondition = squery.findColumnConstantCondition(column, Comparison.LT);
-            }
-            if (squery.getSortColumns() != null) {
-                // Sort columns corresponding to equality constraints
-                // were removed already as pointless. So the remaining
-                // ones just need to be a subset of the remaining
-                // index columns.
-                int nsort = squery.getSortColumns().size();
-                if (nsort <= (ncols - nequals)) {
-                    found: {
-                        for (int i = 0; i < nsort; i++) {
-                            SortColumn sort = squery.getSortColumns().get(i);
-                            IndexColumn index = indexColumns.get(nequals + i);
-                            if (sort.getColumn() != index.getColumn())
-                                break found;
-                            // Iterate in reverse if index goes wrong way.
-                            boolean dirMismatch = (sort.isAscending() != 
-                                                   index.isAscending().booleanValue());
-                            if (i == 0)
-                                reverse = dirMismatch;
-                            else if (reverse != dirMismatch)
-                                break found;
-                        }
-                        // This index will accomplish required sorting.
-                        sorting = true;
-                    }
-                }
-            }
-            return ((equalityConditions != null) ||
-                    (lowCondition != null) ||
-                    (highCondition != null) ||
-                    sorting);
-        }
-
-        /** Clear used flags for tables all of whose conditions are
-         * now taken care of by the index.
-         * @see SimplifiedQuery#recomputeUsed */
-        public void recomputeUsed() {
-            TableNode table = leafMostTable;
-            while (true) {
-                boolean used = table.hasSelectColumns() || table.hasConditions();
-                table.setUsed(used);
-                if (table == rootMostTable)
-                    break;
-                if (used && table.isOptional())
-                    // If there are select columns on an optional
-                    // table (it can't be used due to conditions and
-                    // optional), they need to come from an outer join
-                    // row. So we still need an ancestor to join with.
-                    // For now, just stop clearing entirely.
-                    break;
-                table = table.getParent();
-            }
-        }
-
-        public boolean isCovering(SimplifiedQuery squery) {
-            // For now, don't allow any more conditions.
-            if (!squery.getConditions().isEmpty())
-                return false;
-
-            // No other tables can be joined in (they might be joined
-            // to check against orphans, etc. without having select
-            // columns).
-            Set<TableNode> tables = new HashSet<TableNode>();
-            {
-                TableNode table = leafMostTable;
-                while (true) {
-                    tables.add(table);
-                    if (table == rootMostTable)
-                        break;
-                    table = table.getParent();
-                }
-            }
-            for (TableNode table : squery.getTables()) {
-                if (table.isUsed() && !tables.contains(table))
-                    return false;
-            }
-            
-            Map<Column,Integer> columnOffsets = new HashMap<Column,Integer>();
-            int nindexCols = index.getColumns().size();
-            for (SimpleSelectColumn selectColumn : squery.getSelectColumns()) {
-                SimpleExpression selectExpression = selectColumn.getExpression();
-                if (selectExpression.isColumn()) {
-                    Column column = ((ColumnExpression)selectExpression).getColumn();
-                    found: {
-                        for (int i = 0; i < nindexCols; i++) {
-                            if (column == index.getColumns().get(i).getColumn()) {
-                                columnOffsets.put(column, i);
-                                break found;
-                            }
-                        }
-                        return false;
-                    }
-                }
-            }
-            coveringMap = columnOffsets;
-            return true;
-        }
-
-        // Generate key range bounds.
-        public IndexKeyRange getIndexKeyRange() {
-            IndexRowType indexRowType = schema.indexRowType(index);
-            if ((equalityConditions == null) &&
-                (lowCondition == null) && (highCondition == null))
-                return new IndexKeyRange(indexRowType, null, false, null, false);
-
-            List<IndexColumn> indexColumns = index.getColumns();
-            int nkeys = indexColumns.size();
-            Expression[] keys = new Expression[nkeys];
-
-            int kidx = 0;
-            if (equalityConditions != null) {
-                for (ColumnCondition cond : equalityConditions) {
-                    keys[kidx++] = cond.getRight().generateExpression(null);
-                }
-            }
-            for (int i = kidx; i < keys.length; ++i) {
-                assert keys[i] == null : keys[i];
-                keys[i] = Expressions.literal(null);
-            }
-
-            if ((lowCondition == null) && (highCondition == null)) {
-                IndexBound eq = getIndexBound(index, keys, kidx);
-                return new IndexKeyRange(indexRowType, eq, true, eq, true);
-            }
-            else {
-                Expression[] lowKeys = null, highKeys = null;
-                boolean lowInc = false, highInc = false;
-                int lidx = kidx, hidx = kidx;
-                if (lowCondition != null) {
-                    lowKeys = keys;
-                    if (highCondition != null) {
-                        highKeys = new Expression[nkeys];
-                        System.arraycopy(keys, 0, highKeys, 0, kidx);
-                    }
-                }
-                else if (highCondition != null) {
-                    highKeys = keys;
-                }
-                if (lowCondition != null) {
-                    lowKeys[lidx++] = lowCondition.getRight().generateExpression(null);
-                    lowInc = (lowCondition.getOperation() == Comparison.GE);
-                }
-                if (highCondition != null) {
-                    highKeys[hidx++] = highCondition.getRight().generateExpression(null);
-                    highInc = (highCondition.getOperation() == Comparison.LE);
-                }
-                IndexBound lo = getIndexBound(index, lowKeys, lidx);
-                IndexBound hi = getIndexBound(index, highKeys, hidx);
-                return new IndexKeyRange(indexRowType, lo, lowInc, hi, highInc);
-            }
-        }
-    }
-
-    // Pick an index to use.
-    protected IndexUsage pickBestIndex(SimplifiedQuery squery) {
-        if (squery.getConditions().isEmpty() && 
-            (squery.getSortColumns() == null))
-            return null;
-
-        IndexUsage bestIndex = null;
-        for (TableNode table : squery.getTables()) {
-            if (table.isUsed() && !table.isOptional()) {
-                for (TableIndex index : table.getTable().getIndexes()) {
-                    IndexUsage candidate = new IndexUsage(index, table);
-                    bestIndex = betterIndex(squery, bestIndex, candidate);
-                }
-            }
-        }
-        for (GroupIndex index : squery.getGroup().getGroup().getIndexes()) {
-            IndexUsage candidate = new IndexUsage(index);
-            bestIndex = betterIndex(squery, bestIndex, candidate);
-            
-        }
-        return bestIndex;
-    }
-
-    protected IndexUsage betterIndex(SimplifiedQuery squery,
-                                     IndexUsage bestIndex, IndexUsage candidate) {
-        if (candidate.usable(squery)) {
-            if ((bestIndex == null) ||
-                (candidate.compareTo(bestIndex) > 0))
-                return candidate;
-        }
-        return bestIndex;
-    }
-
-    static class FlattenState {
-        private RowType resultRowType;
-        private List<TableNode> tables;
-        private Map<TableNode,Integer> fieldOffsets;
-        int nfields;
-
-        public FlattenState(RowType resultRowType,
-                            List<TableNode> tables,
-                            Map<TableNode,Integer> fieldOffsets,
-                            int nfields) {
-            this.resultRowType = resultRowType;
-            this.tables = tables;
-            this.fieldOffsets = fieldOffsets;
-            this.nfields = nfields;
-        }
-        
-        public RowType getResultRowType() {
-            return resultRowType;
-        }
-        public void setResultRowType(RowType resultRowType) {
-            this.resultRowType = resultRowType;
-        }
-
-        public List<TableNode> getTables() {
-            return tables;
-        }
-
-        public Map<TableNode,Integer> getFieldOffsets() {
-            return fieldOffsets;
-        }
-        public int getNfields() {
-            return nfields;
-        }
-
-        
-        public void mergeTablesForFlatten(FlattenState other) {
-            if (tables != null)
-                tables.addAll(other.tables);
-            for (TableNode table : other.fieldOffsets.keySet()) {
-                fieldOffsets.put(table, other.fieldOffsets.get(table) + nfields);
-            }
-            nfields += other.nfields;
-        }
-
-        public void mergeTablesForProduct(final FlattenState other) {
-            // this and other have some tables in common. The result of the merge keeps the tables from this
-            // and just the unique tables in other. The field offsets from other need to be "shifted down".
-            // There could conceivably be multiple tables in common, all of which need to be removed, resulting in
-            // different shift amounts for different offsets in other. For example, other could have tables
-            // {A(offset 0, nfields 3), B(offset 3, nfields 3), C(offset 6, nfields 2), D(offset 8, nfields 2),
-            // E(offset 10, nfields 2)}, with tables B and D also occurring in this. In this
-            // case, C shifts down by 3, and E by 5.
-            Set<TableNode> retained = new HashSet<TableNode>(other.tables);
-            if (tables != null) {
-                retained.removeAll(tables);
-                tables.addAll(retained);
-            }
-            // Arrange other's tables in order of offset. This will simplify shifting later.
-            List<TableNode> otherTables = new ArrayList<TableNode>(other.tables);
-            Collections.sort(otherTables,
-                             new Comparator<TableNode>() {
-                                 @Override
-                                 public int compare(TableNode x, TableNode y) {
-                                     return other.fieldOffsets.get(x) - other.fieldOffsets.get(y);
-                                 }
-                             });
-            // Compute new offsets of retained tables
-            int accumulatedShift = 0;
-            for (TableNode otherTable : otherTables) {
-                if (retained.contains(otherTable))
-                    fieldOffsets.put(otherTable, other.fieldOffsets.get(otherTable) + nfields - accumulatedShift);
-                else
-                    accumulatedShift += otherTable.getNFields();
-            }
-            nfields += other.nfields - accumulatedShift;
-        }
-
-        @Override
-        public String toString() {
-            return resultRowType.toString();
-        }
-    }
-
-    // Holds a partial operator tree while flattening, since need the
-    // single return value for above per-branch result.
-    class Flattener implements Comparator<FlattenState> {
-        private Operator resultOperator;
-        private int nbranches;
-        private Map<List<RowType>,RowType> flattensDone;
-
-        public Flattener(Operator resultOperator, int nbranches) {
-            this.resultOperator = resultOperator;
-            this.nbranches = nbranches;
-            if (nbranches > 1)
-                flattensDone = new HashMap<List<RowType>,RowType>();
-        }
-        
-        public Operator getResultOperator() {
-            return resultOperator;
-        }
-
-        public FlattenState[] flatten(SimplifiedQuery squery) {
-            FlattenState[] result = new FlattenState[nbranches];
-            for (int i = 0; i < nbranches; i++) {
-                BaseJoinNode joins = squery.getJoins();
-                if (nbranches > 1)
-                    // Get just one branch so that reordering is only
-                    // within that and not confused by joins to
-                    // another branch, which aren't flattened here.
-                    joins = squery.isolateJoinNodeBranch(joins, (1 << i));
-                joins = squery.reorderJoinNode(joins);
-                // TODO: branch argument is now redundant, but kept for now.
-                result[i] = flatten(joins, i);
-            }
-            if (nbranches > 1)
-                Arrays.sort(result, this);
-            return result;
-        }
-
-        public FlattenState flatten(BaseJoinNode join, int branch) {
-            if (join.isTable()) {
-                TableNode table = ((TableJoinNode)join).getTable();
-                if (!table.isUsedOnBranch(branch))
-                    return null;
-                Map<TableNode,Integer> fieldOffsets = new HashMap<TableNode,Integer>();
-                fieldOffsets.put(table, 0);
-                List<TableNode> tables = null;
-                if (nbranches > 1) {
-                    tables = new ArrayList<TableNode>();
-                    tables.add(table);
-                }
-                return new FlattenState(tableRowType(table),
-                                        tables, fieldOffsets, table.getNFields());
-            }
-            else {
-                JoinJoinNode jjoin = (JoinJoinNode)join;
-                BaseJoinNode left = jjoin.getLeft();
-                BaseJoinNode right = jjoin.getRight();
-                FlattenState fleft = flatten(left, branch);
-                FlattenState fright = flatten(right, branch);
-                if (fleft == null) {
-                    return fright;
-                }
-                else if (fright == null) {
-                    return fleft;
-                }
-                RowType leftType = fleft.getResultRowType();
-                RowType rightType = fright.getResultRowType();
-                RowType flattenedType = null;
-                List<RowType> flkey = null;
-                if (flattensDone != null) {
-                    // With overlapping branches processed from the
-                    // root, it's possible that we've already done a
-                    // common segment.
-                    flkey = new ArrayList<RowType>(2);
-                    flkey.add(leftType);
-                    flkey.add(rightType);
-                    flattenedType = flattensDone.get(flkey);
-                }
-                if (flattenedType == null) {
-                    // Keep the parent side in multi-branch until the last one.
-                    // TODO: May keep a few too many when the branch has
-                    // multiple steps, (they do get extracted out).
-                    EnumSet<FlattenOption> keep = 
-                        ((nbranches > 1) && (branch < nbranches - 1)) ?
-                        EnumSet.of(FlattenOption.KEEP_PARENT) :
-                        EnumSet.noneOf(FlattenOption.class);
-                    resultOperator = flatten_HKeyOrdered(resultOperator,
-                                                         leftType, rightType,
-                                                         jjoin.getJoinType(), keep);
-                    flattenedType = resultOperator.rowType();
-                    if (flattensDone != null) {
-                        flattensDone.put(flkey, flattenedType);
-                    }
-                }
-                fleft.setResultRowType(flattenedType);
-                fleft.mergeTablesForFlatten(fright);
-                return fleft;
-            }
-        }
-
-        // Dictionary order on flattened table ordinals.
-        public int compare(FlattenState fl1, FlattenState fl2) {
-            List<TableNode> ts1 = fl1.getTables();
-            List<TableNode> ts2 = fl2.getTables();
-            int i = 0;
-            assert ts1.get(i) == ts2.get(i) : "No common root";
-            while (true) {
-                i++;
-                assert (i < ts1.size()) && (i < ts2.size()) : "Branch is subset";
-                TableNode t1 = ts1.get(i);
-                TableNode t2 = ts2.get(i);
-                if (t1 != t2) {
-                    return t1.getOrdinal() - t2.getOrdinal();
-                }
-            }
-        }
-    }
-    
-    protected Operator maybeAddTableConditions(Operator resultOperator,
-                                                       SimplifiedQuery squery, 
-                                                       Iterable<TableNode> tables) {
-        for (TableNode table : tables) {
-            // isRequired() because a WHERE condition (as opposed to
-            // an JOIN ON condition) is for the whole flattened
-            // row. Cutting half off before an OUTER join flatten
-            // could output a row with nulls instead.
-            // As it happens, conditions other than IS NULL imply required.
-            if (table.isUsed() && table.hasConditions() && table.isRequired()) {
-                RowType tableRowType = tableRowType(table);
-                Map<TableNode,Integer> tableOffsets = new HashMap<TableNode,Integer>(1);
-                tableOffsets.put(table, 0);
-                ColumnExpressionToIndex fieldOffsets = new TableNodeOffsets(tableOffsets);
-                for (ColumnCondition condition : table.getConditions()) {
-                    // Condition must not require another table.
-                    // (Don't bother yet trying to test those as soon
-                    // as the flatten that has them both is done.)
-                    if (condition.isSingleTable()) {
-                        Expression predicate = condition.generateExpression(fieldOffsets);
-                        resultOperator = select_HKeyOrdered(resultOperator,
-                                                            tableRowType,
-                                                            predicate);
-                        squery.getConditions().remove(condition);
-                    }
-                }
-            }
-        }
-        return resultOperator;
-    }
-
-    protected UserTableRowType tableRowType(TableNode table) {
-        return schema.userTableRowType(table.getTable());
-    }
-
-    protected ValuesRowType valuesRowType (AkType[] fields) {
-        return schema.newValuesType(fields);
-    }
-    
-    /** Return an index bound for the given index and expressions.
-     * @param index the index in use
-     * @param keys {@link Expression}s for index lookup key
-     * @param nkeys number of keys actually in use
-     */
-    protected IndexBound getIndexBound(Index index, Expression[] keys, int nkeys) {
-        if (keys == null) 
-            return null;
-        return new IndexBound(getIndexExpressionRow(index, keys),
-                              getIndexColumnSelector(index, nkeys));
-    }
-
-    /** Return a column selector that enables the first <code>nkeys</code> fields
-     * of a row of the index's user table. */
-    protected ColumnSelector getIndexColumnSelector(final Index index, final int nkeys) {
-        assert nkeys <= index.getColumns().size() : index + " " + nkeys;
-        return new ColumnSelector() {
-                public boolean includesColumn(int columnPosition) {
-                    return columnPosition < nkeys;
-                }
-            };
-    }
-
-    /** Return a {@link Row} for the given index containing the given
-     * {@link Expression} values.  
-     */
-    protected UnboundExpressions getIndexExpressionRow(Index index, Expression[] keys) {
-        RowType rowType = schema.indexRowType(index);
-        return new RowBasedUnboundExpressions(rowType, Arrays.asList(keys));
-    }
-
-    protected DataTypeDescriptor[] getParameterTypes(List<ParameterNode> params) {
-        if ((params == null) || params.isEmpty())
-            return null;
-        int nparams = 0;
-        for (ParameterNode param : params) {
-            if (nparams < param.getParameterNumber() + 1)
-                nparams = param.getParameterNumber() + 1;
-        }
-        DataTypeDescriptor[] result = new DataTypeDescriptor[nparams];
-        for (ParameterNode param : params) {
-            result[param.getParameterNumber()] = param.getType();
-        }        
-        return result;
-    }
-    
-    protected Set<ValueNode> getJoinConditions() { 
-        return grouper.getJoinConditions(); 
-    }
-=======
->>>>>>> 191ef579
 }