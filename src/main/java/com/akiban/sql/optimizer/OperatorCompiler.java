/**
 * Copyright (C) 2011 Akiban Technologies Inc.
 * This program is free software: you can redistribute it and/or modify
 * it under the terms of the GNU Affero General Public License, version 3,
 * as published by the Free Software Foundation.
 *
 * This program is distributed in the hope that it will be useful,
 * but WITHOUT ANY WARRANTY; without even the implied warranty of
 * MERCHANTABILITY or FITNESS FOR A PARTICULAR PURPOSE.  See the
 * GNU Affero General Public License for more details.
 *
 * You should have received a copy of the GNU Affero General Public License
 * along with this program.  If not, see http://www.gnu.org/licenses.
 */

package com.akiban.sql.optimizer;

import com.akiban.ais.model.TableIndex;
import com.akiban.qp.exec.Plannable;
import com.akiban.qp.rowtype.*;
import com.akiban.sql.optimizer.SimplifiedQuery.*;

import com.akiban.sql.parser.*;
import com.akiban.sql.compiler.*;
import com.akiban.sql.types.DataTypeDescriptor;

import com.akiban.sql.StandardException;
import com.akiban.sql.views.ViewDefinition;

import com.akiban.ais.model.AkibanInformationSchema;
import com.akiban.ais.model.Column;
import com.akiban.ais.model.Group;
import com.akiban.ais.model.GroupIndex;
import com.akiban.ais.model.GroupTable;
import com.akiban.ais.model.Index;
import com.akiban.ais.model.IndexColumn;
import com.akiban.ais.model.UserTable;

import com.akiban.server.api.dml.ColumnSelector;
import com.akiban.server.service.EventTypes;
import com.akiban.server.service.instrumentation.SessionTracer;

import com.akiban.qp.expression.Comparison;
import com.akiban.qp.expression.Expression;
import com.akiban.qp.expression.IndexBound;
import com.akiban.qp.expression.IndexKeyRange;

import com.akiban.qp.physicaloperator.PhysicalOperator;
import static com.akiban.qp.physicaloperator.API.*;

import com.akiban.qp.row.Row;

import java.util.*;

/**
 * Compile SQL statements into operator trees.
 */ 
public class OperatorCompiler
{
    protected SQLParserContext parserContext;
    protected NodeFactory nodeFactory;
    protected AISBinder binder;
    protected AISTypeComputer typeComputer;
    protected BooleanNormalizer booleanNormalizer;
    protected SubqueryFlattener subqueryFlattener;
    protected Grouper grouper;
    protected SchemaAISBased schema;

    public OperatorCompiler(SQLParser parser, 
                            AkibanInformationSchema ais, String defaultSchemaName) {
        parserContext = parser;
        nodeFactory = parserContext.getNodeFactory();
        binder = new AISBinder(ais, defaultSchemaName);
        parser.setNodeFactory(new BindingNodeFactory(nodeFactory));
        typeComputer = new AISTypeComputer();
        booleanNormalizer = new BooleanNormalizer(parser);
        subqueryFlattener = new SubqueryFlattener(parser);
        grouper = new Grouper(parser);
        schema = new SchemaAISBased(ais);
    }

    public void addView(ViewDefinition view) throws StandardException {
        binder.addView(view);
    }

    // Probably subclassed by specific client to capture typing information in some way.
    public static class ResultColumnBase {
        private String name;
        
        public ResultColumnBase(String name) {
            this.name = name;
        }

        public String getName() {
            return name;
        }

        @Override
        public String toString() {
            return name;
        }
    }

    public ResultColumnBase getResultColumn(SimpleSelectColumn selectColumn) 
            throws StandardException {
        String name = selectColumn.getName();
        if (selectColumn.isNameDefaulted() && selectColumn.getExpression().isColumn())
            // Prefer the case stored in AIS to parser's standardized form.
            name = ((ColumnExpression)
                    selectColumn.getExpression()).getColumn().getName();
        return new ResultColumnBase(name);
    }

    public static class Result {
        private Plannable resultOperator;
        private List<ResultColumnBase> resultColumns;
        private DataTypeDescriptor[] parameterTypes;
        private int offset = 0;
        private int limit = -1;

        public Result(Plannable resultOperator,
                      List<ResultColumnBase> resultColumns,
                      DataTypeDescriptor[] parameterTypes,
                      int offset,
                      int limit) {
            this.resultOperator = resultOperator;
            this.resultColumns = resultColumns;
            this.parameterTypes = parameterTypes;
            this.offset = offset;
            this.limit = limit;
        }
        public Result(Plannable resultOperator,
                      DataTypeDescriptor[] parameterTypes) {
            this.resultOperator = resultOperator;
            this.parameterTypes = parameterTypes;
        }

        public Plannable getResultOperator() {
            return resultOperator;
        }
        public List<ResultColumnBase> getResultColumns() {
            return resultColumns;
        }
        public DataTypeDescriptor[] getParameterTypes() {
            return parameterTypes;
        }
        public int getOffset() {
            return offset;
        }
        public int getLimit() {
            return limit;
        }

        public boolean isModify() {
            return (resultColumns == null);
        }

        @Override
        public String toString() {
            StringBuilder sb = new StringBuilder();
            for (String operator : explainPlan()) {
                if (sb.length() > 0) sb.append("\n");
                sb.append(operator);
            }
            if (resultColumns != null) {
                sb.append("\n");
                sb.append(resultColumns);
            }
            return sb.toString();
        }

        public List<String> explainPlan() {
            List<String> result = new ArrayList<String>();
            explainPlan(resultOperator, result, 0);
            return result;
        }

        protected static void explainPlan(Plannable operator,
                                          List<String> into, int depth) {
            
            StringBuilder sb = new StringBuilder();
            for (int i = 0; i < depth; i++)
                sb.append("  ");
            sb.append(operator);
            into.add(sb.toString());
            for (PhysicalOperator inputOperator : operator.getInputOperators()) {
                explainPlan(inputOperator, into, depth+1);
            }
        }
    }

<<<<<<< HEAD
    public Result compile(SessionTracer tracer, DMLStatementNode stmt) throws StandardException {
        switch (stmt.getNodeType()) {
        case NodeTypes.CURSOR_NODE:
            return compileSelect(tracer, (CursorNode)stmt);
=======
    public Result compile(DMLStatementNode stmt, List<ParameterNode> params)
            throws StandardException {
        switch (stmt.getNodeType()) {
        case NodeTypes.CURSOR_NODE:
            return compileSelect((CursorNode)stmt, params);
>>>>>>> b37b7597
        case NodeTypes.UPDATE_NODE:
            return compileUpdate((UpdateNode)stmt, params);
        case NodeTypes.INSERT_NODE:
            return compileInsert((InsertNode)stmt, params);
        case NodeTypes.DELETE_NODE:
            return compileDelete((DeleteNode)stmt, params);
        default:
            throw new UnsupportedSQLException("Unsupported statement type: " + 
                                              stmt.statementToString());
        }
    }

    protected DMLStatementNode bindAndGroup(DMLStatementNode stmt) 
            throws StandardException {
        binder.bind(stmt);
        stmt = (DMLStatementNode)booleanNormalizer.normalize(stmt);
        typeComputer.compute(stmt);
        stmt = subqueryFlattener.flatten(stmt);
        grouper.group(stmt);
        return stmt;
    }

    enum ProductMethod { HKEY_ORDERED, BY_RUN };

<<<<<<< HEAD
    public Result compileSelect(SessionTracer tracer, CursorNode cursor) throws StandardException {
        try {
            // Get into standard form.
            tracer.beginEvent(EventTypes.BIND_AND_GROUP);
            cursor = (CursorNode)bindAndGroup(cursor);
        } finally {
            tracer.endEvent();
        }
=======
    public Result compileSelect(CursorNode cursor, List<ParameterNode> params) 
            throws StandardException {
        // Get into standard form.
        cursor = (CursorNode)bindAndGroup(cursor);
>>>>>>> b37b7597
        SimplifiedSelectQuery squery = 
            new SimplifiedSelectQuery(cursor, grouper.getJoinConditions());
        squery.reorderJoins();
        GroupBinding group = squery.getGroup();
        GroupTable groupTable = group.getGroup().getGroupTable();
        
        // Try to use an index.
        IndexUsage index = null;
        try {
            tracer.beginEvent(EventTypes.PICK_BEST_INDEX);
            index = pickBestIndex(squery);
        } finally {
            tracer.endEvent();
        }
        if ((squery.getSortColumns() != null) &&
            !((index != null) && index.isSorting()))
            throw new UnsupportedSQLException("Unsupported ORDER BY: no suitable index on " + squery.getSortColumns());
        
        PhysicalOperator resultOperator;
        boolean needExtract = false;
        ProductMethod productMethod;
        if (index != null) {
            squery.removeConditions(index.getIndexConditions());
            squery.recomputeUsed();
            Index iindex = index.getIndex();
            TableNode indexTable = index.getTable();
            squery.getTables().setLeftBranch(indexTable);
            UserTableRowType tableType = tableRowType(indexTable);
            IndexRowType indexType = schema.indexRowType(iindex);
            resultOperator = indexScan_Default(indexType, 
                                               index.isReverse(),
                                               index.getIndexKeyRange());
            // Decide whether to use BranchLookup, which gets all
            // descendants, or AncestorLookup, which gets just the
            // given type with the same number of B-tree accesses and
            // so is more efficient, for the index's target table.
            boolean tableUsed = false, descendantUsed = false;
            for (TableNode table : indexTable.subtree()) {
                if (table == indexTable) {
                    tableUsed = table.isUsed();
                }
                else if (table.isUsed()) {
                    descendantUsed = true;
                    break;
                }
            }
            RowType ancestorInputType = indexType;
            boolean ancestorInputKept = false;
            if (descendantUsed) {
                resultOperator = branchLookup_Default(resultOperator, groupTable,
                                                      indexType, tableType, false);
                ancestorInputType = tableType; // Index no longer in stream.
                ancestorInputKept = tableUsed;
                needExtract = true; // Might be other descendants, too.
            }
            // Tables above this that also need to be output.
            List<RowType> addAncestors = new ArrayList<RowType>();
            // Any other branches need to be added beside the main one.
            List<TableNode> addBranches = new ArrayList<TableNode>();
            // Can use index's table if gotten from branch lookup or
            // needed via ancestor lookup.
            RowType branchInputType = (tableUsed || descendantUsed) ? tableType : null;
            for (TableNode left = indexTable; 
                 left != null; 
                 left = left.getParent()) {
                if ((left == indexTable) ?
                    (!descendantUsed && tableUsed) :
                    left.isUsed()) {
                    RowType atype = tableRowType(left);
                    addAncestors.add(atype);
                    if (branchInputType == null)
                        branchInputType = atype;
                }
                {
                    TableNode sibling = left;
                    while (true) {
                        sibling = sibling.getNextSibling();
                        if (sibling == null) break;
                        if (sibling.subtreeUsed()) {
                            addBranches.add(sibling);
                            if (branchInputType == null) {
                                // Need an input type for branch lookups. 
                                // Prefer to take one that we're already looking up,
                                // but can't go above the branchpoint.
                                if ((sibling.getParent() == null) ||
                                    !sibling.getParent().isUsed()) {
                                    // Include the index's table in
                                    // ancestor lookup anyway so it
                                    // can be used for branch lookup.
                                    // TODO: Better might be to set
                                    // ancestorInputKept and use
                                    // ancestorInputType (i.e.,
                                    // indexType), but that is not
                                    // currently supported by either
                                    // operator.
                                    addAncestors.add(0, tableType);
                                    branchInputType = tableType;
                                }
                            }
                        }
                    }
                }
            }
            if (!addAncestors.isEmpty()) {
                resultOperator = ancestorLookup_Default(resultOperator, groupTable,
                                                        ancestorInputType, addAncestors, 
                                                        ancestorInputKept);
            }
            for (TableNode branchTable : addBranches) {
                resultOperator = branchLookup_Default(resultOperator, groupTable,
                                                      branchInputType, tableRowType(branchTable), 
                                                      true);
                needExtract = true; // Might bring in things not joined.
            }
            productMethod = ProductMethod.BY_RUN;
        }
        else {
            resultOperator = groupScan_Default(groupTable);
            needExtract = true; // Brings in the whole tree.
            productMethod = ProductMethod.HKEY_ORDERED;
        }
        
        // TODO: Can apply most Select conditions before flattening.
        // In addition to conditions between fields of different
        // tables, a left join should not be satisfied if the right
        // table has a failing condition, since the WHERE is on the
        // whole (as opposed to the outer join with a subquery
        // containing the condition).

        int nbranches = squery.getTables().colorBranches();
        Flattener fl = new Flattener(resultOperator, nbranches);
        FlattenState[] fls = null;
        try {
            tracer.beginEvent(EventTypes.FLATTEN);
            fls = fl.flatten(squery.getJoins());
        } finally {
            tracer.endEvent();
        }
        resultOperator = fl.getResultOperator();

        FlattenState fll = fls[0];
        RowType resultRowType = fll.getResultRowType();
        if (nbranches > 1) {
            // Product does not work if there are stray rows. Extract
            // their inputs (the flattened types) before attempting.
            Collection<RowType> extractTypes = new ArrayList<RowType>(nbranches);
            for (int i = 0; i < nbranches; i++) {
                extractTypes.add(fls[i].getResultRowType());
            }
            resultOperator = extract_Default(resultOperator, extractTypes);
            needExtract = false;

            for (int i = 1; i < nbranches; i++) {
                FlattenState flr = fls[i];
                switch (productMethod) {
                case BY_RUN:
                    resultOperator = product_ByRun(resultOperator,
                                                   resultRowType,
                                                   flr.getResultRowType());
                    break;
                default:
                    throw new UnsupportedSQLException("Need " + productMethod + 
                                                      " product of " +
                                                      resultRowType + " and " +
                                                      flr.getResultRowType());
                }
                resultRowType = resultOperator.rowType();
                fll.mergeTables(flr);
            }
        }
        Map<TableNode,Integer> fieldOffsets = fll.getFieldOffsets();

        if (needExtract) {
            // Now that we are done flattening, there is only one row type
            // that we need.  Extract it.
            resultOperator = extract_Default(resultOperator,
                                             Collections.singleton(resultRowType));
            // When selecting from a single table, we'll have that user
            // table type and not a flattened type.  If doing a group
            // scan, there may be descendants that survived the
            // extract. Cut them.
            if (resultRowType instanceof UserTableRowType) {
                UserTable table = ((UserTableRowType)resultRowType).userTable();
                if (!table.getChildJoins().isEmpty()) {
                    resultOperator = cut_Default(resultOperator, resultRowType);
                }
            }
        }

        for (ColumnCondition condition : squery.getConditions()) {
            Expression predicate = condition.generateExpression(fieldOffsets);
            resultOperator = select_HKeyOrdered(resultOperator,
                                                resultRowType,
                                                predicate);
        }

        int ncols = squery.getSelectColumns().size();
        List<ResultColumnBase> resultColumns = new ArrayList<ResultColumnBase>(ncols);
        List<Expression> resultExpressions = new ArrayList<Expression>(ncols);
        for (SimpleSelectColumn selectColumn : squery.getSelectColumns()) {
            ResultColumnBase resultColumn = getResultColumn(selectColumn);
            resultColumns.add(resultColumn);
            Expression resultExpression = 
                selectColumn.getExpression().generateExpression(fieldOffsets);
            resultExpressions.add(resultExpression);
        }
        resultOperator = project_Default(resultOperator, resultRowType, 
                                         resultExpressions);
        resultRowType = resultOperator.rowType();

        int offset = squery.getOffset();
        int limit = squery.getLimit();

        return new Result(resultOperator, resultColumns, 
                          getParameterTypes(params),
                          offset, limit);
    }

    public Result compileUpdate(UpdateNode update, List<ParameterNode> params) 
            throws StandardException {
        update = (UpdateNode)bindAndGroup(update);
        SimplifiedUpdateStatement supdate = 
            new SimplifiedUpdateStatement(update, grouper.getJoinConditions());
        supdate.reorderJoins();

        TableNode targetTable = supdate.getTargetTable();
        GroupTable groupTable = targetTable.getGroupTable();
        UserTableRowType targetRowType = tableRowType(targetTable);
        
        // TODO: If we flattened subqueries (e.g., IN or EXISTS) into
        // the main result set, then the index and conditions might be
        // on joined tables, which might need to be looked up and / or
        // flattened in before non-index conditions.

        IndexUsage index = pickBestIndex(supdate);
        PhysicalOperator resultOperator;
        if (index != null) {
            assert (targetTable == index.getTable());
            supdate.removeConditions(index.getIndexConditions());
            Index iindex = index.getIndex();
            IndexRowType indexType = targetRowType.indexRowType(iindex);
            resultOperator = indexScan_Default(indexType, 
                                               index.isReverse(),
                                               index.getIndexKeyRange());
            List<RowType> ancestors = Collections.<RowType>singletonList(targetRowType);
            resultOperator = ancestorLookup_Default(resultOperator, groupTable,
                                                    indexType, ancestors, false);
        }
        else {
            resultOperator = groupScan_Default(groupTable);
        }
        
        Map<TableNode,Integer> fieldOffsets = new HashMap<TableNode,Integer>(1);
        fieldOffsets.put(targetTable, 0);
        for (ColumnCondition condition : supdate.getConditions()) {
            Expression predicate = condition.generateExpression(fieldOffsets);
            resultOperator = select_HKeyOrdered(resultOperator,
                                                targetRowType,
                                                predicate);
        }
        
        Expression[] updates = new Expression[targetRowType.nFields()];
        for (SimplifiedUpdateStatement.UpdateColumn updateColumn : 
                 supdate.getUpdateColumns()) {
            updates[updateColumn.getColumn().getPosition()] =
                updateColumn.getValue().generateExpression(fieldOffsets);
        }
        ExpressionRow updateRow = new ExpressionRow(targetRowType, updates);

        Plannable updatePlan = new com.akiban.qp.physicaloperator.Update_Default(resultOperator,
                                            new ExpressionRowUpdateFunction(updateRow));
        return new Result(updatePlan, getParameterTypes(params));
    }

    public Result compileInsert(InsertNode insert, List<ParameterNode> params) 
            throws StandardException {
        insert = (InsertNode)bindAndGroup(insert);
        SimplifiedInsertStatement sstmt = 
            new SimplifiedInsertStatement(insert, grouper.getJoinConditions());

        throw new UnsupportedSQLException("No Insert operators yet");
    }

    public Result compileDelete(DeleteNode delete, List<ParameterNode> params) 
            throws StandardException {
        delete = (DeleteNode)bindAndGroup(delete);
        SimplifiedDeleteStatement sstmt = 
            new SimplifiedDeleteStatement(delete, grouper.getJoinConditions());

        throw new UnsupportedSQLException("No Delete operators yet");
    }

    // A possible index.
    class IndexUsage implements Comparable<IndexUsage> {
        private TableNode table;
        private Index index;
        private List<ColumnCondition> equalityConditions;
        private ColumnCondition lowCondition, highCondition;
        private boolean sorting, reverse;
        
        public IndexUsage(Index index, TableNode table) {
            this.index = index;
            this.table = table; // Can be null: will be computed from columns.
        }

        public TableNode getTable() {
            return table;
        }

        public Index getIndex() {
            return index;
        }

        // The conditions that this index usage subsumes.
        public Set<ColumnCondition> getIndexConditions() {
            Set<ColumnCondition> result = new HashSet<ColumnCondition>();
            if (equalityConditions != null)
                result.addAll(equalityConditions);
            if (lowCondition != null)
                result.add(lowCondition);
            if (highCondition != null)
                result.add(highCondition);
            return result;
        }

        // Does this index accomplish the query's sorting?
        public boolean isSorting() {
            return sorting;
        }

        // Should the index iteration be in reverse?
        public boolean isReverse() {
            return reverse;
        }

        // Is this a better index?
        // TODO: Best we can do without any idea of selectivity.
        public int compareTo(IndexUsage other) {
            if (sorting) {
                if (!other.sorting)
                    // Sorted better than unsorted.
                    return +1;
            }
            else if (other.sorting)
                return -1;
            if (equalityConditions != null) {
                if (other.equalityConditions == null)
                    return +1;
                else if (equalityConditions.size() != other.equalityConditions.size())
                    return (equalityConditions.size() > other.equalityConditions.size()) 
                        // More conditions tested better than fewer.
                        ? +1 : -1;
            }
            else if (other.equalityConditions != null)
                return -1;
            int n = 0, on = 0;
            if (lowCondition != null)
                n++;
            if (highCondition != null)
                n++;
            if (other.lowCondition != null)
                on++;
            if (other.highCondition != null)
                on++;
            if (n != on) 
                return (n > on) ? +1 : -1;
            if (index.getColumns().size() != other.index.getColumns().size())
                    return (index.getColumns().size() < other.index.getColumns().size()) 
                        // Fewer columns indexed better than more.
                        ? +1 : -1;
            // Deeper better than shallower.
            return getTable().getTable().getTableId().compareTo(other.getTable().getTable().getTableId());
        }

        // Can this index be used for part of the given query?
        public boolean usable(SimplifiedQuery squery) {
            List<IndexColumn> indexColumns = index.getColumns();
            if (index.isGroupIndex()) {
                // A group index is for the inner join, so all the
                // tables it indexes must appear in the query as well.
                // Its hkey is for the deepest table, figure out which
                // that is, too.
                TableNode deepest = null;
                for (IndexColumn indexColumn : indexColumns) {
                    TableNode table = squery.getColumnTable(indexColumn.getColumn());
                    if ((table == null) || !table.isUsed() || table.isOuter())
                        return false;
                    if ((deepest == null) || (deepest.getDepth() < table.getDepth()))
                        deepest = table;
                }
                if (table == null)
                    table = deepest;
            }
            int ncols = indexColumns.size();
            int nequals = 0;
            while (nequals < ncols) {
                IndexColumn indexColumn = indexColumns.get(nequals);
                Column column = indexColumn.getColumn();
                ColumnCondition equalityCondition = 
                    squery.findColumnConstantCondition(column, Comparison.EQ);
                if (equalityCondition == null)
                    break;
                if (nequals == 0)
                    equalityConditions = new ArrayList<ColumnCondition>(1);
                equalityConditions.add(equalityCondition);
                nequals++;
            }
            if (nequals < ncols) {
                IndexColumn indexColumn = indexColumns.get(nequals);
                Column column = indexColumn.getColumn();
                lowCondition = squery.findColumnConstantCondition(column, Comparison.GT);
                highCondition = squery.findColumnConstantCondition(column, Comparison.LT);
            }
            if (squery.getSortColumns() != null) {
                // Sort columns corresponding to equality constraints
                // were removed already as pointless. So the remaining
                // ones just need to be a subset of the remaining
                // index columns.
                int nsort = squery.getSortColumns().size();
                if (nsort <= (ncols - nequals)) {
                    found: {
                        for (int i = 0; i < nsort; i++) {
                            SortColumn sort = squery.getSortColumns().get(i);
                            IndexColumn index = indexColumns.get(nequals + i);
                            if (sort.getColumn() != index.getColumn())
                                break found;
                            // Iterate in reverse if index goes wrong way.
                            boolean dirMismatch = (sort.isAscending() != 
                                                   index.isAscending().booleanValue());
                            if (i == 0)
                                reverse = dirMismatch;
                            else if (reverse != dirMismatch)
                                break found;
                        }
                        // This index will accomplish required sorting.
                        sorting = true;
                    }
                }
            }
            return ((equalityConditions != null) ||
                    (lowCondition != null) ||
                    (highCondition != null) ||
                    sorting);
        }

        // Generate key range bounds.
        public IndexKeyRange getIndexKeyRange() {
            if ((equalityConditions == null) &&
                (lowCondition == null) && (highCondition == null))
                return new IndexKeyRange(null, false, null, false);

            List<IndexColumn> indexColumns = index.getColumns();
            int nkeys = indexColumns.size();
            Expression[] keys = new Expression[nkeys];

            int kidx = 0;
            if (equalityConditions != null) {
                for (ColumnCondition cond : equalityConditions) {
                    keys[kidx++] = cond.getRight().generateExpression(null);
                }
            }

            if ((lowCondition == null) && (highCondition == null)) {
                IndexBound eq = getIndexBound(index, keys, kidx);
                return new IndexKeyRange(eq, true, eq, true);
            }
            else {
                Expression[] lowKeys = null, highKeys = null;
                boolean lowInc = false, highInc = false;
                int lidx = kidx, hidx = kidx;
                if (lowCondition != null) {
                    lowKeys = keys;
                    if (highCondition != null) {
                        highKeys = new Expression[nkeys];
                        System.arraycopy(keys, 0, highKeys, 0, kidx);
                    }
                }
                else if (highCondition != null) {
                    highKeys = keys;
                }
                if (lowCondition != null) {
                    lowKeys[lidx++] = lowCondition.getRight().generateExpression(null);
                    lowInc = (lowCondition.getOperation() == Comparison.GE);
                }
                if (highCondition != null) {
                    highKeys[hidx++] = highCondition.getRight().generateExpression(null);
                    highInc = (highCondition.getOperation() == Comparison.LE);
                }
                IndexBound lo = getIndexBound(index, lowKeys, lidx);
                IndexBound hi = getIndexBound(index, highKeys, hidx);
                return new IndexKeyRange(lo, lowInc, hi, highInc);
            }
        }
    }

    // Pick an index to use.
    protected IndexUsage pickBestIndex(SimplifiedQuery squery) {
        if (squery.getConditions().isEmpty() && 
            (squery.getSortColumns() == null))
            return null;

        IndexUsage bestIndex = null;
        for (TableNode table : squery.getTables()) {
            if (table.isUsed() && !table.isOuter()) {
                for (TableIndex index : table.getTable().getIndexes()) {
                    IndexUsage candidate = new IndexUsage(index, table);
                    bestIndex = betterIndex(squery, bestIndex, candidate);
                }
            }
        }
        for (GroupIndex index : squery.getGroup().getGroup().getIndexes()) {
            IndexUsage candidate = new IndexUsage(index, null);
            bestIndex = betterIndex(squery, bestIndex, candidate);
            
        }
        return bestIndex;
    }

    protected IndexUsage betterIndex(SimplifiedQuery squery,
                                     IndexUsage bestIndex, IndexUsage candidate) {
        if (candidate.usable(squery)) {
            if ((bestIndex == null) ||
                (candidate.compareTo(bestIndex) > 0))
                return candidate;
        }
        return bestIndex;
    }

    static class FlattenState {
        private RowType resultRowType;
        private List<TableNode> tables;
        private Map<TableNode,Integer> fieldOffsets;
        int nfields;

        public FlattenState(RowType resultRowType,
                            List<TableNode> tables,
                            Map<TableNode,Integer> fieldOffsets,
                            int nfields) {
            this.resultRowType = resultRowType;
            this.tables = tables;
            this.fieldOffsets = fieldOffsets;
            this.nfields = nfields;
        }
        
        public RowType getResultRowType() {
            return resultRowType;
        }
        public void setResultRowType(RowType resultRowType) {
            this.resultRowType = resultRowType;
        }

        public List<TableNode> getTables() {
            return tables;
        }

        public Map<TableNode,Integer> getFieldOffsets() {
            return fieldOffsets;
        }
        public int getNfields() {
            return nfields;
        }

        
        public void mergeTables(FlattenState other) {
            if (tables != null)
                tables.addAll(other.tables);
            for (TableNode table : other.fieldOffsets.keySet()) {
                fieldOffsets.put(table, other.fieldOffsets.get(table) + nfields);
            }
            nfields += other.nfields;
        }

        @Override
        public String toString() {
            return resultRowType.toString();
        }
    }

    // Holds a partial operator tree while flattening, since need the
    // single return value for above per-branch result.
    class Flattener implements Comparator<FlattenState> {
        private PhysicalOperator resultOperator;
        private int nbranches;
        private Map<List<RowType>,RowType> flattensDone;

        public Flattener(PhysicalOperator resultOperator, int nbranches) {
            this.resultOperator = resultOperator;
            this.nbranches = nbranches;
            if (nbranches > 1)
                flattensDone = new HashMap<List<RowType>,RowType>();
        }
        
        public PhysicalOperator getResultOperator() {
            return resultOperator;
        }

        public FlattenState[] flatten(BaseJoinNode join) {
            FlattenState[] result = new FlattenState[nbranches];
            for (int i = 0; i < nbranches; i++)
                result[i] = flatten(join, i);
            if (nbranches > 1)
                Arrays.sort(result, this);
            return result;
        }

        public FlattenState flatten(BaseJoinNode join, int branch) {
            if (join.isTable()) {
                TableNode table = ((TableJoinNode)join).getTable();
                if (!table.isUsedOnBranch(branch))
                    return null;
                Map<TableNode,Integer> fieldOffsets = new HashMap<TableNode,Integer>();
                fieldOffsets.put(table, 0);
                List<TableNode> tables = null;
                if (nbranches > 1) {
                    tables = new ArrayList<TableNode>();
                    tables.add(table);
                }
                return new FlattenState(tableRowType(table),
                                        tables, fieldOffsets, table.getNFields());
            }
            else {
                JoinJoinNode jjoin = (JoinJoinNode)join;
                BaseJoinNode left = jjoin.getLeft();
                BaseJoinNode right = jjoin.getRight();
                FlattenState fleft = flatten(left, branch);
                FlattenState fright = flatten(right, branch);
                if (fleft == null) {
                    return fright;
                }
                else if (fright == null) {
                    return fleft;
                }
                RowType leftType = fleft.getResultRowType();
                RowType rightType = fright.getResultRowType();
                RowType flattenedType = null;
                List<RowType> flkey = null;
                if (flattensDone != null) {
                    // With overlapping branches processed from the
                    // root, it's possible that we've already done a
                    // common segment.
                    flkey = new ArrayList<RowType>(2);
                    flkey.add(leftType);
                    flkey.add(rightType);
                    flattenedType = flattensDone.get(flkey);
                }
                if (flattenedType == null) {
                    // Keep the parent side in multi-branch until the last one.
                    // TODO: May keep a few too many when the branch has
                    // multiple steps, (they do get extracted out).
                    EnumSet<FlattenOption> keep = 
                        ((nbranches > 1) && (branch < nbranches - 1)) ?
                        EnumSet.of(FlattenOption.KEEP_PARENT) :
                        EnumSet.noneOf(FlattenOption.class);
                    resultOperator = flatten_HKeyOrdered(resultOperator,
                                                         leftType, rightType,
                                                         jjoin.getJoinType(), keep);
                    flattenedType = resultOperator.rowType();
                    if (flattensDone != null) {
                        flattensDone.put(flkey, flattenedType);
                    }
                }
                fleft.setResultRowType(flattenedType);
                fleft.mergeTables(fright);
                return fleft;
            }
        }

        // Dictionary order on flattened table ordinals.
        public int compare(FlattenState fl1, FlattenState fl2) {
            List<TableNode> ts1 = fl1.getTables();
            List<TableNode> ts2 = fl2.getTables();
            int i = 0;
            assert ts1.get(i) == ts2.get(i) : "No common root";
            while (true) {
                i++;
                assert (i < ts1.size()) && (i < ts2.size()) : "Branch is subset";
                TableNode t1 = ts1.get(i);
                TableNode t2 = ts2.get(i);
                if (t1 != t2) {
                    return t1.getOrdinal() - t2.getOrdinal();
                }
            }
        }
    }
    
    protected UserTableRowType tableRowType(TableNode table) {
        return schema.userTableRowType(table.getTable());
    }

    /** Return an index bound for the given index and expressions.
     * @param index the index in use
     * @param keys {@link Expression}s for index lookup key
     * @param nkeys number of keys actually in use
     */
    protected IndexBound getIndexBound(Index index, Expression[] keys, int nkeys) {
        if (keys == null) 
            return null;
        return new IndexBound(getIndexExpressionRow(index, keys),
                              getIndexColumnSelector(index, nkeys));
    }

    /** Return a column selector that enables the first <code>nkeys</code> fields
     * of a row of the index's user table. */
    protected ColumnSelector getIndexColumnSelector(final Index index, final int nkeys) {
        assert nkeys <= index.getColumns().size() : index + " " + nkeys;
        return new ColumnSelector() {
                public boolean includesColumn(int columnPosition) {
                    return columnPosition < nkeys;
                }
            };
    }

    /** Return a {@link Row} for the given index containing the given
     * {@link Expression} values.  
     */
    protected Row getIndexExpressionRow(Index index, Expression[] keys) {
        RowType rowType = schema.indexRowType(index);
        return new ExpressionRow(rowType, keys);
    }

    protected DataTypeDescriptor[] getParameterTypes(List<ParameterNode> params) {
        if ((params == null) || params.isEmpty())
            return null;
        int nparams = 0;
        for (ParameterNode param : params) {
            if (nparams < param.getParameterNumber() + 1)
                nparams = param.getParameterNumber() + 1;
        }
        DataTypeDescriptor[] result = new DataTypeDescriptor[nparams];
        for (ParameterNode param : params) {
            result[param.getParameterNumber()] = param.getType();
        }        
        return result;
    }

}<|MERGE_RESOLUTION|>--- conflicted
+++ resolved
@@ -189,18 +189,10 @@
         }
     }
 
-<<<<<<< HEAD
-    public Result compile(SessionTracer tracer, DMLStatementNode stmt) throws StandardException {
+    public Result compile(SessionTracer tracer, DMLStatementNode stmt, List<ParameterNode> params) throws StandardException {
         switch (stmt.getNodeType()) {
         case NodeTypes.CURSOR_NODE:
-            return compileSelect(tracer, (CursorNode)stmt);
-=======
-    public Result compile(DMLStatementNode stmt, List<ParameterNode> params)
-            throws StandardException {
-        switch (stmt.getNodeType()) {
-        case NodeTypes.CURSOR_NODE:
-            return compileSelect((CursorNode)stmt, params);
->>>>>>> b37b7597
+            return compileSelect(tracer, (CursorNode)stmt, params);
         case NodeTypes.UPDATE_NODE:
             return compileUpdate((UpdateNode)stmt, params);
         case NodeTypes.INSERT_NODE:
@@ -225,8 +217,8 @@
 
     enum ProductMethod { HKEY_ORDERED, BY_RUN };
 
-<<<<<<< HEAD
-    public Result compileSelect(SessionTracer tracer, CursorNode cursor) throws StandardException {
+    public Result compileSelect(SessionTracer tracer, CursorNode cursor, List<ParameterNode> params) 
+            throws StandardException {
         try {
             // Get into standard form.
             tracer.beginEvent(EventTypes.BIND_AND_GROUP);
@@ -234,12 +226,6 @@
         } finally {
             tracer.endEvent();
         }
-=======
-    public Result compileSelect(CursorNode cursor, List<ParameterNode> params) 
-            throws StandardException {
-        // Get into standard form.
-        cursor = (CursorNode)bindAndGroup(cursor);
->>>>>>> b37b7597
         SimplifiedSelectQuery squery = 
             new SimplifiedSelectQuery(cursor, grouper.getJoinConditions());
         squery.reorderJoins();
