/**
 * Copyright (C) 2011 Akiban Technologies Inc.
 * This program is free software: you can redistribute it and/or modify
 * it under the terms of the GNU Affero General Public License, version 3,
 * as published by the Free Software Foundation.
 *
 * This program is distributed in the hope that it will be useful,
 * but WITHOUT ANY WARRANTY; without even the implied warranty of
 * MERCHANTABILITY or FITNESS FOR A PARTICULAR PURPOSE.  See the
 * GNU Affero General Public License for more details.
 *
 * You should have received a copy of the GNU Affero General Public License
 * along with this program.  If not, see http://www.gnu.org/licenses.
 */

package com.akiban.sql.optimizer;

import com.akiban.sql.optimizer.SimplifiedSelectQuery.*;

import com.akiban.sql.parser.*;
import com.akiban.sql.compiler.*;

import com.akiban.sql.StandardException;
import com.akiban.sql.views.ViewDefinition;

import com.akiban.ais.model.AkibanInformationSchema;
import com.akiban.ais.model.Column;
import com.akiban.ais.model.GroupTable;
import com.akiban.ais.model.Index;
import com.akiban.ais.model.IndexColumn;
import com.akiban.ais.model.Join;
import com.akiban.ais.model.UserTable;

import com.akiban.server.api.dml.ColumnSelector;

import com.akiban.qp.expression.Comparison;
import com.akiban.qp.expression.Expression;
import com.akiban.qp.expression.IndexBound;
import com.akiban.qp.expression.IndexKeyRange;
import static com.akiban.qp.expression.API.*;

import com.akiban.qp.physicaloperator.PhysicalOperator;
import static com.akiban.qp.physicaloperator.API.*;

import com.akiban.qp.row.Row;
import com.akiban.qp.rowtype.IndexRowType;
import com.akiban.qp.rowtype.RowType;
import com.akiban.qp.rowtype.Schema;
import com.akiban.qp.rowtype.UserTableRowType;

import java.util.*;

/**
 * Compile SQL statements into operator trees.
 */
public class OperatorCompiler
{
    protected SQLParserContext parserContext;
    protected NodeFactory nodeFactory;
    protected AISBinder binder;
    protected AISTypeComputer typeComputer;
    protected BooleanNormalizer booleanNormalizer;
    protected SubqueryFlattener subqueryFlattener;
    protected Grouper grouper;
    protected Schema schema;

    public OperatorCompiler(SQLParser parser, 
                            AkibanInformationSchema ais, String defaultSchemaName) {
        parserContext = parser;
        nodeFactory = parserContext.getNodeFactory();
        binder = new AISBinder(ais, defaultSchemaName);
        parser.setNodeFactory(new BindingNodeFactory(nodeFactory));
        typeComputer = new AISTypeComputer();
        booleanNormalizer = new BooleanNormalizer(parser);
        subqueryFlattener = new SubqueryFlattener(parser);
        grouper = new Grouper(parser);
        schema = new Schema(ais);
    }

    public void addView(ViewDefinition view) throws StandardException {
        binder.addView(view);
    }

    public static class Result {
        private PhysicalOperator resultOperator;
        private RowType resultRowType;
        private List<Column> resultColumns;
        private int[] resultColumnOffsets;

        public Result(PhysicalOperator resultOperator,
                      RowType resultRowType,
                      List<Column> resultColumns,
                      int[] resultColumnOffsets) {
            this.resultOperator = resultOperator;
            this.resultRowType = resultRowType;
            this.resultColumns = resultColumns;
            this.resultColumnOffsets = resultColumnOffsets;
        }

        public PhysicalOperator getResultOperator() {
            return resultOperator;
        }
        public RowType getResultRowType() {
            return resultRowType;
        }
        public List<Column> getResultColumns() {
            return resultColumns;
        }
        public int[] getResultColumnOffsets() {
            return resultColumnOffsets;
        }

        @Override
        public String toString() {
            StringBuilder sb = new StringBuilder();
            for (String operator : explainPlan()) {
                if (sb.length() > 0) sb.append("\n");
                sb.append(operator);
            }
            return sb.toString();
        }

        public List<String> explainPlan() {
            List<String> result = new ArrayList<String>();
            explainPlan(resultOperator, result, 0);
            return result;
        }

        protected static void explainPlan(PhysicalOperator operator, 
                                          List<String> into, int depth) {
            
            StringBuilder sb = new StringBuilder();
            for (int i = 0; i < depth; i++)
                sb.append("  ");
            sb.append(operator);
            into.add(sb.toString());
            for (PhysicalOperator inputOperator : operator.getInputOperators()) {
                explainPlan(inputOperator, into, depth+1);
            }
        }
    }

    public Result compile(CursorNode cursor) throws StandardException {
        // Get into standard form.
        binder.bind(cursor);
        cursor = (CursorNode)booleanNormalizer.normalize(cursor);
        typeComputer.compute(cursor);
        cursor = (CursorNode)subqueryFlattener.flatten(cursor);
        grouper.group(cursor);

        SimplifiedSelectQuery squery = 
            new SimplifiedSelectQuery(cursor, grouper.getJoinConditions());
        GroupBinding group = squery.getGroup();
        GroupTable groupTable = group.getGroup().getGroupTable();
        
        // Try to use an index.
        IndexUsage index = pickBestIndex(squery);
        if (squery.getSortColumns() != null)
            throw new UnsupportedSQLException("Unsupported ORDER BY");
        
        Set<ColumnCondition> indexConditions = null;
        PhysicalOperator resultOperator;
<<<<<<< HEAD
        if (index == null) {
            resultOperator = groupScan_Default(groupTable);
        }
        else {
            UserTable indexTable = (UserTable) index.getTable();
            UserTableRowType tableType = schema.userTableRowType(indexTable);
            IndexRowType indexType = tableType.indexRowType(index);
            IndexKeyRange indexKeyRange = getIndexKeyRange(index, indexConditions);
            PhysicalOperator indexOperator = indexScan_Default(indexType, false, indexKeyRange);
            resultOperator = lookup_Default(indexOperator, groupTable, indexType, tableType);
=======
        if (index != null) {
            indexConditions = index.getIndexConditions();
            Index iindex = index.getIndex();
            PhysicalOperator indexOperator = indexScan_Default(iindex, 
                                                               index.isReverse(),
                                                               index.getIndexKeyRange());
            UserTable indexTable = (UserTable)iindex.getTable();
            UserTableRowType tableType = userTableRowType(indexTable);
            IndexRowType indexType = tableType.indexRowType(iindex);
            resultOperator = lookup_Default(indexOperator, groupTable,
                                            indexType, tableType);
>>>>>>> 0ce05716
            // All selected rows above this need to be output by hkey left
            // segment random access.
            List<RowType> addAncestors = new ArrayList<RowType>();
            for (UserTable table : squery.getTables()) {
                if ((table != indexTable) && isAncestorTable(table, indexTable))
                    addAncestors.add(userTableRowType(table));
            }
            if (!addAncestors.isEmpty())
                resultOperator = ancestorLookup_Default(resultOperator, groupTable,
                                                        tableType, addAncestors);
        }
        else {
            resultOperator = groupScan_Default(groupTable);
        }
        
        // TODO: Can apply most Select conditions before flattening.
        // In addition to conditions between fields of different
        // tables, a left join should not be satisfied if the right
        // table has a failing condition, since the WHERE is on the
        // whole (as opposed to the outer join with a subquery
        // containing the condition).

        Flattener fl = new Flattener(resultOperator);
        FlattenState fls = fl.flatten(squery.getJoins());
        resultOperator = fl.getResultOperator();
        RowType resultRowType = fls.getResultRowType();
        Map<UserTable,Integer> fieldOffsets = fls.getFieldOffsets();
        
        for (ColumnCondition condition : squery.getConditions()) {
            if ((indexConditions != null) && indexConditions.contains(condition))
                continue;
            Expression predicate = condition.generateExpression(fieldOffsets);
            resultOperator = select_HKeyOrdered(resultOperator,
                                                resultRowType,
                                                predicate);
        }

        int ncols = squery.getSelectColumns().size();
        List<Column> resultColumns = new ArrayList<Column>(ncols);
        for (SelectColumn selectColumn : squery.getSelectColumns()) {
            resultColumns.add(selectColumn.getColumn());
        }
        int[] resultColumnOffsets = new int[ncols];
        for (int i = 0; i < ncols; i++) {
            Column column = resultColumns.get(i);
            UserTable table = column.getUserTable();
            resultColumnOffsets[i] = fieldOffsets.get(table) + column.getPosition();
        }

        return new Result(resultOperator, resultRowType, 
                          resultColumns, resultColumnOffsets);
    }

    // A possible index.
    class IndexUsage implements Comparable<IndexUsage> {
        private Index index;
        private List<ColumnCondition> equalityConditions;
        ColumnCondition lowCondition, highCondition;
        
        public IndexUsage(Index index) {
            this.index = index;
        }

        public Index getIndex() {
            return index;
        }

        // The conditions that this index usage subsumes.
        public Set<ColumnCondition> getIndexConditions() {
            Set<ColumnCondition> result = new HashSet<ColumnCondition>();
            if (equalityConditions != null)
                result.addAll(equalityConditions);
            if (lowCondition != null)
                result.add(lowCondition);
            if (highCondition != null)
                result.add(highCondition);
            return result;
        }

        public boolean isReverse() {
            return false;
        }

        // Is this a better index?
        // TODO: Best we can do without any idea of selectivity.
        public int compareTo(IndexUsage other) {
            if (equalityConditions != null) {
                if (other.equalityConditions == null)
                    return +1;
                else if (equalityConditions.size() != other.equalityConditions.size())
                    return (equalityConditions.size() > other.equalityConditions.size()) 
                        ? +1 : -1;
            }
            int n = 0, on = 0;
            if (lowCondition != null)
                n++;
            if (highCondition != null)
                n++;
            if (other.lowCondition != null)
                on++;
            if (other.highCondition != null)
                on++;
            if (n != on) 
                return (n > on) ? +1 : -1;
            return index.getTable().getTableId().compareTo(other.index.getTable().getTableId());
        }

        // Can this index be used for part of the given query?
        public boolean usable(SimplifiedSelectQuery squery) {
            List<IndexColumn> indexColumns = index.getColumns();
            int ncols = indexColumns.size();
            int nequals = 0;
            while (nequals < ncols) {
                IndexColumn indexColumn = indexColumns.get(nequals);
                Column column = indexColumn.getColumn();
                ColumnCondition equalityCondition = 
                    squery.findColumnConstantCondition(column, Comparison.EQ);
                if (equalityCondition == null)
                    break;
                if (nequals == 0)
                    equalityConditions = new ArrayList<ColumnCondition>(1);
                equalityConditions.add(equalityCondition);
                nequals++;
            }
            if (nequals < ncols) {
                IndexColumn indexColumn = indexColumns.get(nequals);
                Column column = indexColumn.getColumn();
                lowCondition = squery.findColumnConstantCondition(column, Comparison.GT);
                highCondition = squery.findColumnConstantCondition(column, Comparison.LT);
            }
            return ((equalityConditions != null) ||
                    (lowCondition != null) ||
                    (highCondition != null));
        }

        // Generate key range bounds.
        public IndexKeyRange getIndexKeyRange() {
            List<IndexColumn> indexColumns = index.getColumns();
            int nkeys = indexColumns.size();
            Expression[] keys = new Expression[nkeys];

            int kidx = 0;
            if (equalityConditions != null) {
                for (ColumnCondition cond : equalityConditions) {
                    keys[kidx++] = cond.getRight().generateExpression(null);
                }
            }

            if ((lowCondition == null) && (highCondition == null)) {
                IndexBound eq = getIndexBound(index, keys);
                return new IndexKeyRange(eq, true, eq, true);
            }
            else {
                Expression[] lowKeys = null, highKeys = null;
                boolean lowInc = false, highInc = false;
                if (lowCondition != null) {
                    lowKeys = keys;
                    if (highCondition != null) {
                        highKeys = new Expression[nkeys];
                        System.arraycopy(keys, 0, highKeys, 0, kidx);
                    }
                }
                else if (highCondition != null) {
                    highKeys = keys;
                }
                if (lowCondition != null) {
                    lowKeys[kidx] = lowCondition.getRight().generateExpression(null);
                    lowInc = (lowCondition.getOperation() == Comparison.GE);
                }
                if (highCondition != null) {
                    highKeys[kidx] = highCondition.getRight().generateExpression(null);
                    highInc = (highCondition.getOperation() == Comparison.LE);
                }
                IndexBound lo = getIndexBound(index, lowKeys);
                IndexBound hi = getIndexBound(index, highKeys);
                return new IndexKeyRange(lo, lowInc, hi, highInc);
            }
        }
    }

    // Pick an index to use.
    protected IndexUsage pickBestIndex(SimplifiedSelectQuery squery) {
        if (squery.getConditions().isEmpty())
            return null;

        IndexUsage bestIndex = null;
        for (UserTable table : squery.getTables()) {
            for (Index index : table.getIndexes()) { // TODO: getIndexesIncludingInternal()
                IndexUsage candidate = new IndexUsage(index);
                if (candidate.usable(squery)) {
                    if ((bestIndex == null) ||
                        (candidate.compareTo(bestIndex) > 0))
                        bestIndex = candidate;
                }
            }
        }
        return bestIndex;
    }

    static class FlattenState {
        private RowType resultRowType;
        private Map<UserTable,Integer> fieldOffsets;
        int nfields;

        public FlattenState(RowType resultRowType,
                            Map<UserTable,Integer> fieldOffsets,
                            int nfields) {
            this.resultRowType = resultRowType;
            this.fieldOffsets = fieldOffsets;
            this.nfields = nfields;
        }
        
        public RowType getResultRowType() {
            return resultRowType;
        }
        public void setResultRowType(RowType resultRowType) {
            this.resultRowType = resultRowType;
        }

        public Map<UserTable,Integer> getFieldOffsets() {
            return fieldOffsets;
        }
        public int getNfields() {
            return nfields;
        }

        
        public void mergeFields(FlattenState other) {
            for (UserTable table : other.fieldOffsets.keySet()) {
                fieldOffsets.put(table, other.fieldOffsets.get(table) + nfields);
            }
            nfields += other.nfields;
        }
    }

    // Holds a partial operator tree while flattening, since need the
    // single return value for above per-branch result.
    class Flattener {
        private PhysicalOperator resultOperator;

        public Flattener(PhysicalOperator resultOperator) {
            this.resultOperator = resultOperator;
        }
        
        public PhysicalOperator getResultOperator() {
            return resultOperator;
        }

        public FlattenState flatten(BaseJoinNode join) {
            if (join.isTable()) {
                UserTable table = ((TableJoinNode)join).getTable();
                Map<UserTable,Integer> fieldOffsets = new HashMap<UserTable,Integer>();
                fieldOffsets.put(table, 0);
                return new FlattenState(userTableRowType(table),
                                        fieldOffsets,
                                        table.getColumns().size());
            }
            else {
                JoinJoinNode jjoin = (JoinJoinNode)join;
                BaseJoinNode left = jjoin.getLeft();
                BaseJoinNode right = jjoin.getRight();
                FlattenState fleft = flatten(left);
                FlattenState fright = flatten(right);
                int flags = 0x00;
                switch (jjoin.getJoinType()) {
                case LEFT:
                    flags = 0x08;
                    break;
                case RIGHT:
                    flags = 0x10;
                    break;
                }
                resultOperator = flatten_HKeyOrdered(resultOperator,
                                                     fleft.getResultRowType(),
                                                     fright.getResultRowType(),
                                                     flags);
                fleft.setResultRowType(resultOperator.rowType());
                fleft.mergeFields(fright);
                return fleft;
            }
        }
    }

    protected UserTableRowType userTableRowType(UserTable table) {
        return schema.userTableRowType(table);
    }

    /** Is t1 an ancestor of t2? */
    protected static boolean isAncestorTable(UserTable t1, UserTable t2) {
        while (true) {
            Join j = t2.getParentJoin();
            if (j == null)
                return false;
            UserTable parent = j.getParent();
            if (parent == null)
                return false;
            if (parent == t1)
                return true;
            t2 = parent;
        }
    }

    protected IndexBound getIndexBound(Index index, Expression[] keys) {
        if (keys == null) 
            return null;
        return new IndexBound((UserTable)index.getTable(), 
                              getIndexExpressionRow(index, keys),
                              getIndexColumnSelector(index));
    }

    protected ColumnSelector getIndexColumnSelector(final Index index) {
        return new ColumnSelector() {
                public boolean includesColumn(int columnPosition) {
                    for (IndexColumn indexColumn : index.getColumns()) {
                        Column column = indexColumn.getColumn();
                        if (column.getPosition() == columnPosition) {
                            return true;
                        }
                    }
                    return false;
                }
            };
    }

    protected Row getIndexExpressionRow(Index index, Expression[] keys) {
        return new ExpressionRow(schema.indexRowType(index), keys);
    }

}<|MERGE_RESOLUTION|>--- conflicted
+++ resolved
@@ -160,30 +160,17 @@
         
         Set<ColumnCondition> indexConditions = null;
         PhysicalOperator resultOperator;
-<<<<<<< HEAD
-        if (index == null) {
-            resultOperator = groupScan_Default(groupTable);
-        }
-        else {
-            UserTable indexTable = (UserTable) index.getTable();
-            UserTableRowType tableType = schema.userTableRowType(indexTable);
-            IndexRowType indexType = tableType.indexRowType(index);
-            IndexKeyRange indexKeyRange = getIndexKeyRange(index, indexConditions);
-            PhysicalOperator indexOperator = indexScan_Default(indexType, false, indexKeyRange);
-            resultOperator = lookup_Default(indexOperator, groupTable, indexType, tableType);
-=======
         if (index != null) {
             indexConditions = index.getIndexConditions();
             Index iindex = index.getIndex();
-            PhysicalOperator indexOperator = indexScan_Default(iindex, 
-                                                               index.isReverse(),
-                                                               index.getIndexKeyRange());
             UserTable indexTable = (UserTable)iindex.getTable();
             UserTableRowType tableType = userTableRowType(indexTable);
             IndexRowType indexType = tableType.indexRowType(iindex);
+            PhysicalOperator indexOperator = indexScan_Default(indexType,
+                                                               index.isReverse(),
+                                                               index.getIndexKeyRange());
             resultOperator = lookup_Default(indexOperator, groupTable,
                                             indexType, tableType);
->>>>>>> 0ce05716
             // All selected rows above this need to be output by hkey left
             // segment random access.
             List<RowType> addAncestors = new ArrayList<RowType>();
