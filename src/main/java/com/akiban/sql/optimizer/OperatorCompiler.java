--- conflicted
+++ resolved
@@ -213,7 +213,6 @@
             TableNode indexTable = index.getTable();
             squery.getTables().setLeftBranch(indexTable);
             UserTableRowType tableType = tableRowType(indexTable);
-<<<<<<< HEAD
             IndexRowType indexType;
             // TODO: See comment on this class.
             if (iindex.isTableIndex())
@@ -239,22 +238,12 @@
             }
             RowType ancestorType = indexType;
             if (descendantUsed) {
-                resultOperator = lookup_Default(resultOperator, groupTable,
-                                                indexType, tableType, false);
+                resultOperator = branchLookup_Default(resultOperator, groupTable,
+                                                      indexType, tableType, false);
                 checkForCrossProducts(indexTable);
                 ancestorType = tableType; // Index no longer in stream.
             }
             // Tables above this that also need to be output.
-=======
-            IndexRowType indexType = tableType.indexRowType(iindex);
-            PhysicalOperator indexOperator = indexScan_Default(indexType, 
-                                                               index.isReverse(),
-                                                               index.getIndexKeyRange());
-            resultOperator = branchLookup_Default(indexOperator, groupTable,
-                    indexType, tableType, false);
-            // All selected rows above this need to be output by hkey left
-            // segment random access.
->>>>>>> 9a107230
             List<RowType> addAncestors = new ArrayList<RowType>();
             // Any other branches need to be added beside the main one.
             List<TableNode> addBranches = new ArrayList<TableNode>();
@@ -295,9 +284,9 @@
                                                         (descendantUsed && tableUsed));
             }
             for (TableNode branchTable : addBranches) {
-                resultOperator = lookup_Default(resultOperator, groupTable,
-                                                tableType, tableRowType(branchTable), 
-                                                true);
+                resultOperator = branchLookup_Default(resultOperator, groupTable,
+                                                      tableType, tableRowType(branchTable), 
+                                                      true);
                 checkForCrossProducts(branchTable);
             }
         }
@@ -371,20 +360,12 @@
             supdate.removeConditions(index.getIndexConditions());
             Index iindex = index.getIndex();
             IndexRowType indexType = targetRowType.indexRowType(iindex);
-<<<<<<< HEAD
             resultOperator = indexScan_Default(indexType, 
                                                index.isReverse(),
                                                index.getIndexKeyRange());
             List<RowType> ancestors = Collections.<RowType>singletonList(targetRowType);
             resultOperator = ancestorLookup_Default(resultOperator, groupTable,
                                                     indexType, ancestors, false);
-=======
-            PhysicalOperator indexOperator = indexScan_Default(indexType, 
-                                                               index.isReverse(),
-                                                               index.getIndexKeyRange());
-            resultOperator = branchLookup_Default(indexOperator, groupTable,
-                    indexType, targetRowType, false);
->>>>>>> 9a107230
         }
         else {
             resultOperator = groupScan_Default(groupTable);
