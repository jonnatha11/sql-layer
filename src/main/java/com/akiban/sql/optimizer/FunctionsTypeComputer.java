/**
 * END USER LICENSE AGREEMENT (“EULA”)
 *
 * READ THIS AGREEMENT CAREFULLY (date: 9/13/2011):
 * http://www.akiban.com/licensing/20110913
 *
 * BY INSTALLING OR USING ALL OR ANY PORTION OF THE SOFTWARE, YOU ARE ACCEPTING
 * ALL OF THE TERMS AND CONDITIONS OF THIS AGREEMENT. YOU AGREE THAT THIS
 * AGREEMENT IS ENFORCEABLE LIKE ANY WRITTEN AGREEMENT SIGNED BY YOU.
 *
 * IF YOU HAVE PAID A LICENSE FEE FOR USE OF THE SOFTWARE AND DO NOT AGREE TO
 * THESE TERMS, YOU MAY RETURN THE SOFTWARE FOR A FULL REFUND PROVIDED YOU (A) DO
 * NOT USE THE SOFTWARE AND (B) RETURN THE SOFTWARE WITHIN THIRTY (30) DAYS OF
 * YOUR INITIAL PURCHASE.
 *
 * IF YOU WISH TO USE THE SOFTWARE AS AN EMPLOYEE, CONTRACTOR, OR AGENT OF A
 * CORPORATION, PARTNERSHIP OR SIMILAR ENTITY, THEN YOU MUST BE AUTHORIZED TO SIGN
 * FOR AND BIND THE ENTITY IN ORDER TO ACCEPT THE TERMS OF THIS AGREEMENT. THE
 * LICENSES GRANTED UNDER THIS AGREEMENT ARE EXPRESSLY CONDITIONED UPON ACCEPTANCE
 * BY SUCH AUTHORIZED PERSONNEL.
 *
 * IF YOU HAVE ENTERED INTO A SEPARATE WRITTEN LICENSE AGREEMENT WITH AKIBAN FOR
 * USE OF THE SOFTWARE, THE TERMS AND CONDITIONS OF SUCH OTHER AGREEMENT SHALL
 * PREVAIL OVER ANY CONFLICTING TERMS OR CONDITIONS IN THIS AGREEMENT.
 */

package com.akiban.sql.optimizer;

import com.akiban.sql.parser.*;

import com.akiban.sql.StandardException;
import com.akiban.sql.types.DataTypeDescriptor;
import com.akiban.sql.types.TypeId;

import com.akiban.server.expression.ExpressionComposer;
import com.akiban.server.expression.ExpressionType;
import com.akiban.server.expression.TypesList;
import com.akiban.server.expression.std.ExpressionTypes;
import com.akiban.server.service.functions.FunctionsRegistry;
import com.akiban.server.types.AkType;

import com.akiban.server.error.AkibanInternalException;
import com.akiban.server.error.NoSuchFunctionException;

import com.akiban.sql.optimizer.plan.AggregateFunctionExpression;

/** Calculate types from expression composers. */
public class FunctionsTypeComputer extends AISTypeComputer
{
    private FunctionsRegistry functionsRegistry;

    public FunctionsTypeComputer(FunctionsRegistry functionsRegistry) {
        this.functionsRegistry = functionsRegistry;
    }
    
    @Override
    protected DataTypeDescriptor computeType(ValueNode node) throws StandardException {
        switch (node.getNodeType()) {
        case NodeTypes.JAVA_TO_SQL_VALUE_NODE:
            return javaValueNode(((JavaToSQLValueNode)node).getJavaValueNode());
        case NodeTypes.USER_NODE:
        case NodeTypes.CURRENT_USER_NODE:
        case NodeTypes.SESSION_USER_NODE:
        case NodeTypes.SYSTEM_USER_NODE:
        case NodeTypes.CURRENT_ISOLATION_NODE:
        case NodeTypes.IDENTITY_VAL_NODE:
        case NodeTypes.CURRENT_SCHEMA_NODE:
        case NodeTypes.CURRENT_ROLE_NODE:
            return specialFunctionNode((SpecialFunctionNode)node);
        case NodeTypes.CURRENT_DATETIME_OPERATOR_NODE:
            return currentDatetimeOperatorNode((CurrentDatetimeOperatorNode)node);
        case NodeTypes.OCTET_LENGTH_OPERATOR_NODE:
        case NodeTypes.EXTRACT_OPERATOR_NODE:
        case NodeTypes.CHAR_LENGTH_OPERATOR_NODE:
        case NodeTypes.SIMPLE_STRING_OPERATOR_NODE:
        case NodeTypes.UNARY_DATE_TIMESTAMP_OPERATOR_NODE:
        case NodeTypes.ABSOLUTE_OPERATOR_NODE:
        case NodeTypes.SQRT_OPERATOR_NODE:
        case NodeTypes.UNARY_PLUS_OPERATOR_NODE:
        case NodeTypes.UNARY_MINUS_OPERATOR_NODE:
        case NodeTypes.UNARY_BITNOT_OPERATOR_NODE:
            return unaryOperatorFunction((UnaryOperatorNode)node);
        case NodeTypes.LIKE_OPERATOR_NODE:
        case NodeTypes.LOCATE_FUNCTION_NODE:
        case NodeTypes.SUBSTRING_OPERATOR_NODE:  
        case NodeTypes.TIMESTAMP_ADD_FN_NODE:
        case NodeTypes.TIMESTAMP_DIFF_FN_NODE:
            return ternaryOperatorFunction((TernaryOperatorNode)node);
        case NodeTypes.LEFT_FN_NODE:
        case NodeTypes.RIGHT_FN_NODE:
        case NodeTypes.TRIM_OPERATOR_NODE:
        case NodeTypes.BINARY_DIVIDE_OPERATOR_NODE:
        case NodeTypes.BINARY_MINUS_OPERATOR_NODE:
        case NodeTypes.BINARY_PLUS_OPERATOR_NODE:
        case NodeTypes.BINARY_TIMES_OPERATOR_NODE:
        case NodeTypes.MOD_OPERATOR_NODE:
        case NodeTypes.BINARY_BIT_OPERATOR_NODE:
            return binaryOperatorFunction((BinaryOperatorNode)node);
        default:
            return super.computeType(node);
        }
    }

    // Access to typed function arguments.
    interface ArgumentsAccess {
        public int nargs();
        public ExpressionType argType(int index) throws StandardException;
        public ExpressionType addCast(int index, 
                                      ExpressionType argType, AkType requiredType)
                throws StandardException;
    }

    // Compute type from function's composer with arguments' types.
    protected DataTypeDescriptor expressionComposer(String functionName,
                                                    ArgumentsAccess args,
                                                    boolean isNullable)
            throws StandardException {
        ExpressionComposer composer;
        try {
            composer = functionsRegistry.composer(functionName);
        }
        catch (NoSuchFunctionException ex) {
            return null;        // Defer error until later.
        }
        int nargs = args.nargs();
        TypesList argTypes = new ArgTypesList(args);
        for (int i = 0; i < nargs; i++)
        {
            ExpressionType argType = args.argType(i);
            if (argType == null)
                return null;
            argTypes.add(argType);
        }
        ExpressionType resultType = composer.composeType(argTypes);

        if (resultType == null)
            return null;
        return fromExpressionType(resultType, isNullable);
    }


        // Compute type from function's composer with arguments' types.
    protected DataTypeDescriptor expressionComposer(String functionName,
                                                    ArgumentsAccess args )
            throws StandardException {
        return expressionComposer(functionName, args, true);
    }

    protected DataTypeDescriptor noArgFunction(String functionName) 
            throws StandardException {
        FunctionsRegistry.FunctionKind functionKind = 
            functionsRegistry.getFunctionKind(functionName);
        if (functionKind == FunctionsRegistry.FunctionKind.SCALAR)
            return expressionComposer(functionName,
                                      new ArgumentsAccess() {
                                          @Override
                                          public int nargs() {
                                              return 0;
                                          }

                                          @Override
                                          public ExpressionType argType(int index) {
                                              assert false;
                                              return null;
                                          }

                                          @Override
                                          public ExpressionType addCast(int index, 
                                                                        ExpressionType argType, 
                                                                        AkType requiredType) {
                                              assert false;
                                              return null;
                                          }
                                      });
        return null;
    }

    protected DataTypeDescriptor unaryOperatorFunction(UnaryOperatorNode node) 
            throws StandardException {
        return expressionComposer(node.getMethodName(), new UnaryValuesAccess(node));
    }

    protected DataTypeDescriptor binaryOperatorFunction(BinaryOperatorNode node) 
            throws StandardException {
        ValueNode leftOperand = node.getLeftOperand();
        ValueNode rightOperand = node.getRightOperand();
        DataTypeDescriptor leftType = leftOperand.getType();
        DataTypeDescriptor rightType = rightOperand.getType();
        if (isParameterOrUntypedNull(leftOperand) && (rightType != null))
            leftType = rightType.getNullabilityType(true);
        else if (isParameterOrUntypedNull(rightOperand) && (leftType != null)) 
            rightType = leftType.getNullabilityType(true);
        
        if ((leftType == null) || (rightType == null))
            return null;

        boolean nullable = leftType.isNullable() || rightType.isNullable();
        return expressionComposer(node.getMethodName(), new BinaryValuesAccess(node), nullable);
    }

    protected DataTypeDescriptor ternaryOperatorFunction(TernaryOperatorNode node) 
            throws StandardException {
        return expressionComposer(node.getMethodName(), new TernaryValuesAccess(node));
    }

    // Normal AST nodes for arguments.
    abstract class ValueNodesAccess implements ArgumentsAccess {
        public abstract ValueNode argNode(int index);
        public abstract void setArgNode(int index, ValueNode value);

        @Override
        public ExpressionType argType(int index) {
            return valueExpressionType(argNode(index));
        }

        @Override
        public ExpressionType addCast(int index, 
                                      ExpressionType argType, AkType requiredType) 
                throws StandardException {
            ValueNode value = argNode(index);
            ExpressionType castType = castType(argType, requiredType, value.getType());
            DataTypeDescriptor sqlType = fromExpressionType(castType);
            if (value instanceof ParameterNode) {
                value.setType(sqlType);
            }
            else {
                value = (ValueNode)value.getNodeFactory()
                    .getNode(NodeTypes.CAST_NODE, 
                             value, sqlType, value.getParserContext());
                setArgNode(index, value);
            }
            return castType;
        }
    }

    final class UnaryValuesAccess extends ValueNodesAccess {
        private final UnaryOperatorNode node;

        public UnaryValuesAccess(UnaryOperatorNode node) {
            this.node = node;
        }

        @Override
        public int nargs() {
            return 1;
        }

        @Override
        public ValueNode argNode(int index) {
            assert (index == 0);
            return node.getOperand();
        }

        @Override
        public void setArgNode(int index, ValueNode value) {
            assert (index == 0);
            node.setOperand(value);
        }
    }

    final class BinaryValuesAccess extends ValueNodesAccess {
        private final BinaryOperatorNode node;

        public BinaryValuesAccess(BinaryOperatorNode node) {
            this.node = node;
        }

        @Override
        public int nargs() {
            return 2;
        }

        @Override
        public ValueNode argNode(int index) {
            switch (index) {
            case 0:
                return node.getLeftOperand();
            case 1:
                return node.getRightOperand();
            default:
                assert false;
                return null;
            }
        }

        @Override
        public void setArgNode(int index, ValueNode value) {
            switch (index) {
            case 0:
                node.setLeftOperand(value);
                break;
            case 1: 
                node.setRightOperand(value); 
                break;
           default:
                assert false;
            }
        }
    }

    final class TernaryValuesAccess extends ValueNodesAccess {
        private final TernaryOperatorNode node;

        public TernaryValuesAccess(TernaryOperatorNode node) {
            this.node = node;
        }

        @Override
        public int nargs() {
            if (node.getRightOperand() != null)
                return 3;
            else
                return 2;
        }

        @Override
        public ValueNode argNode(int index) {
            switch (index) {
            case 0:
                return node.getReceiver();
            case 1:
                return node.getLeftOperand();
            case 2:
                return node.getRightOperand();
            default:
                assert false;
                return null;
            }
        }

        @Override
        public void setArgNode(int index, ValueNode value) {
            switch (index) {
            case 0:
                node.setReceiver(value);
                break;
            case 1:
                node.setLeftOperand(value);
                break;
            case 2:
                node.setRightOperand(value);
                break;
            default:
                assert false;
            }
        }
    }

    protected DataTypeDescriptor javaValueNode(JavaValueNode javaValue)
            throws StandardException {
        if (javaValue instanceof MethodCallNode) {
            return methodCallNode((MethodCallNode)javaValue);
        }
        else if (javaValue instanceof SQLToJavaValueNode) {
            return computeType(((SQLToJavaValueNode)javaValue).getSQLValueNode());
        }
        else {
            return null;
        }
    }

    protected DataTypeDescriptor methodCallNode(MethodCallNode methodCall)
            throws StandardException {
        if ((methodCall.getMethodParameters() == null) ||
            (methodCall.getMethodParameters().length == 0)) {
            return noArgFunction(methodCall.getMethodName());
        }
        else if (methodCall.getMethodParameters().length == 1) {
            return oneArgMethodCall(methodCall);
        }
        else {
            return expressionComposer(methodCall.getMethodName(),
                                      new JavaValuesAccess(methodCall.getMethodParameters()));
        }
    }

    protected DataTypeDescriptor oneArgMethodCall(MethodCallNode methodCall)
            throws StandardException {
        FunctionsRegistry.FunctionKind functionKind = 
            functionsRegistry.getFunctionKind(methodCall.getMethodName());
        if (functionKind == FunctionsRegistry.FunctionKind.SCALAR)
            return expressionComposer(methodCall.getMethodName(),
                                      new JavaValuesAccess(methodCall.getMethodParameters()));
        if (functionKind == FunctionsRegistry.FunctionKind.AGGREGATE) {
            // Mark the method call as really an aggregate function.
            // Could do the substitution now, but that would require throwing
            // a subclass of StandardException up to visit() or something other
            // complicated control flow.
            methodCall.setJavaClassName(AggregateFunctionExpression.class.getName());
            JavaValueNode arg = methodCall.getMethodParameters()[0];
            if (arg instanceof SQLToJavaValueNode) {
                SQLToJavaValueNode jarg = (SQLToJavaValueNode)arg;
                ValueNode sqlArg = jarg.getSQLValueNode();
                return sqlArg.getType();
            }
        }
        return null;
    }

    final class JavaValuesAccess implements ArgumentsAccess {
        private final JavaValueNode[] args;

        public JavaValuesAccess(JavaValueNode[] args) {
            this.args = args;
        }

        @Override
        public int nargs() {
            if (args == null)
                return 0;
            else
                return args.length;
        }

        @Override
        public ExpressionType argType(int index) throws StandardException {
            JavaValueNode arg = args[index];
            if (arg instanceof SQLToJavaValueNode)
                return valueExpressionType(((SQLToJavaValueNode)arg).getSQLValueNode());
            else
                return toExpressionType(arg.getType());
        }

        @Override
        public ExpressionType addCast(int index,
                                      ExpressionType argType, AkType requiredType) 
                throws StandardException {
            JavaValueNode arg = args[index];
            if (arg instanceof SQLToJavaValueNode) {
                SQLToJavaValueNode jarg = (SQLToJavaValueNode)arg;
                ValueNode sqlArg = jarg.getSQLValueNode();
                ExpressionType castType = castType(argType, requiredType, 
                                                   sqlArg.getType());
                DataTypeDescriptor sqlType = fromExpressionType(castType);
                if (sqlArg instanceof ParameterNode) {
                    sqlArg.setType(sqlType);
                }
                else {
                    ValueNode cast = (ValueNode)sqlArg.getNodeFactory()
                        .getNode(NodeTypes.CAST_NODE, 
                                 sqlArg, sqlType, sqlArg.getParserContext());
                    jarg.setSQLValueNode(cast);
                }
                return castType;
            }
            else
                return argType;
        }
    }

    protected DataTypeDescriptor specialFunctionNode(SpecialFunctionNode node)
            throws StandardException {
        return noArgFunction(specialFunctionName(node));
    }

    /** Return the name of a built-in special function. */
    public static String specialFunctionName(SpecialFunctionNode node) {
        switch (node.getNodeType()) {
        case NodeTypes.USER_NODE:
        case NodeTypes.CURRENT_USER_NODE:
            return "current_user";
        case NodeTypes.SESSION_USER_NODE:
            return "session_user";
        case NodeTypes.SYSTEM_USER_NODE:
            return "system_user";
        case NodeTypes.CURRENT_ISOLATION_NODE:
        case NodeTypes.IDENTITY_VAL_NODE:
        case NodeTypes.CURRENT_SCHEMA_NODE:
        case NodeTypes.CURRENT_ROLE_NODE:
        default:
            return null;
        }
    }

    protected DataTypeDescriptor currentDatetimeOperatorNode(CurrentDatetimeOperatorNode node)
            throws StandardException {
        return noArgFunction(currentDatetimeFunctionName(node));
    }

    /** Return the name of a built-in special function. */
    public static String currentDatetimeFunctionName(CurrentDatetimeOperatorNode node) {
        switch (node.getField()) {
        case DATE:
            return "current_date";
        case TIME:
            return "current_time";
        case TIMESTAMP:
            return "current_timestamp";
        default:
            return null;
        }
    }

    protected ExpressionType valueExpressionType(ValueNode value) {
        DataTypeDescriptor type = value.getType();
        if (type == null) {
            if (value instanceof UntypedNullConstantNode) {
                // Give composer a change to establish type of null.
                return ExpressionTypes.NULL;
            }
            if (value instanceof ParameterNode) {
                // Likewise parameters.
                return ExpressionTypes.UNSUPPORTED;
            }
        }
        return toExpressionType(type);
    }

    /* Yet another translator between type regimes. */

    protected ExpressionType toExpressionType(DataTypeDescriptor sqlType) {
        if (sqlType == null)
            return null;
        TypeId typeId = sqlType.getTypeId();
        switch (typeId.getTypeFormatId()) {
        case TypeId.FormatIds.BOOLEAN_TYPE_ID:
            return ExpressionTypes.BOOL;
<<<<<<< HEAD
        case TypeId.FormatIds.CHAR_TYPE_ID:
            return ExpressionTypes.varchar(sqlType.getMaximumWidth(), 
                                           sqlType.getCollation());
=======
>>>>>>> 08820208
        case TypeId.FormatIds.DATE_TYPE_ID:
            return ExpressionTypes.DATE;
        case TypeId.FormatIds.DECIMAL_TYPE_ID:
        case TypeId.FormatIds.NUMERIC_TYPE_ID:
            return ExpressionTypes.decimal(sqlType.getPrecision(),
                                           sqlType.getScale());
        case TypeId.FormatIds.DOUBLE_TYPE_ID:
            if (typeId.isUnsigned())
                return ExpressionTypes.U_DOUBLE;
            else
                return ExpressionTypes.DOUBLE;
        case TypeId.FormatIds.SMALLINT_TYPE_ID:
            if (typeId == TypeId.YEAR_ID)
                return ExpressionTypes.YEAR;
            /* else falls through */
        case TypeId.FormatIds.TINYINT_TYPE_ID:
        case TypeId.FormatIds.INT_TYPE_ID:
            if (typeId.isUnsigned())
                return ExpressionTypes.U_INT;
            else
                return ExpressionTypes.INT;
        case TypeId.FormatIds.LONGINT_TYPE_ID:
            if (typeId.isUnsigned())
                return ExpressionTypes.U_BIGINT;
            else
                return ExpressionTypes.LONG;
        case TypeId.FormatIds.LONGVARBIT_TYPE_ID:
        case TypeId.FormatIds.LONGVARCHAR_TYPE_ID:
        case TypeId.FormatIds.BLOB_TYPE_ID:
        case TypeId.FormatIds.CLOB_TYPE_ID:
        case TypeId.FormatIds.XML_TYPE_ID:
            return ExpressionTypes.TEXT;
        case TypeId.FormatIds.REAL_TYPE_ID:
            if (typeId.isUnsigned())
                return ExpressionTypes.U_FLOAT;
            else
                return ExpressionTypes.FLOAT;
        case TypeId.FormatIds.TIME_TYPE_ID:
            return ExpressionTypes.TIME;
        case TypeId.FormatIds.TIMESTAMP_TYPE_ID:
            if (typeId == TypeId.DATETIME_ID)
                return ExpressionTypes.DATETIME;
            else
                return ExpressionTypes.TIMESTAMP;
        case TypeId.FormatIds.BIT_TYPE_ID:
        case TypeId.FormatIds.VARBIT_TYPE_ID:
            return ExpressionTypes.varbinary(sqlType.getMaximumWidth());
        case TypeId.FormatIds.CHAR_TYPE_ID:
        case TypeId.FormatIds.VARCHAR_TYPE_ID:
            return ExpressionTypes.varchar(sqlType.getMaximumWidth(),
                                           sqlType.getCollation());
        case TypeId.FormatIds.INTERVAL_DAY_SECOND_ID:
            return ExpressionTypes.INTERVAL_MILLIS;
        case TypeId.FormatIds.INTERVAL_YEAR_MONTH_ID:
            return ExpressionTypes.INTERVAL_MONTH;
        case TypeId.FormatIds.USERDEFINED_TYPE_ID:
            return ExpressionTypes.newType(AkType.valueOf(sqlType.getFullSQLTypeName().toUpperCase()), 
                                           sqlType.getPrecision(), sqlType.getScale());
        default:
            return null;
        }
    }

    protected DataTypeDescriptor fromExpressionType(ExpressionType resultType)
    {
        return fromExpressionType (resultType, true);
    }

    protected DataTypeDescriptor fromExpressionType(ExpressionType resultType, boolean isNullable) {
        switch (resultType.getType()) {
        case BOOL:
            return new DataTypeDescriptor(TypeId.BOOLEAN_ID, isNullable);
        case INT:
            return new DataTypeDescriptor(TypeId.INTEGER_ID, isNullable);
        case LONG:
            return new DataTypeDescriptor(TypeId.BIGINT_ID, isNullable);
        case DOUBLE:
            return new DataTypeDescriptor(TypeId.DOUBLE_ID, isNullable);
        case FLOAT:
            return new DataTypeDescriptor(TypeId.REAL_ID, isNullable);
        case U_INT:
            return new DataTypeDescriptor(TypeId.INTEGER_UNSIGNED_ID, isNullable);
        case U_BIGINT:
            return new DataTypeDescriptor(TypeId.BIGINT_UNSIGNED_ID, isNullable);
        case U_FLOAT:
            return new DataTypeDescriptor(TypeId.REAL_UNSIGNED_ID, isNullable);
        case U_DOUBLE:
            return new DataTypeDescriptor(TypeId.DOUBLE_UNSIGNED_ID, isNullable);
        case DATE:
            return new DataTypeDescriptor(TypeId.DATE_ID, isNullable);
        case TIME:
            return new DataTypeDescriptor(TypeId.TIME_ID, isNullable);
        case TIMESTAMP:
            return new DataTypeDescriptor(TypeId.TIMESTAMP_ID, isNullable);
        case VARCHAR:
            return new DataTypeDescriptor(TypeId.VARCHAR_ID, isNullable,
                                          resultType.getPrecision());
        case DECIMAL:
            {
                int precision = resultType.getPrecision();
                int scale = resultType.getScale();
                return new DataTypeDescriptor(TypeId.DECIMAL_ID, precision, scale, isNullable,
                                              DataTypeDescriptor.computeMaxWidth(precision, scale));
            }
        case TEXT:
            return new DataTypeDescriptor(TypeId.LONGVARCHAR_ID, isNullable);
        case VARBINARY:
            return new DataTypeDescriptor(TypeId.VARBIT_ID, isNullable);
        case NULL:
            return null;
        case DATETIME:
            return new DataTypeDescriptor(TypeId.DATETIME_ID, isNullable);
        case YEAR:
            return new DataTypeDescriptor(TypeId.YEAR_ID, isNullable);
        case INTERVAL_MILLIS:
            return new DataTypeDescriptor(TypeId.INTERVAL_SECOND_ID, isNullable);
        case INTERVAL_MONTH:
            return new DataTypeDescriptor(TypeId.INTERVAL_MONTH_ID, isNullable);
        default:
            try {
                return new DataTypeDescriptor(TypeId.getUserDefinedTypeId(null,
                                                                          resultType.getType().name(),
                                                                          null),
                                              isNullable);
            }
            catch (StandardException ex) {
                throw new AkibanInternalException("Cannot make type for " + resultType,
                                                  ex);
            }
        }
    }

    protected ExpressionType castType(ExpressionType fromType, AkType toType,
                                      DataTypeDescriptor sqlType) {
        switch (toType) {
        case BOOL:
            return ExpressionTypes.BOOL;
        case INT:
            return ExpressionTypes.INT;
        case YEAR:
            return ExpressionTypes.YEAR;
        case LONG:
            return ExpressionTypes.LONG;
        case DOUBLE:
            return ExpressionTypes.DOUBLE;
        case FLOAT:
            return ExpressionTypes.FLOAT;
        case U_INT:
            return ExpressionTypes.U_INT;
        case U_BIGINT:
            return ExpressionTypes.U_BIGINT;
        case U_FLOAT:
            return ExpressionTypes.U_FLOAT;
        case U_DOUBLE:
            return ExpressionTypes.U_DOUBLE;
        case DATE:
            return ExpressionTypes.DATE;
        case TIME:
            return ExpressionTypes.TIME;
        case DATETIME:
            return ExpressionTypes.DATETIME;
        case TIMESTAMP:
            return ExpressionTypes.TIMESTAMP;
        case TEXT:
            return ExpressionTypes.TEXT;
        case VARCHAR:
            if (sqlType != null)
                return ExpressionTypes.varchar(sqlType.getMaximumWidth(),
                                               sqlType.getCollation());
            else
                return ExpressionTypes.varchar(TypeId.VARCHAR_ID.getMaximumMaximumWidth(), null);
        case VARBINARY:
            if (sqlType != null)
                return ExpressionTypes.varbinary(sqlType.getMaximumWidth());
            else
                return ExpressionTypes.varbinary(TypeId.VARBIT_ID.getMaximumMaximumWidth());
        case DECIMAL:
            if (sqlType != null) {
                TypeId typeId = sqlType.getTypeId();
                if (typeId.isNumericTypeId())
                    return ExpressionTypes.decimal(sqlType.getPrecision(),
                                                   sqlType.getScale());
                else
                    return ExpressionTypes.decimal(typeId.getMaximumPrecision(),
                                                   typeId.getMaximumScale());
            }
            else
                return ExpressionTypes.decimal(TypeId.DECIMAL_ID.getMaximumPrecision(),
                                               TypeId.DECIMAL_ID.getMaximumScale());
        case INTERVAL_MILLIS:
            return ExpressionTypes.INTERVAL_MILLIS;
        case INTERVAL_MONTH:
            return ExpressionTypes.INTERVAL_MONTH;
        default:
            return ExpressionTypes.newType(toType, 0, 0);
        }
    }

}<|MERGE_RESOLUTION|>--- conflicted
+++ resolved
@@ -515,12 +515,6 @@
         switch (typeId.getTypeFormatId()) {
         case TypeId.FormatIds.BOOLEAN_TYPE_ID:
             return ExpressionTypes.BOOL;
-<<<<<<< HEAD
-        case TypeId.FormatIds.CHAR_TYPE_ID:
-            return ExpressionTypes.varchar(sqlType.getMaximumWidth(), 
-                                           sqlType.getCollation());
-=======
->>>>>>> 08820208
         case TypeId.FormatIds.DATE_TYPE_ID:
             return ExpressionTypes.DATE;
         case TypeId.FormatIds.DECIMAL_TYPE_ID:
@@ -571,7 +565,7 @@
         case TypeId.FormatIds.CHAR_TYPE_ID:
         case TypeId.FormatIds.VARCHAR_TYPE_ID:
             return ExpressionTypes.varchar(sqlType.getMaximumWidth(),
-                                           sqlType.getCollation());
+                                           sqlType.getCharacterAttributes());
         case TypeId.FormatIds.INTERVAL_DAY_SECOND_ID:
             return ExpressionTypes.INTERVAL_MILLIS;
         case TypeId.FormatIds.INTERVAL_YEAR_MONTH_ID:
