/**
 * END USER LICENSE AGREEMENT (“EULA”)
 *
 * READ THIS AGREEMENT CAREFULLY (date: 9/13/2011):
 * http://www.akiban.com/licensing/20110913
 *
 * BY INSTALLING OR USING ALL OR ANY PORTION OF THE SOFTWARE, YOU ARE ACCEPTING
 * ALL OF THE TERMS AND CONDITIONS OF THIS AGREEMENT. YOU AGREE THAT THIS
 * AGREEMENT IS ENFORCEABLE LIKE ANY WRITTEN AGREEMENT SIGNED BY YOU.
 *
 * IF YOU HAVE PAID A LICENSE FEE FOR USE OF THE SOFTWARE AND DO NOT AGREE TO
 * THESE TERMS, YOU MAY RETURN THE SOFTWARE FOR A FULL REFUND PROVIDED YOU (A) DO
 * NOT USE THE SOFTWARE AND (B) RETURN THE SOFTWARE WITHIN THIRTY (30) DAYS OF
 * YOUR INITIAL PURCHASE.
 *
 * IF YOU WISH TO USE THE SOFTWARE AS AN EMPLOYEE, CONTRACTOR, OR AGENT OF A
 * CORPORATION, PARTNERSHIP OR SIMILAR ENTITY, THEN YOU MUST BE AUTHORIZED TO SIGN
 * FOR AND BIND THE ENTITY IN ORDER TO ACCEPT THE TERMS OF THIS AGREEMENT. THE
 * LICENSES GRANTED UNDER THIS AGREEMENT ARE EXPRESSLY CONDITIONED UPON ACCEPTANCE
 * BY SUCH AUTHORIZED PERSONNEL.
 *
 * IF YOU HAVE ENTERED INTO A SEPARATE WRITTEN LICENSE AGREEMENT WITH AKIBAN FOR
 * USE OF THE SOFTWARE, THE TERMS AND CONDITIONS OF SUCH OTHER AGREEMENT SHALL
 * PREVAIL OVER ANY CONFLICTING TERMS OR CONDITIONS IN THIS AGREEMENT.
 */

package com.akiban.sql.optimizer.plan;

import com.akiban.server.collation.AkCollator;
import com.akiban.server.collation.AkCollatorFactory;
import com.akiban.server.types3.TPreptimeValue;
import com.akiban.sql.optimizer.TypesTranslation;
import com.akiban.server.types.AkType;
import com.akiban.sql.types.CharacterTypeAttributes;
import com.akiban.sql.types.DataTypeDescriptor;
import com.akiban.sql.parser.ValueNode;

/** An evaluated value. 
 * Usually part of a larger expression tree.
*/
public abstract class BaseExpression extends BasePlanElement implements ExpressionNode
{
    private DataTypeDescriptor sqlType;
    private AkType akType;
    private ValueNode sqlSource;
    private TPreptimeValue preptimeValue;

    protected BaseExpression(DataTypeDescriptor sqlType, AkType akType, ValueNode sqlSource) {
        this.sqlType = sqlType;
        this.akType = akType;
        this.sqlSource = sqlSource;
    }

    protected BaseExpression(DataTypeDescriptor sqlType, ValueNode sqlSource) {
        this(sqlType, (sqlType != null) ? TypesTranslation.sqlTypeToAkType(sqlType) : AkType.UNSUPPORTED, sqlSource);
    }

    @Override
    public DataTypeDescriptor getSQLtype() {
        return sqlType;
    }

    @Override
    public AkType getAkType() {
        return akType;
    }

    @Override
    public ValueNode getSQLsource() {
        return sqlSource;
    }

    @Override
<<<<<<< HEAD
    public void setSQLtype(DataTypeDescriptor type) {
=======
    public AkCollator getCollator() {
        if (sqlType != null) {
            CharacterTypeAttributes att = sqlType.getCharacterAttributes();
            if (att != null) {
                String coll = att.getCollation();
                if (coll != null)
                    return AkCollatorFactory.getAkCollator(coll);
            }
        }
        return null;
    }

    protected void setSQLtype(DataTypeDescriptor type) {
>>>>>>> bf6caa28
        this.sqlType = type;
    }

    @Override
    public boolean isColumn() {
        return false;
    }

    @Override
    public boolean isConstant() {
        return false;
    }

    @Override
    protected void deepCopy(DuplicateMap map) {
        super.deepCopy(map);
        // Don't clone AST or type.
    }

    @Override
    public TPreptimeValue getPreptimeValue() {
        return preptimeValue;
    }

    @Override
    public void setPreptimeValue(TPreptimeValue value) {
        this.preptimeValue = value;
    }
}<|MERGE_RESOLUTION|>--- conflicted
+++ resolved
@@ -71,9 +71,11 @@
     }
 
     @Override
-<<<<<<< HEAD
     public void setSQLtype(DataTypeDescriptor type) {
-=======
+        this.sqlType = type;
+    }
+
+    @Override
     public AkCollator getCollator() {
         if (sqlType != null) {
             CharacterTypeAttributes att = sqlType.getCharacterAttributes();
@@ -84,11 +86,6 @@
             }
         }
         return null;
-    }
-
-    protected void setSQLtype(DataTypeDescriptor type) {
->>>>>>> bf6caa28
-        this.sqlType = type;
     }
 
     @Override
