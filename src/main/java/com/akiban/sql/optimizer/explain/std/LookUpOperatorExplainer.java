/**
 * END USER LICENSE AGREEMENT (“EULA”)
 *
 * READ THIS AGREEMENT CAREFULLY (date: 9/13/2011):
 * http://www.akiban.com/licensing/20110913
 *
 * BY INSTALLING OR USING ALL OR ANY PORTION OF THE SOFTWARE, YOU ARE ACCEPTING
 * ALL OF THE TERMS AND CONDITIONS OF THIS AGREEMENT. YOU AGREE THAT THIS
 * AGREEMENT IS ENFORCEABLE LIKE ANY WRITTEN AGREEMENT SIGNED BY YOU.
 *
 * IF YOU HAVE PAID A LICENSE FEE FOR USE OF THE SOFTWARE AND DO NOT AGREE TO
 * THESE TERMS, YOU MAY RETURN THE SOFTWARE FOR A FULL REFUND PROVIDED YOU (A) DO
 * NOT USE THE SOFTWARE AND (B) RETURN THE SOFTWARE WITHIN THIRTY (30) DAYS OF
 * YOUR INITIAL PURCHASE.
 *
 * IF YOU WISH TO USE THE SOFTWARE AS AN EMPLOYEE, CONTRACTOR, OR AGENT OF A
 * CORPORATION, PARTNERSHIP OR SIMILAR ENTITY, THEN YOU MUST BE AUTHORIZED TO SIGN
 * FOR AND BIND THE ENTITY IN ORDER TO ACCEPT THE TERMS OF THIS AGREEMENT. THE
 * LICENSES GRANTED UNDER THIS AGREEMENT ARE EXPRESSLY CONDITIONED UPON ACCEPTANCE
 * BY SUCH AUTHORIZED PERSONNEL.
 *
 * IF YOU HAVE ENTERED INTO A SEPARATE WRITTEN LICENSE AGREEMENT WITH AKIBAN FOR
 * USE OF THE SOFTWARE, THE TERMS AND CONDITIONS OF SUCH OTHER AGREEMENT SHALL
 * PREVAIL OVER ANY CONFLICTING TERMS OR CONDITIONS IN THIS AGREEMENT.
 */
package com.akiban.sql.optimizer.explain.std;

import com.akiban.ais.model.GroupTable;
import com.akiban.qp.operator.Operator;
import com.akiban.qp.rowtype.RowType;
import com.akiban.sql.optimizer.explain.*;
import java.util.Map;

public class LookUpOperatorExplainer extends OperationExplainer
{
    public LookUpOperatorExplainer (String name,GroupTable gTable, RowType iRowType, boolean keepInput, Operator inputOp, Map extraInfo)
    {
        super(Type.LOOKUP_OPERATOR, buildAtts(name, gTable, iRowType, keepInput, inputOp, extraInfo));
    }
    
    private static Attributes buildAtts (String name,GroupTable gTable, RowType iRowType, boolean keepInput, Operator inputOp, Map extraInfo)
    {
        Attributes atts = new Attributes();
        
        atts.put(Label.NAME, PrimitiveExplainer.getInstance(name));
        
        // TODO: is anything else needed in Group Table other than  its name?
        atts.put(Label.GROUP_TABLE, PrimitiveExplainer.getInstance(gTable.getName().getTableName().toString())); 
        
        atts.put(Label.INPUT_TYPE, PrimitiveExplainer.getInstance(iRowType.toString()));
<<<<<<< HEAD
        try
        {
            atts.put(Label.LOOK_UP_OPTION, PrimitiveExplainer.getInstance((keepInput ? "" : "DO NOT") + "KEEP INPUT"));
            atts.put(Label.INPUT_OPERATOR, inputOp.getExplainer(extraInfo));
        }
        catch (NullPointerException exception){}
=======
        atts.put(Label.LOOK_UP_OPTION, PrimitiveExplainer.getInstance((keepInput ? "" : "DO NOT") + "KEEP INPUT"));
        if (null != inputOp)
            atts.put(Label.INPUT_OPERATOR, inputOp.getExplainer());
>>>>>>> 3dc8a997
        
        return atts;
    }
}<|MERGE_RESOLUTION|>--- conflicted
+++ resolved
@@ -48,18 +48,9 @@
         atts.put(Label.GROUP_TABLE, PrimitiveExplainer.getInstance(gTable.getName().getTableName().toString())); 
         
         atts.put(Label.INPUT_TYPE, PrimitiveExplainer.getInstance(iRowType.toString()));
-<<<<<<< HEAD
-        try
-        {
-            atts.put(Label.LOOK_UP_OPTION, PrimitiveExplainer.getInstance((keepInput ? "" : "DO NOT") + "KEEP INPUT"));
-            atts.put(Label.INPUT_OPERATOR, inputOp.getExplainer(extraInfo));
-        }
-        catch (NullPointerException exception){}
-=======
         atts.put(Label.LOOK_UP_OPTION, PrimitiveExplainer.getInstance((keepInput ? "" : "DO NOT") + "KEEP INPUT"));
         if (null != inputOp)
-            atts.put(Label.INPUT_OPERATOR, inputOp.getExplainer());
->>>>>>> 3dc8a997
+            atts.put(Label.INPUT_OPERATOR, inputOp.getExplainer(extraInfo));
         
         return atts;
     }
