--- conflicted
+++ resolved
@@ -168,29 +168,9 @@
     /** Populate given index usage according to goal.
      * @return <code>false</code> if the index is useless.
      */
-<<<<<<< HEAD
-    public boolean usable(IndexScan index) {
-        if (index instanceof MultiIndexIntersectionScan) { // TODO
-            assert false : "what do we do here? we know it's usable if it was even created, so, just return true?";
-            return true;
-        }
-        List<IndexColumn> indexColumns = index.getIndexColumns();
-        int ncols = indexColumns.size();
-        List<ExpressionNode> indexExpressions = new ArrayList<ExpressionNode>(ncols);
-        List<OrderByExpression> orderBy = new ArrayList<OrderByExpression>(ncols);
-        for (IndexColumn indexColumn : indexColumns) {
-            ExpressionNode indexExpression = getIndexExpression(index, indexColumn);
-            indexExpressions.add(indexExpression);
-            orderBy.add(new OrderByExpression(indexExpression,
-                                              indexColumn.isAscending()));
-        }
-        index.setColumns(indexExpressions);
-        index.setOrdering(orderBy);
-=======
     public boolean usable(SingleIndexScan index) {
         setColumnsAndOrdering(index);
         List<ExpressionNode> indexExpressions = index.getColumns();
->>>>>>> 60793e60
         int nequals = 0;
         int ncols = index.getKeyColumns().size() + index.getValueColumns().size();
         while (nequals < ncols) {
@@ -274,19 +254,11 @@
     }
 
     private static void setColumnsAndOrdering(IndexScan index) {
-        List<ExpressionNode> indexExpressions;
-        List<IndexColumn> keyColumns = index.getKeyColumns();
-        List<IndexColumn> valueColumns = index.getValueColumns();
-        int ncols1 = keyColumns.size() + valueColumns.size();
-        indexExpressions = new ArrayList<ExpressionNode>(ncols1);
-        List<OrderByExpression> orderBy = new ArrayList<OrderByExpression>(ncols1);
-        for (IndexColumn indexColumn : keyColumns) {
-            ExpressionNode indexExpression = getIndexExpression(index, indexColumn);
-            indexExpressions.add(indexExpression);
-            orderBy.add(new OrderByExpression(indexExpression,
-                                              indexColumn.isAscending()));
-        }
-        for (IndexColumn indexColumn : valueColumns) {
+        List<IndexColumn> indexColumns = index.getAllColumns();
+        int ncols = indexColumns.size();
+        List<ExpressionNode> indexExpressions = new ArrayList<ExpressionNode>(ncols);
+        List<OrderByExpression> orderBy = new ArrayList<OrderByExpression>(ncols);
+        for (IndexColumn indexColumn : indexColumns) {
             ExpressionNode indexExpression = getIndexExpression(index, indexColumn);
             indexExpressions.add(indexExpression);
             orderBy.add(new OrderByExpression(indexExpression,
