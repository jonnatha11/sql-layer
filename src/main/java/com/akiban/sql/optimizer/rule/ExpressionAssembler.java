--- conflicted
+++ resolved
@@ -47,10 +47,7 @@
 import com.akiban.server.error.AkibanInternalException;
 import com.akiban.server.error.UnsupportedSQLException;
 import com.akiban.server.explain.CompoundExplainer;
-<<<<<<< HEAD
-=======
 import com.akiban.server.explain.Explainable;
->>>>>>> 07e65785
 import com.akiban.server.explain.ExplainContext;
 import com.akiban.server.explain.Label;
 import com.akiban.server.explain.PrimitiveExplainer;
@@ -67,10 +64,6 @@
 abstract class ExpressionAssembler<T extends Explainable> {
 
     public abstract ConstantExpression evalNow(PlanContext planContext, ExpressionNode node);
-<<<<<<< HEAD
-    PlanContext planContext;
-    PlanExplainContext explainContext;
-=======
     final PlanContext planContext;
     final PlanExplainContext explainContext;
 
@@ -81,7 +74,6 @@
         else
             explainContext = null;
     }
->>>>>>> 07e65785
 
     protected abstract T assembleFunction(ExpressionNode functionNode,
                                           String functionName,
@@ -222,12 +214,7 @@
             explainer.addAttribute(Label.COLUMN_NAME,
                                    PrimitiveExplainer.getInstance(aisColumn.getName()));
         }
-<<<<<<< HEAD
-        // TODO: Until TPreparedExpression is Explainable.
-        explainContext.putExtraInfo((Expression)expression, explainer);
-=======
         explainContext.putExtraInfo(expression, explainer);
->>>>>>> 07e65785
     }
 
     public abstract Operator assembleAggregates(Operator inputOperator, RowType rowType, int nkeys,
