/**
 * Copyright (C) 2011 Akiban Technologies Inc.
 * This program is free software: you can redistribute it and/or modify
 * it under the terms of the GNU Affero General Public License, version 3,
 * as published by the Free Software Foundation.
 *
 * This program is distributed in the hope that it will be useful,
 * but WITHOUT ANY WARRANTY; without even the implied warranty of
 * MERCHANTABILITY or FITNESS FOR A PARTICULAR PURPOSE.  See the
 * GNU Affero General Public License for more details.
 *
 * You should have received a copy of the GNU Affero General Public License
 * along with this program.  If not, see http://www.gnu.org/licenses.
 */

package com.akiban.sql.optimizer.rule;

import com.akiban.server.service.functions.FunctionsRegistry;
import com.akiban.sql.optimizer.plan.PhysicalSelect.PhysicalResultColumn;
import com.akiban.sql.optimizer.plan.ResultSet.ResultField;

import com.akiban.ais.model.AkibanInformationSchema;

import com.akiban.qp.rowtype.Schema;
import com.akiban.qp.util.SchemaCache;

import java.util.List;
import java.util.Properties;

/** The context associated with an AIS schema. */
public class SchemaRulesContext extends RulesContext
{
    private Schema schema;
    private FunctionsRegistry functionsRegistry;
    private CostEstimator costEstimator;

    public SchemaRulesContext(AkibanInformationSchema ais,
                              FunctionsRegistry functionsRegistry,
<<<<<<< HEAD
                              CostEstimator costEstimator,
                              List<BaseRule> rules) {
        super(rules);
=======
                              IndexEstimator indexEstimator,
                              List<BaseRule> rules,
                              Properties properties) {
        super(rules, properties);
>>>>>>> 629bad05
        schema = SchemaCache.globalSchema(ais);
        this.functionsRegistry = functionsRegistry;
        this.costEstimator = costEstimator;
    }

    public Schema getSchema() {
        return schema;
    }

    public PhysicalResultColumn getResultColumn(ResultField field) {
        return new PhysicalResultColumn(field.getName());
    }

    public FunctionsRegistry getFunctionsRegistry() {
        return functionsRegistry;
    }
      
    public CostEstimator getCostEstimator() {
        return costEstimator;
    }

}<|MERGE_RESOLUTION|>--- conflicted
+++ resolved
@@ -36,16 +36,10 @@
 
     public SchemaRulesContext(AkibanInformationSchema ais,
                               FunctionsRegistry functionsRegistry,
-<<<<<<< HEAD
                               CostEstimator costEstimator,
-                              List<BaseRule> rules) {
-        super(rules);
-=======
-                              IndexEstimator indexEstimator,
                               List<BaseRule> rules,
                               Properties properties) {
         super(rules, properties);
->>>>>>> 629bad05
         schema = SchemaCache.globalSchema(ais);
         this.functionsRegistry = functionsRegistry;
         this.costEstimator = costEstimator;
