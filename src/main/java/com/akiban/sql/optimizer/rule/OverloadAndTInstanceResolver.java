/**
 * END USER LICENSE AGREEMENT (“EULA”)
 *
 * READ THIS AGREEMENT CAREFULLY (date: 9/13/2011):
 * http://www.akiban.com/licensing/20110913
 *
 * BY INSTALLING OR USING ALL OR ANY PORTION OF THE SOFTWARE, YOU ARE ACCEPTING
 * ALL OF THE TERMS AND CONDITIONS OF THIS AGREEMENT. YOU AGREE THAT THIS
 * AGREEMENT IS ENFORCEABLE LIKE ANY WRITTEN AGREEMENT SIGNED BY YOU.
 *
 * IF YOU HAVE PAID A LICENSE FEE FOR USE OF THE SOFTWARE AND DO NOT AGREE TO
 * THESE TERMS, YOU MAY RETURN THE SOFTWARE FOR A FULL REFUND PROVIDED YOU (A) DO
 * NOT USE THE SOFTWARE AND (B) RETURN THE SOFTWARE WITHIN THIRTY (30) DAYS OF
 * YOUR INITIAL PURCHASE.
 *
 * IF YOU WISH TO USE THE SOFTWARE AS AN EMPLOYEE, CONTRACTOR, OR AGENT OF A
 * CORPORATION, PARTNERSHIP OR SIMILAR ENTITY, THEN YOU MUST BE AUTHORIZED TO SIGN
 * FOR AND BIND THE ENTITY IN ORDER TO ACCEPT THE TERMS OF THIS AGREEMENT. THE
 * LICENSES GRANTED UNDER THIS AGREEMENT ARE EXPRESSLY CONDITIONED UPON ACCEPTANCE
 * BY SUCH AUTHORIZED PERSONNEL.
 *
 * IF YOU HAVE ENTERED INTO A SEPARATE WRITTEN LICENSE AGREEMENT WITH AKIBAN FOR
 * USE OF THE SOFTWARE, THE TERMS AND CONDITIONS OF SUCH OTHER AGREEMENT SHALL
 * PREVAIL OVER ANY CONFLICTING TERMS OR CONDITIONS IN THIS AGREEMENT.
 */

package com.akiban.sql.optimizer.rule;

import com.akiban.ais.model.Column;
import com.akiban.ais.model.ColumnContainer;
import com.akiban.qp.operator.QueryContext;
import com.akiban.server.error.AkibanInternalException;
import com.akiban.server.t3expressions.OverloadResolver;
import com.akiban.server.t3expressions.OverloadResolver.OverloadResult;
import com.akiban.server.types3.ErrorHandlingMode;
import com.akiban.server.types3.LazyListBase;
import com.akiban.server.types3.TAggregator;
import com.akiban.server.types3.TCast;
import com.akiban.server.types3.TClass;
import com.akiban.server.types3.TExecutionContext;
import com.akiban.server.types3.TInstance;
import com.akiban.server.types3.TOverloadResult;
import com.akiban.server.types3.TPreptimeContext;
import com.akiban.server.types3.TPreptimeValue;
import com.akiban.server.types3.aksql.aktypes.AkBool;
import com.akiban.server.types3.pvalue.PValue;
import com.akiban.server.types3.pvalue.PValueSource;
import com.akiban.server.types3.pvalue.PValueSources;
import com.akiban.server.types3.texpressions.TValidatedOverload;
import com.akiban.sql.optimizer.TypesTranslation;
import com.akiban.sql.optimizer.plan.AggregateFunctionExpression;
import com.akiban.sql.optimizer.plan.AggregateSource;
import com.akiban.sql.optimizer.plan.AnyCondition;
import com.akiban.sql.optimizer.plan.BasePlanWithInput;
import com.akiban.sql.optimizer.plan.BooleanConstantExpression;
import com.akiban.sql.optimizer.plan.BooleanOperationExpression;
import com.akiban.sql.optimizer.plan.CastExpression;
import com.akiban.sql.optimizer.plan.ColumnExpression;
import com.akiban.sql.optimizer.plan.ColumnSource;
import com.akiban.sql.optimizer.plan.ComparisonCondition;
import com.akiban.sql.optimizer.plan.ConstantExpression;
import com.akiban.sql.optimizer.plan.Distinct;
import com.akiban.sql.optimizer.plan.ExistsCondition;
import com.akiban.sql.optimizer.plan.ExpressionNode;
import com.akiban.sql.optimizer.plan.ExpressionRewriteVisitor;
import com.akiban.sql.optimizer.plan.ExpressionsSource;
import com.akiban.sql.optimizer.plan.FunctionExpression;
import com.akiban.sql.optimizer.plan.IfElseExpression;
import com.akiban.sql.optimizer.plan.InListCondition;
import com.akiban.sql.optimizer.plan.InsertStatement;
import com.akiban.sql.optimizer.plan.Limit;
import com.akiban.sql.optimizer.plan.NullSource;
import com.akiban.sql.optimizer.plan.ParameterCondition;
import com.akiban.sql.optimizer.plan.ParameterExpression;
import com.akiban.sql.optimizer.plan.PlanContext;
import com.akiban.sql.optimizer.plan.PlanNode;
import com.akiban.sql.optimizer.plan.PlanVisitor;
import com.akiban.sql.optimizer.plan.Project;
import com.akiban.sql.optimizer.plan.ResultSet;
import com.akiban.sql.optimizer.plan.ResultSet.ResultField;
import com.akiban.sql.optimizer.plan.Subquery;
import com.akiban.sql.optimizer.plan.SubqueryResultSetExpression;
import com.akiban.sql.optimizer.plan.SubquerySource;
import com.akiban.sql.optimizer.plan.SubqueryValueExpression;
import com.akiban.sql.optimizer.plan.TableSource;
import com.akiban.sql.optimizer.plan.TypedPlan;
import com.akiban.sql.optimizer.plan.UpdateStatement;
import com.akiban.sql.optimizer.plan.UpdateStatement.UpdateColumn;
import com.akiban.sql.optimizer.rule.ConstantFolder.NewFolder;
import com.akiban.sql.types.DataTypeDescriptor;
import com.google.common.base.Objects;
import org.slf4j.Logger;
import org.slf4j.LoggerFactory;

import java.util.ArrayList;
import java.util.BitSet;
import java.util.Collections;
import java.util.List;

public final class OverloadAndTInstanceResolver extends BaseRule {
    private static final Logger logger = LoggerFactory.getLogger(OverloadAndTInstanceResolver.class);

    @Override
    protected Logger getLogger() {
        return logger;
    }

    @Override
    public void apply(PlanContext plan) {
        new ResolvingVistor(plan).resolve(plan.getPlan());
        new TopLevelCastingVistor().apply(plan.getPlan());

    }

    static class ResolvingVistor implements PlanVisitor, ExpressionRewriteVisitor {

        private NewFolder folder;
        private OverloadResolver resolver;
        private QueryContext queryContext;

        ResolvingVistor(PlanContext context) {
            folder = new NewFolder(context);
            SchemaRulesContext src = (SchemaRulesContext)context.getRulesContext();
            resolver = src.getOverloadResolver();
            this.queryContext = context.getQueryContext();
        }

        public void resolve(PlanNode root) {
            root.accept(this);
        }

        @Override
        public boolean visitChildrenFirst(ExpressionNode n) {
            return true;
        }

        @Override
        public boolean visitEnter(PlanNode n) {
            return visit(n);
        }

        @Override
        public boolean visitLeave(PlanNode n) {
            if (n instanceof ResultSet) {
                ResultSet rs = (ResultSet) n;
                TypedPlan typedInput = findTypedPlanNode(rs);
                if (typedInput != null) {
                    List<ResultField> rsFields = rs.getFields();
                    assert rsFields.size() == typedInput.nFields() : rsFields + " not applicable to " + typedInput;
                    for (int i = 0, size = rsFields.size(); i < size; i++) {
                        ResultField rsField = rsFields.get(i);
                        rsField.setTInstance(typedInput.getTypeAt(i));
                    }
                }
                else {
                    logger.warn("no Project node found for ResultSet: {}", rs);
                }
            }
            else if (n instanceof ExpressionsSource) {
                handleExpressionsSource((ExpressionsSource)n);
            }
            return true;
        }

        private TypedPlan findTypedPlanNode(PlanNode n) {
            while (true) {
                if (n instanceof TypedPlan)
                    return (TypedPlan) n;
                if ( (n instanceof ResultSet)
                        || (n instanceof Limit)
                        || (n instanceof Distinct))
                    n = ((BasePlanWithInput)n).getInput();
                else
                    return null;
            }
        }

        @Override
        public boolean visit(PlanNode n) {
            return true;
        }

        @Override
        public ExpressionNode visit(ExpressionNode n) {
            if (n instanceof CastExpression)
                n = handleCastExpression((CastExpression) n);
            else if (n instanceof FunctionExpression)
                n = handleFunctionExpression((FunctionExpression) n);
            else if (n instanceof IfElseExpression)
                n = handleIfElseExpression((IfElseExpression) n);
            else if (n instanceof AggregateFunctionExpression)
                n = handleAggregateFunctionExpression((AggregateFunctionExpression) n);
            else if (n instanceof ExistsCondition)
                n = handleExistsCondition((ExistsCondition) n);
            else if (n instanceof SubqueryValueExpression)
                n = handleSubqueryValueExpression((SubqueryValueExpression) n);
            else if (n instanceof SubqueryResultSetExpression)
                n = handleSubqueryResultSetExpression((SubqueryResultSetExpression) n);
            else if (n instanceof AnyCondition)
                n = handleAnyCondition((AnyCondition) n);
            else if (n instanceof ComparisonCondition)
                n = handleComparisonCondition((ComparisonCondition) n);
            else if (n instanceof ColumnExpression)
                n = handleColumnExpression((ColumnExpression) n);
            else if (n instanceof InListCondition)
                n = handleInListCondition((InListCondition) n);
            else if (n instanceof ParameterCondition)
                n = handleParameterCondition((ParameterCondition) n);
            else if (n instanceof ParameterExpression)
                n = handleParameterExpression((ParameterExpression) n);
            else if (n instanceof BooleanOperationExpression)
                n = handleBooleanOperationExpression((BooleanOperationExpression) n);
            else if (n instanceof BooleanConstantExpression)
                n = handleBooleanConstantExpression((BooleanConstantExpression) n);
            else if (n instanceof ConstantExpression)
                n = handleConstantExpression((ConstantExpression) n);
            else
                logger.warn("unrecognized ExpressionNode subclass: {}", n.getClass());

            n = folder.foldConstants(n);
            // Set nullability of TInstance if it hasn't been given explicitly
            // At the same time, update the node's DataTypeDescriptor to match its TInstance
            TPreptimeValue tpv = n.getPreptimeValue();
            if (tpv != null) {
                TInstance tInstance = tpv.instance();
                if (tInstance != null) {
                    if (tInstance.nullability() == null)
                        tInstance.setNullable(n.getSQLtype().isNullable());
                    DataTypeDescriptor newDtd = tInstance.dataTypeDescriptor();
                    n.setSQLtype(newDtd);
                }
            }
            return n;
        }

        private void handleExpressionsSource(ExpressionsSource node) {
            // For each field, we'll fold the instances of that field per row into common types. At the same time,
            // we'll record on a per-field basis whether any expressions of that field need to be casted (that is,
            // are not the eventual common type). If so, we'll do the casts in a second pass; if we tried to do them
            // all in the same path, some fields could end up with unnecessary (and potentially wrong) chained casts.
            // A null TInstance means an unknown type, which could be a parameter, a literal NULL or of course the
            // initial fold state.

            List<List<ExpressionNode>> rows = node.getExpressions();
            List<ExpressionNode> firstRow = rows.get(0);
            int nfields = firstRow.size();
            TInstance[] instances = new TInstance[nfields];
            BitSet needCasts = new BitSet(nfields);

            // First pass. Assume that instances[f] contains the TInstance of the top operand at field f. This could
            // be null, if that operand doesn't have a type; this is definitely true of the first row, but it can
            // also happen if an ExpressionNode is a constant NULL.
            for (int rownum = 0, expressionsSize = rows.size(); rownum < expressionsSize; rownum++) {
                List<ExpressionNode> row = rows.get(rownum);
                assert row.size() == nfields : "jagged rows: " + node;
                for (int field = 0; field < nfields; ++field) {
                    TInstance botInstance = tinst(row.get(field));

                    // If the two are the same, we know we don't need to cast them.
                    // This logic also handles the case where both are null, which is not a valid argument
                    // to resolver.commonTClass.
                    if (Objects.equal(instances[field], botInstance))
                        continue;

                    TClass topClass = tclass(instances[field]);
                    TClass botClass = tclass(botInstance);

                    TClass common = resolver.commonTClass(topClass, botClass);
                    if (common == null) {
                        throw new AkibanInternalException("no common type found found between row " + (rownum-1)
                        + " and " + rownum + " at field " + field);
                    }
                    // The two rows have different TClasses at this index, so we'll need at least one of them to
                    // be casted. Only applies if both are non-null, though.
                    if ( (topClass != null) && (botClass != null) )
                        needCasts.set(field);

                    Boolean topIsNullable = (instances[field] == null) ? null : instances[field].nullability();
                    Boolean botIsNullable = (botInstance == null) ? null : botInstance.nullability();
                    if (topClass != common){
                        TInstance instance = (botClass == common) ? botInstance : common.instance();
                        instances[field] = instance;
                    }

                    // See if the top instance is not nullable but should be
                    if (instances[field] != null) {
                        Boolean isNullable;
                        if (topIsNullable == null)
                            isNullable = botIsNullable;
                        else if (botIsNullable == null)
                            isNullable = topIsNullable;
                        else
                            isNullable = topIsNullable || botIsNullable;
                        instances[field].setNullable(isNullable);
                    }
                }
            }

            // See if we need any casts
            if (!needCasts.isEmpty()) {
                for (List<ExpressionNode> row : rows) {
                    for (int field = 0; field < nfields; ++field) {
                        if (needCasts.get(field)) {
                            ExpressionNode orig = row.get(field);
                            ExpressionNode cast = castTo(orig, instances[field]);
                            row.set(field, cast);
                        }
                    }
                }
            }
            node.setTInstances(instances);
        }

        ExpressionNode handleCastExpression(CastExpression expression) {
            DataTypeDescriptor dtd = expression.getSQLtype();
            TInstance instance = TypesTranslation.toTInstance(dtd);
            expression.setPreptimeValue(new TPreptimeValue(instance));
            return expression;
        }

        ExpressionNode handleFunctionExpression(FunctionExpression expression) {
            List<ExpressionNode> operands = expression.getOperands();
            List<TPreptimeValue> operandClasses = new ArrayList<TPreptimeValue>(operands.size());
            for (ExpressionNode operand : operands)
                operandClasses.add(operand.getPreptimeValue());

            OverloadResult resolutionResult = resolver.get(expression.getFunction(), operandClasses);

            // cast operands
            for (int i = 0, operandsSize = operands.size(); i < operandsSize; i++) {

                ExpressionNode operand = castTo(operands.get(i), resolutionResult.getTypeClass(i));
                operands.set(i, operand);
            }

            TValidatedOverload overload = resolutionResult.getOverload();
            expression.setOverload(overload);

            final List<TPreptimeValue> operandValues = new ArrayList<TPreptimeValue>(operands.size());
            List<TInstance> operandInstances = new ArrayList<TInstance>(operands.size());
            boolean anyOperandsNullable = false;
            for (ExpressionNode operand : operands) {
                TPreptimeValue preptimeValue = operand.getPreptimeValue();
                operandValues.add(preptimeValue);
                operandInstances.add(preptimeValue.instance());
                if (Boolean.TRUE.equals(preptimeValue.instance().nullability()))
                    anyOperandsNullable = true;
            }

            TOverloadResult overloadResultStrategy = overload.resultStrategy();
            TInstance resultInstance;

            TPreptimeContext context = new TPreptimeContext(operandInstances, queryContext);
            switch (overloadResultStrategy.category()) {
            case CUSTOM:
                resultInstance = overloadResultStrategy.customRule().resultInstance(operandValues, context);
                break;
            case FIXED:
                resultInstance = overloadResultStrategy.fixed();
                break;
            case PICKING:
                resultInstance = resolutionResult.getPickedInstance();
                break;
            default:
                throw new AssertionError(overloadResultStrategy.category());
            }
            context.setOutputType(resultInstance);
            if (resultInstance.nullability() == null) {
                resultInstance.setNullable(anyOperandsNullable);
            }
            overload.finishPreptimePhase(context);

            // Put the preptime value, possibly including nullness, into the expression. The constant folder
            // will use it.
            TPreptimeValue preptimeValue = overload.evaluateConstant(context, new LazyListBase<TPreptimeValue>() {
                @Override
                public TPreptimeValue get(int i) {
                    return operandValues.get(i);
                }

                @Override
                public int size() {
                    return operandValues.size();
                }
            });
            if (preptimeValue == null)
                preptimeValue = new TPreptimeValue(resultInstance);
            else
                assert resultInstance.equals(preptimeValue.instance())
                        : resultInstance + " != " + preptimeValue.instance();

            expression.setPreptimeValue(preptimeValue);
            return expression;
        }

        ExpressionNode handleIfElseExpression(IfElseExpression expression) {
            ExpressionNode thenExpr = expression.getThenExpression();
            ExpressionNode elseExpr = expression.getElseExpression();

            // constant-fold if the condition is constant
            PValueSource conditionVal = pval(expression.getTestCondition());
            if (conditionVal != null) {
                boolean conditionMet = conditionVal.getBoolean(false);
                return conditionMet ? thenExpr : elseExpr;
            }

            TInstance thenType = tinst(thenExpr);
            TInstance elseType = tinst(elseExpr);

            TClass commonClass = resolver.commonTClass(thenType.typeClass(), elseType.typeClass());
            if (commonClass == null)
                throw error("couldn't determine a type for CASE expression");
            thenExpr = castTo(thenExpr, commonClass);
            elseExpr = castTo(elseExpr, commonClass);
            TInstance resultInstance = commonClass.pickInstance(tinst(thenExpr), tinst(elseExpr));
            expression.setPreptimeValue(new TPreptimeValue(resultInstance));
            return expression;
        }

        ExpressionNode handleAggregateFunctionExpression(AggregateFunctionExpression expression) {
            ExpressionNode operand = expression.getOperand();
            TInstance resultType;
            if (operand == null) {
                TAggregator tAggregator = resolver.getAggregation(expression.getFunction(), null);
                resultType = tAggregator.resultType(null);
                expression.setPreptimeValue(new TPreptimeValue(resultType));
            }
            else {
                TClass inputTClass = tclass(operand);
                TAggregator tAggregator = resolver.getAggregation(expression.getFunction(), inputTClass);
                TClass aggrTypeClass = tAggregator.getTypeClass();
                if (aggrTypeClass != null && !aggrTypeClass.equals(inputTClass)) {
                    operand = castTo(operand, aggrTypeClass);
                    expression.setOperand(operand);
                }
                resultType = tAggregator.resultType(operand.getPreptimeValue());
            }
            expression.setPreptimeValue(new TPreptimeValue(resultType));
            return expression;
        }

        ExpressionNode handleExistsCondition(ExistsCondition expression) {
            return boolExpr(expression);
        }

        ExpressionNode handleSubqueryValueExpression(SubqueryValueExpression expression) {
            TypedPlan typedSubquery = findTypedPlanNode(expression.getSubquery().getInput());
            TPreptimeValue tpv;
            assert typedSubquery.nFields() == 1 : typedSubquery;
            if (typedSubquery instanceof Project) {
                Project project = (Project) typedSubquery;
                List<ExpressionNode> projectFields = project.getFields();
                assert projectFields.size() == 1 : projectFields;
                tpv = projectFields.get(0).getPreptimeValue();
            }
            else {
                tpv = new TPreptimeValue(typedSubquery.getTypeAt(0));
            }
            expression.setPreptimeValue(tpv);
            return expression;
        }

        ExpressionNode handleSubqueryResultSetExpression(SubqueryResultSetExpression expression) {
            return boolExpr(expression);
        }

        ExpressionNode handleAnyCondition(AnyCondition expression) {
            return boolExpr(expression);
        }

        ExpressionNode handleComparisonCondition(ComparisonCondition expression) {
            ExpressionNode left = expression.getLeft();
            ExpressionNode right = expression.getRight();
            TClass leftTClass = tclass(left);
            TClass rightTClass = tclass(right);
            if (leftTClass != rightTClass) {
                boolean needCasts = true;
                if ( (left.getClass() == ColumnExpression.class)&& (right.getClass() == ConstantExpression.class)) {
                    // Left is a Column, right is a Constant. Ideally, we'd like to keep the Column as a Column,
                    // and not a CAST(Column AS _) -- otherwise, we can't use it in an index lookup.
                    // So, try to cast the const to the column's type. To do this, CAST(Const -> Column) must be
                    // indexFriendly, *and* casting this result back to the original Const type must equal the same
                    // const.
                    if (resolver.getRegistry().isIndexFriendly(leftTClass, rightTClass)) {
                        TInstance columnType = tinst(left);
                        TInstance constType = tinst(right);
                        TCast constToCol = resolver.getTCast(constType, columnType);
                        if (constToCol != null) {
                            TCast colToConst = resolver.getTCast(columnType, constType);
                            if (colToConst != null) {
                                PValueSource asColType = castValue(constToCol, right.getPreptimeValue(), columnType);
                                TPreptimeValue asColTypeTpv = (asColType == null)
                                        ? null
                                        : new TPreptimeValue(columnType, asColType);
                                PValueSource backToConstType = castValue(colToConst, asColTypeTpv, constType);
                                if (PValueSources.areEqual(asColType, backToConstType)) {
                                    TPreptimeValue constTpv = new TPreptimeValue(columnType, asColType);
                                    ConstantExpression constCasted = new ConstantExpression(constTpv);
                                    expression.setRight(constCasted);
                                    assert columnType.equals(tinst(expression.getRight()));
                                    needCasts = false;
                                }
                            }
                        }
                    }
                }
                if (needCasts) {
                    TClass common = resolver.commonTClass(leftTClass, rightTClass);
                    if (common == null)
                        throw error("no common type found for comparison of " + expression);
                    left = castTo(left, common);
                    right = castTo(right, common);
                    expression.setLeft(left);
                    expression.setRight(right);
                }
            }

            return boolExpr(expression);
        }

        ExpressionNode handleColumnExpression(ColumnExpression expression) {
            Column column = expression.getColumn();
            ColumnSource columnSource = expression.getTable();
            if (column != null) {
                assert columnSource instanceof TableSource : columnSource;
                expression.setPreptimeValue(new TPreptimeValue(column.tInstance()));
            }
            else if (columnSource instanceof AggregateSource) {
                AggregateSource aggTable = (AggregateSource) columnSource;
                TPreptimeValue ptv = aggTable.getField(expression.getPosition()).getPreptimeValue();
                expression.setPreptimeValue(ptv);
            }
            else if (columnSource instanceof SubquerySource) {
                TPreptimeValue tpv;
                Subquery subquery = ((SubquerySource)columnSource).getSubquery();
                TypedPlan typedSubquery = findTypedPlanNode(subquery.getInput());
                if (typedSubquery != null) {
                    tpv = new TPreptimeValue(typedSubquery.getTypeAt(expression.getPosition()));
                }
                else {
                    logger.warn("no Project found for subquery: {}", columnSource);
                    tpv = new TPreptimeValue(TypesTranslation.toTInstance(expression.getSQLtype()));
                }
                expression.setPreptimeValue(tpv);
                return expression;
            }
            else if (columnSource instanceof NullSource) {
                expression.setPreptimeValue(new TPreptimeValue(null));
                return expression;
            }
            else if (columnSource instanceof Project) {
                Project pTable = (Project) columnSource;
                TPreptimeValue ptv = pTable.getFields().get(expression.getPosition()).getPreptimeValue();
                expression.setPreptimeValue(ptv);
            }
            else if (columnSource instanceof ExpressionsSource) {
                ExpressionsSource exprsTable = (ExpressionsSource) columnSource;
                List<List<ExpressionNode>> expressions = exprsTable.getExpressions();
                TPreptimeValue tpv;
                if (expressions.size() == 1) {
                    // get the TPV straight from the expression, since there's just one row
                    tpv = expressions.get(0).get(expression.getPosition()).getPreptimeValue();
                }
                else {
                    TInstance tInstance = exprsTable.getTypeAt(expression.getPosition());
                    tpv = new TPreptimeValue(tInstance);
                }
                expression.setPreptimeValue(tpv);
            }
            else {
                throw new AssertionError(columnSource + "(" + columnSource.getClass() + ")");
            }
            return expression;
        }

        ExpressionNode handleInListCondition(InListCondition expression) {
            return boolExpr(expression);
        }

        ExpressionNode handleParameterCondition(ParameterCondition expression) {
            return boolExpr(expression);
        }

        ExpressionNode handleParameterExpression(ParameterExpression expression) {
            DataTypeDescriptor sqlType = expression.getSQLtype();
            if (sqlType != null) {
                // TODO eventually we'll probably want to ignore this completely, and do all the type inference
                // from within the types3 framework. For now, use what we have.
                TInstance tinst = TypesTranslation.toTInstance(sqlType);
                expression.setPreptimeValue(new TPreptimeValue(tinst));
            }
            return expression;
        }

        ExpressionNode handleBooleanOperationExpression(BooleanOperationExpression expression) {
            return boolExpr(expression);
        }

        ExpressionNode handleBooleanConstantExpression(BooleanConstantExpression expression) {
            return boolExpr(expression);
        }

        ExpressionNode handleConstantExpression(ConstantExpression expression) {
            // will be lazily loaded as necessary
            return expression;
        }

        private static PValueSource pval(ExpressionNode expression) {
            return expression.getPreptimeValue().value();
        }

        private static RuntimeException error(String message) {
            throw new RuntimeException(message); // TODO what actual error type?
        }

    }

    private static PValueSource castValue(TCast cast, TPreptimeValue source, TInstance targetInstance) {
        if (source == null)
            return null;
        boolean targetsMatch = targetInstance.typeClass() == cast.targetClass();
        boolean sourcesMatch = source.instance().typeClass() == cast.sourceClass();
        if ( (!targetsMatch) || (!sourcesMatch) )
            throw new IllegalArgumentException("cast <" + cast + "> not applicable to CAST(" + source + " AS " + targetInstance);

        TExecutionContext context = new TExecutionContext(
                null,
                Collections.singletonList(source.instance()),
                targetInstance,
                null, // TODO
                ErrorHandlingMode.ERROR,
                ErrorHandlingMode.ERROR,
                ErrorHandlingMode.ERROR
        );
        PValue result = new PValue(targetInstance.typeClass().underlyingType());
        try {
            cast.evaluate(context, source.value(), result);
        } catch (Exception e) {
            if (logger.isTraceEnabled()) {
                logger.trace("while casting values " + source + " to " + targetInstance + " using " + cast, e);
            }
            result = null;
        }
        return result;
    }

    private static ExpressionNode boolExpr(ExpressionNode expression) {
        expression.setPreptimeValue(new TPreptimeValue(AkBool.INSTANCE.instance()));
        return expression;
    }

    static class TopLevelCastingVistor implements PlanVisitor {

        private List<? extends ColumnContainer> targetColumns;

        public void apply(PlanNode plan) {
            plan.accept(this);
        }

        // PlanVisitor

        @Override
        public boolean visitEnter(PlanNode n) {
            // set up the targets
            if (n instanceof InsertStatement) {
                InsertStatement insert = (InsertStatement) n;
                setTargets(insert.getTargetColumns());
            }
            else if (n instanceof UpdateStatement) {
                UpdateStatement update = (UpdateStatement) n;
                setTargets(update.getUpdateColumns());
                for (UpdateColumn updateColumn : update.getUpdateColumns()) {
                    Column target = updateColumn.getColumn();
                    ExpressionNode value = updateColumn.getExpression();
                    ExpressionNode casted = castTo(value, target.tInstance().typeClass());
                    if (casted != value)
                        updateColumn.setExpression(casted);
                }
            }

            // use the targets
            if (targetColumns != null) {
                if (n instanceof Project)
                    handleProject((Project) n);
                else if (n instanceof ExpressionsSource)
                    handleExpressionSource((ExpressionsSource) n);
            }
            return true;
        }

        @Override
        public boolean visitLeave(PlanNode n) {
            return true;
        }

        private void handleExpressionSource(ExpressionsSource source) {
            for (List<ExpressionNode> row : source.getExpressions()) {
                castToTarget(row, source);
            }
        }

        private void castToTarget(List<ExpressionNode> row, TypedPlan plan) {
            for (int i = 0, ncols = row.size(); i < ncols; ++i) {
                Column target = targetColumns.get(i).getColumn();
                ExpressionNode column = row.get(i);
                ExpressionNode casted = castTo(column, target.tInstance().typeClass());
                if (column != casted) {
                    row.set(i, casted);
                    plan.setTypeAt(i, casted.getPreptimeValue());
                }
            }
        }

        private void handleProject(Project source) {
            castToTarget(source.getFields(), source);
        }

        @Override
        public boolean visit(PlanNode n) {
            return true;
        }

        private void setTargets(List<? extends ColumnContainer> targetColumns) {
            assert this.targetColumns == null : this.targetColumns;
            this.targetColumns = targetColumns;
        }
    }

    private static ExpressionNode castTo(ExpressionNode expression, TClass targetClass) {
        return castTo(expression, targetClass.instance());
    }

    private static ExpressionNode castTo(ExpressionNode expression, TInstance targetInstance) {
        // parameters and literal nulls have no type, so just set the type -- they'll be polymorphic about it.
        if (expression instanceof ParameterExpression) {
            expression.setPreptimeValue(new TPreptimeValue(targetInstance));
            return expression;
        }
        if (expression instanceof NullSource) {
            PValueSource nullSource = PValueSources.getNullSource(targetInstance.typeClass().underlyingType());
            expression.setPreptimeValue(new TPreptimeValue(targetInstance, nullSource));
            return expression;
        }

<<<<<<< HEAD
        if (targetInstance.equals(tinst(expression)))
=======
        if (targetInstance.equalsExcludingNullable(tinst(expression)))
>>>>>>> d5395f96
            return expression;
        targetInstance.setNullable(expression.getSQLtype().isNullable());
        CastExpression result
                = new CastExpression(expression, targetInstance.dataTypeDescriptor(), expression.getSQLsource());
        result.setPreptimeValue(new TPreptimeValue(targetInstance));
        return result;
    }

    private static TClass tclass(ExpressionNode operand) {
        return tclass(tinst(operand));
    }

    private static TClass tclass(TInstance tInstance) {
        return (tInstance == null) ? null : tInstance.typeClass();
    }

    private static TInstance tinst(ExpressionNode node) {
        TPreptimeValue ptv = node.getPreptimeValue();
        return ptv == null ? null : ptv.instance();
    }
}<|MERGE_RESOLUTION|>--- conflicted
+++ resolved
@@ -742,11 +742,7 @@
             return expression;
         }
 
-<<<<<<< HEAD
-        if (targetInstance.equals(tinst(expression)))
-=======
         if (targetInstance.equalsExcludingNullable(tinst(expression)))
->>>>>>> d5395f96
             return expression;
         targetInstance.setNullable(expression.getSQLtype().isNullable());
         CastExpression result
