--- conflicted
+++ resolved
@@ -526,36 +526,12 @@
         ExpressionNode handleAggregateFunctionExpression(AggregateFunctionExpression expression) {
             List<ExpressionNode> operands = new ArrayList<ExpressionNode>();
             ExpressionNode operand = expression.getOperand();
-<<<<<<< HEAD
             if (operand != null)
                 operands.add(operand);
             ExpressionNode result = resolve(expression, operands, TValidatedAggregator.class, false);
             if (operand != null)
                 expression.setOperand(operands.get(0)); // in case the original operand was casted
             return result;
-=======
-            TInstance resultType;
-            TAggregator tAggregator;
-            if (operand == null) {
-                tAggregator = resolver.getAggregation(expression.getFunction(), null);
-                resultType = tAggregator.resultType(null);
-            }
-            else {
-                TClass inputTClass = tclass(operand);
-                tAggregator = resolver.getAggregation(expression.getFunction(), inputTClass);
-                TClass aggrTypeClass = tAggregator.getTypeClass();
-                if (aggrTypeClass != null && !aggrTypeClass.equals(inputTClass)) {
-                    operand = castTo(operand, aggrTypeClass, folder, parametersSync);
-                    expression.setOperand(operand);
-                }
-                resultType = tAggregator.resultType(operand.getPreptimeValue());
-            }
-            PValue empty = new PValue(resultType.typeClass().underlyingType());
-            tAggregator.emptyValue(empty);
-            resultType.setNullable(empty.isNull());
-            expression.setPreptimeValue(new TPreptimeValue(resultType));
-            return expression;
->>>>>>> 38598939
         }
 
         ExpressionNode handleExistsCondition(ExistsCondition expression) {
