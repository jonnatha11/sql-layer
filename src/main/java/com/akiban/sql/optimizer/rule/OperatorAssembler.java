/**
 * Copyright (C) 2011 Akiban Technologies Inc.
 * This program is free software: you can redistribute it and/or modify
 * it under the terms of the GNU Affero General Public License, version 3,
 * as published by the Free Software Foundation.
 *
 * This program is distributed in the hope that it will be useful,
 * but WITHOUT ANY WARRANTY; without even the implied warranty of
 * MERCHANTABILITY or FITNESS FOR A PARTICULAR PURPOSE.  See the
 * GNU Affero General Public License for more details.
 *
 * You should have received a copy of the GNU Affero General Public License
 * along with this program.  If not, see http://www.gnu.org/licenses.
 */

package com.akiban.sql.optimizer.rule;

import static com.akiban.sql.optimizer.rule.ExpressionAssembler.*;

import com.akiban.qp.operator.Operator;
import static com.akiban.server.expression.std.Expressions.*;

import com.akiban.server.error.UnsupportedSQLException;

import com.akiban.server.expression.Expression;
import com.akiban.server.types.AkType;
import com.akiban.sql.optimizer.*;
import com.akiban.sql.optimizer.plan.*;
import com.akiban.sql.optimizer.plan.PhysicalSelect.PhysicalResultColumn;
import com.akiban.sql.optimizer.plan.ResultSet.ResultField;
import com.akiban.sql.optimizer.plan.Sort.OrderByExpression;
import com.akiban.sql.optimizer.plan.UpdateStatement.UpdateColumn;

import com.akiban.sql.types.DataTypeDescriptor;
import com.akiban.sql.parser.ParameterNode;

import com.akiban.qp.operator.UndefBindings;
import static com.akiban.qp.operator.API.*;
import com.akiban.qp.exec.UpdatePlannable;
import com.akiban.qp.operator.UpdateFunction;
import com.akiban.qp.row.Row;
import com.akiban.qp.rowtype.*;

import com.akiban.qp.expression.ExpressionRow;
import com.akiban.qp.expression.IndexBound;
import com.akiban.qp.expression.IndexKeyRange;
import com.akiban.qp.expression.RowBasedUnboundExpressions;
import com.akiban.qp.expression.UnboundExpressions;

import com.akiban.server.aggregation.Aggregator;
import com.akiban.server.aggregation.AggregatorFactory;

import com.akiban.ais.model.Column;
import com.akiban.ais.model.Index;
import com.akiban.ais.model.GroupTable;

import com.akiban.server.api.dml.ColumnSelector;

import java.util.*;

public class OperatorAssembler extends BaseRule
{
    @Override
    public void apply(PlanContext plan) {
        new Assembler(plan).apply();
    }

    static class Assembler {
        private PlanContext planContext;
        private SchemaRulesContext rulesContext;
        private Schema schema;
        private final ExpressionAssembler expressionAssembler;

        public Assembler(PlanContext planContext) {
            this.planContext = planContext;
            rulesContext = (SchemaRulesContext)planContext.getRulesContext();
            schema = rulesContext.getSchema();
            expressionAssembler = new ExpressionAssembler(rulesContext);
        }

        public void apply() {
            planContext.setPlan(assembleStatement((BaseStatement)planContext.getPlan()));
        }
        
        protected BasePlannable assembleStatement(BaseStatement plan) {
            if (plan instanceof SelectQuery)
                return selectQuery((SelectQuery)plan);
            else if (plan instanceof InsertStatement)
                return insertStatement((InsertStatement)plan);
            else if (plan instanceof UpdateStatement)
                return updateStatement((UpdateStatement)plan);
            else if (plan instanceof DeleteStatement)
                return deleteStatement((DeleteStatement)plan);
            else
                throw new UnsupportedSQLException("Cannot assemble plan: " + plan, null);
        }

        protected PhysicalSelect selectQuery(SelectQuery selectQuery) {
            PlanNode planQuery = selectQuery.getQuery();
            RowStream stream = assembleQuery(planQuery);
            List<PhysicalResultColumn> resultColumns;
            if (planQuery instanceof ResultSet) {
                List<ResultField> results = ((ResultSet)planQuery).getFields();
                resultColumns = getResultColumns(results);
            }
            else {
                // VALUES results in column1, column2, ...
                resultColumns = getResultColumns(stream.rowType.nFields());
            }
            return new PhysicalSelect(stream.operator, resultColumns,
                                      getParameterTypes());
        }

        protected PhysicalUpdate insertStatement(InsertStatement insertStatement) {
            PlanNode planQuery = insertStatement.getQuery();
            List<ExpressionNode> projectFields = null;
            if (planQuery instanceof Project) {
                Project project = (Project)planQuery;
                projectFields = project.getFields();
                planQuery = project.getInput();
            }
            RowStream stream = assembleQuery(planQuery);
            UserTableRowType targetRowType = 
                tableRowType(insertStatement.getTargetTable());
            List<Expression> inserts = null;
            if (projectFields != null) {
                // In the common case, we can project into a wider row
                // of the correct type directly.
                inserts = assembleExpressions(projectFields, stream.fieldOffsets);
            }
            else {
                // VALUES just needs each field, which will get rearranged below.
                int nfields = stream.rowType.nFields();
                inserts = new ArrayList<Expression>(nfields);
                for (int i = 0; i < nfields; i++) {
                    inserts.add(field(stream.rowType, i));
                }
            }
            // Have a list of expressions in the order specified.
            // Want a list as wide as the target row with NULL
            // literals for the gaps.
            // TODO: That doesn't seem right. How are explicit NULLs
            // to be distinguished from the column's default value?
            Expression[] row = new Expression[targetRowType.nFields()];
            Arrays.fill(row, literal(null));
            int ncols = inserts.size();
            for (int i = 0; i < ncols; i++) {
                Column column = insertStatement.getTargetColumns().get(i);
                row[column.getPosition()] = inserts.get(i);
            }
            inserts = Arrays.asList(row);
            stream.operator = project_Table(stream.operator, stream.rowType,
                                            targetRowType, inserts);
            UpdatePlannable plan = insert_Default(stream.operator);
            return new PhysicalUpdate(plan, getParameterTypes());
        }

        protected PhysicalUpdate updateStatement(UpdateStatement updateStatement) {
            RowStream stream = assembleQuery(updateStatement.getQuery());
            UserTableRowType targetRowType = 
                tableRowType(updateStatement.getTargetTable());
            assert (stream.rowType == targetRowType);
            List<UpdateColumn> updateColumns = updateStatement.getUpdateColumns();
            List<Expression> updates = assembleExpressionsA(updateColumns,
                                                            stream.fieldOffsets);
            // Have a list of expressions in the order specified.
            // Want a list as wide as the target row with Java nulls
            // for the gaps.
            // TODO: It might be simpler to have an update function
            // that knew about column offsets for ordered expressions.
            Expression[] row = new Expression[targetRowType.nFields()];
            for (int i = 0; i < updateColumns.size(); i++) {
                UpdateColumn column = updateColumns.get(i);
                row[column.getColumn().getPosition()] = updates.get(i);
            }
            updates = Arrays.asList(row);
            UpdateFunction updateFunction = 
                new ExpressionRowUpdateFunction(updates, targetRowType);
            UpdatePlannable plan = update_Default(stream.operator, updateFunction);
            return new PhysicalUpdate(plan, getParameterTypes());
        }

        protected PhysicalUpdate deleteStatement(DeleteStatement deleteStatement) {
            RowStream stream = assembleQuery(deleteStatement.getQuery());
            assert (stream.rowType == tableRowType(deleteStatement.getTargetTable()));
            UpdatePlannable plan = delete_Default(stream.operator);
            return new PhysicalUpdate(plan, getParameterTypes());
        }

        protected Operator assembleSubquery(Subquery subquery) {
            RowStream stream = assembleQuery(subquery.getInput());
            return stream.operator;
        }

        // Assemble the top-level query. If there is a ResultSet at
        // the top, it is not handled here, since its meaning is
        // different for the different statement types.
        protected RowStream assembleQuery(PlanNode planQuery) {
            if (planQuery instanceof ResultSet)
                planQuery = ((ResultSet)planQuery).getInput();
            return assembleStream(planQuery);
        }

        // Assemble an ordinary stream node.
        protected RowStream assembleStream(PlanNode node) {
            if (node instanceof IndexScan)
                return assembleIndexScan((IndexScan)node);
            else if (node instanceof GroupScan)
                return assembleGroupScan((GroupScan)node);
            else if (node instanceof Select)
                return assembleSelect((Select)node);
            else if (node instanceof Flatten)
                return assembleFlatten((Flatten)node);
            else if (node instanceof AncestorLookup)
                return assembleAncestorLookup((AncestorLookup)node);
            else if (node instanceof BranchLookup)
                return assembleBranchLookup((BranchLookup)node);
            else if (node instanceof Product)
                return assembleProduct((Product)node);
            else if (node instanceof AggregateSource)
                return assembleAggregateSource((AggregateSource)node);
            else if (node instanceof Distinct)
                return assembleDistinct((Distinct)node);
            else if (node instanceof Sort            )
                return assembleSort((Sort)node);
            else if (node instanceof Limit)
                return assembleLimit((Limit)node);
            else if (node instanceof Project)
                return assembleProject((Project)node);
            else if (node instanceof ExpressionsSource)
                return assembleExpressionsSource((ExpressionsSource)node);
            else
                throw new UnsupportedSQLException("Plan node " + node, null);
        }

        protected RowStream assembleIndexScan(IndexScan indexScan) {
            RowStream stream = new RowStream();
            IndexRowType indexRowType = schema.indexRowType(indexScan.getIndex());
            stream.operator = indexScan_Default(indexRowType, 
                                                indexScan.isReverseScan(),
                                                assembleIndexKeyRange(indexScan, null),
                                                tableRowType(indexScan.getLeafMostTable()));
            stream.rowType = indexRowType;
            stream.fieldOffsets = new IndexFieldOffsets(indexScan);
            return stream;
        }

        protected RowStream assembleGroupScan(GroupScan groupScan) {
            RowStream stream = new RowStream();
            GroupTable groupTable = groupScan.getGroup().getGroup().getGroupTable();
            stream.operator = groupScan_Default(groupTable);
            stream.unknownTypesPresent = true;
            return stream;
        }

        protected RowStream assembleExpressionsSource(ExpressionsSource expressionsSource) {
            RowStream stream = new RowStream();
            stream.rowType = valuesRowType(expressionsSource.getFieldTypes());
            List<Row> rows = new ArrayList<Row>(expressionsSource.getExpressions().size());
            for (List<ExpressionNode> exprs : expressionsSource.getExpressions()) {
                // TODO: Maybe it would be simpler if ExpressionRow used Lists instead
                // of arrays.
                int nexpr = exprs.size();
                Expression[] expressions = new Expression[nexpr];
                for (int i = 0; i < nexpr; i++) {
                    expressions[i] = assembleExpression(exprs.get(i), 
                                                        stream.fieldOffsets);
                }
                rows.add(new ExpressionRow(stream.rowType, UndefBindings.only(), 
                                           Arrays.asList(expressions)));
            }
            stream.operator = valuesScan_Default(rows, stream.rowType);
            return stream;
        }

        protected RowStream assembleSelect(Select select) {
            RowStream stream = assembleStream(select.getInput());
<<<<<<< HEAD
            for (ConditionExpression condition : select.getConditions()) {
                RowType rowType = stream.rowType;
                ColumnExpressionToIndex fieldOffsets = stream.fieldOffsets;
                if (rowType == null) {
                    // Pre-flattening case.
                    // TODO: Would it be better if earlier rule saved this?
                    TableSource table = 
                        SelectPreponer.getSingleTableConditionTable(condition);
                    rowType = tableRowType(table);
                    fieldOffsets = new ColumnSourceFieldOffsets(table);
                }
=======
            for (ConditionExpression condition : select.getConditions())
                // TODO: Only works for fully flattened; for earlier
                // conditions, need more complex mapping between row
                // types and field offsets.
>>>>>>> bfd7404a
                stream.operator = select_HKeyOrdered(stream.operator,
                                                     rowType,
                                                     assembleExpression(condition, 
                                                                        fieldOffsets));
            }
            return stream;
        }

        protected RowStream assembleFlatten(Flatten flatten) {
            RowStream stream = assembleStream(flatten.getInput());
            List<TableNode> tableNodes = flatten.getTableNodes();
            TableNode tableNode = tableNodes.get(0);
            RowType tableRowType = tableRowType(tableNode);
            stream.rowType = tableRowType;
            int ntables = tableNodes.size();
            if (ntables == 1) {
                TableSource tableSource = flatten.getTableSources().get(0);
                if (tableSource != null)
                    stream.fieldOffsets = new ColumnSourceFieldOffsets(tableSource);
            }
            else {
                Flattened flattened = new Flattened();
                flattened.addTable(tableRowType, flatten.getTableSources().get(0));
                for (int i = 1; i < ntables; i++) {
                    tableNode = tableNodes.get(i);
                    tableRowType = tableRowType(tableNode);
                    flattened.addTable(tableRowType, flatten.getTableSources().get(i));
                    stream.operator = flatten_HKeyOrdered(stream.operator, 
                                                          stream.rowType,
                                                          tableRowType,
                                                          flatten.getJoinTypes().get(i-1));
                    stream.rowType = stream.operator.rowType();
                }
                stream.fieldOffsets = flattened;
            }
            if (stream.unknownTypesPresent) {
                stream.operator = filter_Default(stream.operator,
                                                 Collections.singletonList(stream.rowType));
                stream.unknownTypesPresent = false;
            }
            return stream;
        }

        protected RowStream assembleAncestorLookup(AncestorLookup ancestorLookup) {
            RowStream stream = assembleStream(ancestorLookup.getInput());
            GroupTable groupTable = ancestorLookup.getDescendant().getGroup().getGroupTable();
            RowType inputRowType = stream.rowType; // The index row type.
            LookupOption flag = LookupOption.DISCARD_INPUT;
            if (!(inputRowType instanceof IndexRowType)) {
                // Getting from branch lookup.
                inputRowType = tableRowType(ancestorLookup.getDescendant());
                flag = LookupOption.KEEP_INPUT;
            }
            List<RowType> ancestorTypes = 
                new ArrayList<RowType>(ancestorLookup.getAncestors().size());
            for (TableNode table : ancestorLookup.getAncestors()) {
                ancestorTypes.add(tableRowType(table));
            }
            stream.operator = ancestorLookup_Default(stream.operator,
                                                     groupTable,
                                                     inputRowType,
                                                     ancestorTypes,
                                                     flag);
            stream.rowType = null;
            stream.fieldOffsets = null;
            return stream;
        }

        protected RowStream assembleBranchLookup(BranchLookup branchLookup) {
            RowStream stream;
            GroupTable groupTable = branchLookup.getSource().getGroup().getGroupTable();
            if (branchLookup.getInput() != null) {
                stream = assembleStream(branchLookup.getInput());
                RowType inputRowType = stream.rowType; // The index row type.
                LookupOption flag = LookupOption.DISCARD_INPUT;
                if (!(inputRowType instanceof IndexRowType)) {
                    // Getting from ancestor lookup.
                    inputRowType = tableRowType(branchLookup.getSource());
                    flag = LookupOption.KEEP_INPUT;
                }
                stream.operator = branchLookup_Default(stream.operator, 
                                                       groupTable, 
                                                       inputRowType,
                                                       tableRowType(branchLookup.getBranch()), 
                                                       flag);
            }
            else {
                stream = new RowStream();
                LookupOption flag = LookupOption.KEEP_INPUT;
                stream.operator = branchLookup_Nested(groupTable, 
                                                      tableRowType(branchLookup.getSource()),
                                                      tableRowType(branchLookup.getBranch()), 
                                                      flag,
                                                      bindingPosition());
                
            }
            stream.rowType = null;
            stream.unknownTypesPresent = true;
            stream.fieldOffsets = null;
            return stream;
        }

        protected RowStream assembleProduct(Product product) {
            RowStream pstream = new RowStream();
            Flattened flattened = new Flattened();
            for (PlanNode subplan : product.getSubplans()) {
                RowStream stream = assembleStream(subplan);
                if (pstream.operator == null) {
                    pstream.operator = stream.operator;
                    pstream.rowType = stream.rowType;
                }
                else {
                    pstream.operator = product_NestedLoops(pstream.operator,
                                                           stream.operator,
                                                           pstream.rowType,
                                                           stream.rowType,
                                                           bindingPosition());
                    pstream.rowType = pstream.operator.rowType();
                }
                if (stream.fieldOffsets instanceof ColumnSourceFieldOffsets) {
                    TableSource table = ((ColumnSourceFieldOffsets)
                                         stream.fieldOffsets).getTable();
                    flattened.addTable(tableRowType(table), table);
                }
                else {
                    flattened.product((Flattened)stream.fieldOffsets);
                }
            }
            pstream.fieldOffsets = flattened;
            return pstream;
        }

        // This is good enough for branchLookup_Nested and
        // product_NestedLoops, where each loop starts out right away
        // with the lookup and never needs it after starting a nested
        // loop. It will not be enough in general.
        protected int bindingPosition() {
            AST ast = ASTStatementLoader.getAST(planContext);
            if (ast == null)
                return 0;
            List<ParameterNode> params = ast.getParameters();
            if (params == null)
                return 0;
            return ast.getParameters().size();
        }

        protected RowStream assembleAggregateSource(AggregateSource aggregateSource) {
            RowStream stream = assembleStream(aggregateSource.getInput());
            int nkeys = aggregateSource.getGroupBy().size();
            int naggs = aggregateSource.getAggregates().size();
            List<Expression> expressions = new ArrayList<Expression>(nkeys + naggs);
            List<String> aggregatorNames = new ArrayList<String>(naggs);
            for (ExpressionNode groupBy : aggregateSource.getGroupBy()) {
                expressions.add(assembleExpression(groupBy, stream.fieldOffsets));
            }
            for (AggregateFunctionExpression aggr : aggregateSource.getAggregates()) {
                // Should have been split up by now.
                assert !aggr.isDistinct();
                expressions.add(assembleExpression(aggr.getOperand(),
                                                   stream.fieldOffsets));
                aggregatorNames.add(aggr.getFunction());
            }
            stream.operator = project_Default(stream.operator, stream.rowType, 
                                              expressions);
            stream.rowType = stream.operator.rowType();
            if (aggregateSource.getImplementation() != AggregateSource.Implementation.PRESORTED) {
                // TODO: Could pre-aggregate now in PREAGGREGATE_RESORT case.
                Ordering ordering = ordering();
                for (int i = 0; i < nkeys; i++) {
                    ordering.append(field(stream.rowType, i), true);
                }
                stream.operator = sort_Tree(stream.operator, stream.rowType, ordering);
            }
            // TODO: Need to get real AggregatorFactory from RulesContext.
            AggregatorFactory aggregatorFactory = new AggregatorFactory() {
                    @Override
                    public Aggregator get(String name) {
                        throw new UnsupportedSQLException(name, null);
                    }
                    @Override
                    public void validateNames(List<String> names) {
                    }
                };
            stream.operator = aggregate_Partial(stream.operator, nkeys, 
                                                aggregatorFactory, aggregatorNames);
            stream.fieldOffsets = new ColumnSourceFieldOffsets(aggregateSource);
            return stream;
        }

        protected RowStream assembleDistinct(Distinct distinct) {
            RowStream stream = assembleStream(distinct.getInput());
            stream.operator = aggregate_Partial(stream.operator,
                                                stream.rowType.nFields(),
                                                null,
                                                Collections.<String>emptyList());
            // TODO: Probably want separate Distinct operator so that
            // row type does not change.
            stream.rowType = stream.operator.rowType();
            stream.fieldOffsets = null;
            return stream;
        }

        static final int INSERTION_SORT_MAX_LIMIT = 100;

        protected RowStream assembleSort(Sort sort) {
            RowStream stream = assembleStream(sort.getInput());
            Ordering ordering = ordering();
            for (OrderByExpression orderBy : sort.getOrderBy()) {
                ordering.append(assembleExpression(orderBy.getExpression(),
                                                   stream.fieldOffsets),
                                orderBy.isAscending());
            }
            int maxrows = -1;
            if (sort.getOutput() instanceof Limit) {
                Limit limit = (Limit)sort.getOutput();
                if (!limit.isOffsetParameter() && !limit.isLimitParameter()) {
                    maxrows = limit.getOffset() + limit.getLimit();
                }
            }
            else {
                // TODO: Also if input is VALUES, whose size we know in advance.
            }
            if ((maxrows >= 0) && (maxrows <= INSERTION_SORT_MAX_LIMIT))
                stream.operator = sort_InsertionLimited(stream.operator, stream.rowType,
                                                        ordering, maxrows);
            else
                stream.operator = sort_Tree(stream.operator, stream.rowType, ordering);
            return stream;
        }

        protected RowStream assembleLimit(Limit limit) {
            RowStream stream = assembleStream(limit.getInput());
            int nlimit = limit.getLimit();
            if ((nlimit < 0) && !limit.isLimitParameter())
                nlimit = Integer.MAX_VALUE; // Slight disagreement in saying unlimited.
            stream.operator = limit_Default(stream.operator, 
                                            limit.getOffset(), limit.isOffsetParameter(),
                                            nlimit, limit.isLimitParameter());
            return stream;
        }

        protected RowStream assembleProject(Project project) {
            RowStream stream = assembleStream(project.getInput());
            stream.operator = project_Default(stream.operator,
                                              stream.rowType,
                                              assembleExpressions(project.getFields(),
                                                                  stream.fieldOffsets));
            stream.rowType = stream.operator.rowType();
            // TODO: If Project were a ColumnSource, could use it to
            // calculate intermediate results and change downstream
            // references to use it instead of expressions. Then could
            // have a straight map of references into projected row.
            stream.fieldOffsets = null;
            return stream;
        }

        // Assemble a list of expressions from the given nodes.
        protected List<Expression> assembleExpressions(List<ExpressionNode> expressions,
                                                       ColumnExpressionToIndex fieldOffsets) {
            List<Expression> result = new ArrayList<Expression>(expressions.size());
            for (ExpressionNode expr : expressions) {
                result.add(assembleExpression(expr, fieldOffsets));
            }
            return result;
        }

        // Assemble a list of expressions from the given nodes.
        protected List<Expression> 
            assembleExpressionsA(List<? extends AnnotatedExpression> expressions,
                                 ColumnExpressionToIndex fieldOffsets) {
            List<Expression> result = new ArrayList<Expression>(expressions.size());
            for (AnnotatedExpression aexpr : expressions) {
                result.add(assembleExpression(aexpr.getExpression(), fieldOffsets));
            }
            return result;
        }

        // Assemble an expression against the given row offsets.
        protected Expression assembleExpression(ExpressionNode expr,
                                                ColumnExpressionToIndex fieldOffsets) {
            if (expr instanceof SubqueryExpression) { 
                SubqueryExpression sexpr = (SubqueryExpression)expr;
                Operator subquery = assembleSubquery(sexpr.getSubquery());
                return expressionAssembler.assembleSubqueryExpression(sexpr, 
                                                                      fieldOffsets, 
                                                                      subquery);
            }
            return expressionAssembler.assembleExpression(expr, fieldOffsets);
        }

        // Get a list of result columns based on ResultSet expression names.
        protected List<PhysicalResultColumn> getResultColumns(List<ResultField> fields) {
            List<PhysicalResultColumn> columns = 
                new ArrayList<PhysicalResultColumn>(fields.size());
            for (ResultField field : fields) {
                columns.add(rulesContext.getResultColumn(field));
            }
            return columns;
        }

        // Get a list of result columns for unnamed columns.
        // This would correspond to top-level VALUES, which the parser
        // does not currently support.
        protected List<PhysicalResultColumn> getResultColumns(int ncols) {
            List<PhysicalResultColumn> columns = 
                new ArrayList<PhysicalResultColumn>(ncols);
            for (int i = 0; i < ncols; i++) {
                columns.add(rulesContext.getResultColumn(new ResultField("column" + (i+1))));
            }
            return columns;
        }

        // Generate key range bounds.
        protected IndexKeyRange assembleIndexKeyRange(IndexScan index,
                                                      ColumnExpressionToIndex fieldOffsets) {
            List<ExpressionNode> equalityComparands = index.getEqualityComparands();
            ExpressionNode lowComparand = index.getLowComparand();
            ExpressionNode highComparand = index.getHighComparand();
            if ((equalityComparands == null) &&
                (lowComparand == null) && (highComparand == null))
                return new IndexKeyRange(null, false, null, false);

            int nkeys = index.getIndex().getColumns().size();
            Expression[] keys = new Expression[nkeys];

            int kidx = 0;
            if (equalityComparands != null) {
                for (ExpressionNode comp : equalityComparands) {
                    keys[kidx++] = assembleExpression(comp, fieldOffsets);
                }
            }

            if ((lowComparand == null) && (highComparand == null)) {
                IndexBound eq = getIndexBound(index.getIndex(), keys, kidx);
                return new IndexKeyRange(eq, true, eq, true);
            }
            else {
                Expression[] lowKeys = null, highKeys = null;
                boolean lowInc = false, highInc = false;
                int lidx = kidx, hidx = kidx;
                if (lowComparand != null) {
                    lowKeys = keys;
                    if (highComparand != null) {
                        highKeys = new Expression[nkeys];
                        System.arraycopy(keys, 0, highKeys, 0, kidx);
                    }
                }
                else if (highComparand != null) {
                    highKeys = keys;
                }
                if (lowComparand != null) {
                    lowKeys[lidx++] = assembleExpression(lowComparand, fieldOffsets);
                    lowInc = index.isLowInclusive();
                }
                if (highComparand != null) {
                    highKeys[hidx++] = assembleExpression(highComparand, fieldOffsets);
                    highInc = index.isHighInclusive();
                }
                IndexBound lo = getIndexBound(index.getIndex(), lowKeys, lidx);
                IndexBound hi = getIndexBound(index.getIndex(), highKeys, hidx);
                return new IndexKeyRange(lo, lowInc, hi, highInc);
            }
        }

        protected UserTableRowType tableRowType(TableSource table) {
            return tableRowType(table.getTable());
        }

        protected UserTableRowType tableRowType(TableNode table) {
            return schema.userTableRowType(table.getTable());
        }

        protected ValuesRowType valuesRowType(AkType[] fields) {
            return schema.newValuesType(fields);
        }
    
        /** Return an index bound for the given index and expressions.
         * @param index the index in use
         * @param keys {@link Expression}s for index lookup key
         * @param nkeys number of keys actually in use
         */
        protected IndexBound getIndexBound(Index index, Expression[] keys, int nkeys) {
            if (keys == null) 
                return null;
            return new IndexBound(getIndexExpressionRow(index, keys),
                                  getIndexColumnSelector(index, nkeys));
        }

        /** Return a column selector that enables the first <code>nkeys</code> fields
         * of a row of the index's user table. */
        protected ColumnSelector getIndexColumnSelector(final Index index, 
                                                        final int nkeys) {
            assert nkeys <= index.getColumns().size() : index + " " + nkeys;
                return new ColumnSelector() {
                        public boolean includesColumn(int columnPosition) {
                            return columnPosition < nkeys;
                        }
                    };
        }

        /** Return a {@link Row} for the given index containing the given
         * {@link Expression} values.  
         */
        protected UnboundExpressions getIndexExpressionRow(Index index, 
                                                           Expression[] keys) {
            RowType rowType = schema.indexRowType(index);
            return new RowBasedUnboundExpressions(rowType, Arrays.asList(keys));
        }

        // Get the required type for any parameters to the statement.
        protected DataTypeDescriptor[] getParameterTypes() {
            AST ast = ASTStatementLoader.getAST(planContext);
            if (ast == null)
                return null;
            List<ParameterNode> params = ast.getParameters();
            if ((params == null) || params.isEmpty())
                return null;
            int nparams = 0;
            for (ParameterNode param : params) {
                if (nparams < param.getParameterNumber() + 1)
                    nparams = param.getParameterNumber() + 1;
            }
            DataTypeDescriptor[] result = new DataTypeDescriptor[nparams];
            for (ParameterNode param : params) {
                result[param.getParameterNumber()] = param.getType();
            }        
            return result;
        }
        
    }

    // Struct for multiple value return from assembly.
    static class RowStream {
        Operator operator;
        RowType rowType;
        boolean unknownTypesPresent;
        ColumnExpressionToIndex fieldOffsets;
    }

    static class ColumnSourceFieldOffsets implements ColumnExpressionToIndex {
        private ColumnSource source;

        public ColumnSourceFieldOffsets(ColumnSource source) {
            this.source = source;
        }

        public ColumnSource getSource() {
            return source;
        }

        public TableSource getTable() {
            return (TableSource)source;
        }

        @Override
        public int getIndex(ColumnExpression column) {
            if (column.getTable() != source) 
                return -1;
            else
                return column.getPosition();
        }
    }

    static class IndexFieldOffsets implements ColumnExpressionToIndex {
        private IndexScan index;

        public IndexFieldOffsets(IndexScan index) {
            this.index = index;
        }

        @Override
        // Access field of the index row itself. 
        // (Covering index or condition before lookup.)
        public int getIndex(ColumnExpression column) {
            return index.getColumns().indexOf(column);
        }
    }

    static class Flattened implements ColumnExpressionToIndex {
        Map<TableSource,Integer> tableOffsets = new HashMap<TableSource,Integer>();
        int nfields;
            
        @Override
        public int getIndex(ColumnExpression column) {
            Integer tableOffset = tableOffsets.get(column.getTable());
            if (tableOffset == null)
                return -1;
            return tableOffset + column.getPosition();
        }

        public void addTable(RowType rowType, TableSource table) {
            if (table != null)
                tableOffsets.put(table, nfields);
            nfields += rowType.nFields();
        }

        // Tack on another flattened using product rules.
        public void product(final Flattened other) {
            List<TableSource> otherTables = 
                new ArrayList<TableSource>(other.tableOffsets.keySet());
            Collections.sort(otherTables,
                             new Comparator<TableSource>() {
                                 @Override
                                 public int compare(TableSource x, TableSource y) {
                                     return other.tableOffsets.get(x) - other.tableOffsets.get(y);
                                 }
                             });
            for (int i = 0; i < otherTables.size(); i++) {
                TableSource otherTable = otherTables.get(i);
                if (!tableOffsets.containsKey(otherTable)) {
                    tableOffsets.put(otherTable, nfields);
                    // Width in other.tableOffsets.
                    nfields += (((i+1 >= otherTables.size()) ?
                                 other.nfields :
                                 other.tableOffsets.get(otherTables.get(i+1))) -
                                other.tableOffsets.get(otherTable));
                }
            }
        }
    }

}<|MERGE_RESOLUTION|>--- conflicted
+++ resolved
@@ -275,7 +275,6 @@
 
         protected RowStream assembleSelect(Select select) {
             RowStream stream = assembleStream(select.getInput());
-<<<<<<< HEAD
             for (ConditionExpression condition : select.getConditions()) {
                 RowType rowType = stream.rowType;
                 ColumnExpressionToIndex fieldOffsets = stream.fieldOffsets;
@@ -287,12 +286,6 @@
                     rowType = tableRowType(table);
                     fieldOffsets = new ColumnSourceFieldOffsets(table);
                 }
-=======
-            for (ConditionExpression condition : select.getConditions())
-                // TODO: Only works for fully flattened; for earlier
-                // conditions, need more complex mapping between row
-                // types and field offsets.
->>>>>>> bfd7404a
                 stream.operator = select_HKeyOrdered(stream.operator,
                                                      rowType,
                                                      assembleExpression(condition, 
