--- conflicted
+++ resolved
@@ -152,14 +152,9 @@
                                      ColumnExpressionToIndex fieldOffsets);
         T assembleExpression(ExpressionNode expr, ColumnExpressionToIndex fieldOffsets);
         void assembleExpressionInto(ExpressionNode expr, ColumnExpressionToIndex fieldOffsets, T[] arr, int i);
-<<<<<<< HEAD
         Operator assembleAggregates(Operator inputOperator, RowType inputRowType, int inputsIndex,
                                     AggregateSource aggregateSource);
-
-=======
-        Operator assembleAggregates(Operator inputOperator, RowType inputRowType, int inputsIndex, List<String> names, List<Object> options);
         T sequenceGenerator(Sequence sequence, Column column, T expression);
->>>>>>> 38598939
         T field(RowType rowType, int position);
         
         RowType valuesRowType(ExpressionsSource expressionsSource);
@@ -627,7 +622,7 @@
                 input.add(PValueSources.fromObject(sequence.getSequenceName().getSchemaName(), AkType.VARCHAR));
                 input.add(PValueSources.fromObject(sequence.getSequenceName().getTableName(), AkType.VARCHAR));
 
-                TValidatedOverload overload = resolver.get("NEXTVAL", input).getOverload();
+                TValidatedOverload overload = resolver.get("NEXTVAL", input, TValidatedOverload.class).getOverload();
 
                 List<TPreparedExpression> arguments = new ArrayList<TPreparedExpression>(2);
                 arguments.add(new TPreparedLiteral(input.get(0).instance(), input.get(0).value()));
@@ -653,7 +648,7 @@
                     ifNullInput.add(new TNullExpression(expression.resultType()).evaluateConstant(planContext.getQueryContext()));
                     ifNullInput.add(new TNullExpression(seqExpr.resultType()).evaluateConstant(planContext.getQueryContext()));
                     
-                    OverloadResult ifNullResult = resolver.get("IFNULL", ifNullInput);
+                    OverloadResult<TValidatedOverload> ifNullResult = resolver.get("IFNULL", ifNullInput, TValidatedOverload.class);
                     TValidatedOverload ifNullOverload = ifNullResult.getOverload();
                     List<TPreparedExpression> ifNullArgs = new ArrayList<TPreparedExpression>(2);
                     ifNullArgs.add(expression);
