--- conflicted
+++ resolved
@@ -759,11 +759,7 @@
             IndexRowType indexRowType = getIndexRowType(index);
             if ((equalityComparands == null) &&
                 (lowComparand == null) && (highComparand == null))
-<<<<<<< HEAD
                 return IndexKeyRange.unbounded(indexRowType);
-=======
-                return new IndexKeyRange(indexRowType);
->>>>>>> 6c153282
 
             int nkeys = index.getIndex().getColumns().size();
             Expression[] keys = new Expression[nkeys];
@@ -778,11 +774,7 @@
 
             if ((lowComparand == null) && (highComparand == null)) {
                 IndexBound eq = getIndexBound(index.getIndex(), keys, kidx);
-<<<<<<< HEAD
                 return IndexKeyRange.bounded(indexRowType, eq, true, eq, true);
-=======
-                return new IndexKeyRange(indexRowType, eq, true, eq, true);
->>>>>>> 6c153282
             }
             else {
                 Expression[] lowKeys = null, highKeys = null;
@@ -816,11 +808,7 @@
                 if (hi == null) {
                     hi = getNullIndexBound(index.getIndex(), lidx);
                 }
-<<<<<<< HEAD
                 return IndexKeyRange.bounded(indexRowType, lo, lowInc, hi, highInc);
-=======
-                return new IndexKeyRange(indexRowType, lo, lowInc, hi, highInc);
->>>>>>> 6c153282
             }
         }
 
