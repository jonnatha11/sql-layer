--- conflicted
+++ resolved
@@ -458,7 +458,6 @@
             stream.operator = project_Default(stream.operator, stream.rowType, 
                                               expressions);
             stream.rowType = stream.operator.rowType();
-<<<<<<< HEAD
             switch (aggregateSource.getImplementation()) {
             case PRESORTED:
             case UNGROUPED:
@@ -468,17 +467,10 @@
                     // TODO: Could pre-aggregate now in PREAGGREGATE_RESORT case.
                     Ordering ordering = ordering();
                     for (int i = 0; i < nkeys; i++) {
-                        ordering.append(field(i), true);
+                        ordering.append(field(stream.rowType, i), true);
                     }
                     stream.operator = sort_Tree(stream.operator, stream.rowType, 
                                                 ordering);
-=======
-            if (aggregateSource.getImplementation() != AggregateSource.Implementation.PRESORTED) {
-                // TODO: Could pre-aggregate now in PREAGGREGATE_RESORT case.
-                Ordering ordering = ordering();
-                for (int i = 0; i < nkeys; i++) {
-                    ordering.append(field(stream.rowType, i), true);
->>>>>>> bfd7404a
                 }
             }
             // TODO: Need to get real AggregatorFactory from RulesContext.
