--- conflicted
+++ resolved
@@ -59,17 +59,8 @@
         this(rulesContext.getSchema());
     }
 
-<<<<<<< HEAD
     public abstract IndexStatistics getIndexStatistics(Index index);
     public abstract IndexStatistics[] getIndexColumnStatistics(Index index);
-=======
-    // TODO: These need to be figured out for real.
-    public static final double RANDOM_ACCESS_COST = 1.25;
-    public static final double SEQUENTIAL_ACCESS_COST = 1.0;
-    public static final double FIELD_ACCESS_COST = .01;
-    public static final double SORT_COST = 2.0;
-    public static final double SELECT_COST = .25; // TODO temporarily bumping this up to trick everyone into using multiple indexes
->>>>>>> 60793e60
 
     protected boolean scaleIndexStatistics() {
         return true;
