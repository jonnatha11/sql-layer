--- conflicted
+++ resolved
@@ -20,43 +20,29 @@
 import com.akiban.qp.physicaloperator.UpdateFunction;
 import com.akiban.qp.row.OverlayingRow;
 import com.akiban.qp.row.Row;
-import com.akiban.qp.rowtype.RowType;
-
-import java.util.Arrays;
-import java.util.List;
 
 /** Update a row by substituting expressions for some fields. */
 public class ExpressionRowUpdateFunction implements UpdateFunction
 {
-    private final List<? extends Expression> expressions;
-    private final RowType rowType;
+    private final ExpressionRow expressions;
 
-    public ExpressionRowUpdateFunction(Expression[] expressions, RowType rowType) {
-        this(Arrays.asList(expressions), rowType);
-    }
-
-    public ExpressionRowUpdateFunction(List<? extends Expression> expressions, RowType rowType) {
+    public ExpressionRowUpdateFunction(ExpressionRow expressions) {
         this.expressions = expressions;
-        this.rowType = rowType;
     }
 
     /* UpdateFunction */
 
     @Override
     public boolean rowIsSelected(Row row) {
-<<<<<<< HEAD
-        return true;
-=======
-        return row.rowType().equals(rowType);
->>>>>>> 4061c5eb
+        return row.rowType().equals(expressions.rowType());
     }
 
     @Override
     public Row evaluate(Row original, Bindings bindings) {
         OverlayingRow result = new OverlayingRow(original);
-        int nfields = rowType.nFields();
+        int nfields = expressions.rowType().nFields();
         for (int i = 0; i < nfields; i++) {
-            Expression expression = expressions.get(i);
+            Expression expression = expressions.getExpression(i);
             if (expression != null) {
                 result.overlay(i, expression.evaluate(original, bindings));
             }
