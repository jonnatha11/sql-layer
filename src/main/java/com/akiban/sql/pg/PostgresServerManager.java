--- conflicted
+++ resolved
@@ -43,19 +43,12 @@
                                  SessionService sessionService,
                                  Store store,
                                  TreeService treeService,
-<<<<<<< HEAD
-                                 ExpressionFactory expressionFactory,
+                                 ExpressionRegistry expressionRegistry,
                                  AggregatorRegistry aggregatorRegistry
     ) {
         this.config = config;
         this.reqs = new PostgresServiceRequirements(dxlService, instrumentation, sessionService, store, treeService,
-                expressionFactory, aggregatorRegistry);
-=======
-                                 ExpressionRegistry expressionRegistry
-    ) {
-        this.config = config;
-        this.reqs = new PostgresServiceRequirements(dxlService, instrumentation, sessionService, store, treeService, expressionRegistry);
->>>>>>> 0c762b00
+                expressionRegistry, aggregatorRegistry);
     }
 
     /*** Service<PostgresService> ***/
