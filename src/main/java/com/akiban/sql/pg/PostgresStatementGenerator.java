/**
 * END USER LICENSE AGREEMENT (“EULA”)
 *
 * READ THIS AGREEMENT CAREFULLY (date: 9/13/2011):
 * http://www.akiban.com/licensing/20110913
 *
 * BY INSTALLING OR USING ALL OR ANY PORTION OF THE SOFTWARE, YOU ARE ACCEPTING
 * ALL OF THE TERMS AND CONDITIONS OF THIS AGREEMENT. YOU AGREE THAT THIS
 * AGREEMENT IS ENFORCEABLE LIKE ANY WRITTEN AGREEMENT SIGNED BY YOU.
 *
 * IF YOU HAVE PAID A LICENSE FEE FOR USE OF THE SOFTWARE AND DO NOT AGREE TO
 * THESE TERMS, YOU MAY RETURN THE SOFTWARE FOR A FULL REFUND PROVIDED YOU (A) DO
 * NOT USE THE SOFTWARE AND (B) RETURN THE SOFTWARE WITHIN THIRTY (30) DAYS OF
 * YOUR INITIAL PURCHASE.
 *
 * IF YOU WISH TO USE THE SOFTWARE AS AN EMPLOYEE, CONTRACTOR, OR AGENT OF A
 * CORPORATION, PARTNERSHIP OR SIMILAR ENTITY, THEN YOU MUST BE AUTHORIZED TO SIGN
 * FOR AND BIND THE ENTITY IN ORDER TO ACCEPT THE TERMS OF THIS AGREEMENT. THE
 * LICENSES GRANTED UNDER THIS AGREEMENT ARE EXPRESSLY CONDITIONED UPON ACCEPTANCE
 * BY SUCH AUTHORIZED PERSONNEL.
 *
 * IF YOU HAVE ENTERED INTO A SEPARATE WRITTEN LICENSE AGREEMENT WITH AKIBAN FOR
 * USE OF THE SOFTWARE, THE TERMS AND CONDITIONS OF SUCH OTHER AGREEMENT SHALL
 * PREVAIL OVER ANY CONFLICTING TERMS OR CONDITIONS IN THIS AGREEMENT.
 */

package com.akiban.sql.pg;

import com.akiban.sql.parser.StatementNode;
import com.akiban.sql.parser.ParameterNode;

import java.util.List;

/** Turn an SQL statement into something executable. */
public interface PostgresStatementGenerator extends PostgresStatementParser
{

<<<<<<< HEAD
    /** Return constructed, but potentially unusable, PostgresStatement for the given parsed
     *  statement, or <code>null</code> if this generator cannot handle it. */
    public PostgresStatement generateInitial(PostgresServerSession server,
                                             StatementNode stmt,
                                             List<ParameterNode> params, int[] paramTypes);
=======
    /** Return executable form of the given parsed statement or
     * <code>null</code> if this generator cannot handle it. */
    public PostgresStatement generate(PostgresServerSession server,
                                      String sql, StatementNode stmt, 
                                      List<ParameterNode> params, int[] paramTypes);
>>>>>>> b979eaba

    /** Finish constructing the given PostgresStatement. This will only be be passed one
     * that previously came from generateInitial. It is legal to return a different instance. */
    public PostgresStatement generateFinal(PostgresServerSession server,
                                           PostgresStatement pstmt,
                                           StatementNode stmt,
                                           List<ParameterNode> params, int[] paramTypes);

    /** Whether or not setAISGeneration() should be called after generateFinal */
    public boolean needsSetAISGeneration();
}<|MERGE_RESOLUTION|>--- conflicted
+++ resolved
@@ -34,20 +34,11 @@
 /** Turn an SQL statement into something executable. */
 public interface PostgresStatementGenerator extends PostgresStatementParser
 {
-
-<<<<<<< HEAD
     /** Return constructed, but potentially unusable, PostgresStatement for the given parsed
      *  statement, or <code>null</code> if this generator cannot handle it. */
     public PostgresStatement generateInitial(PostgresServerSession server,
-                                             StatementNode stmt,
+                                             String sql, StatementNode stmt,
                                              List<ParameterNode> params, int[] paramTypes);
-=======
-    /** Return executable form of the given parsed statement or
-     * <code>null</code> if this generator cannot handle it. */
-    public PostgresStatement generate(PostgresServerSession server,
-                                      String sql, StatementNode stmt, 
-                                      List<ParameterNode> params, int[] paramTypes);
->>>>>>> b979eaba
 
     /** Finish constructing the given PostgresStatement. This will only be be passed one
      * that previously came from generateInitial. It is legal to return a different instance. */
