--- conflicted
+++ resolved
@@ -112,11 +112,7 @@
     }
 
     protected Bindings getParameterBindings(Object[] parameters) {
-<<<<<<< HEAD
-        PostgresParameterDecoder decoder = new PostgresParameterDecoder();
-=======
         ServerParameterDecoder decoder = new ServerParameterDecoder();
->>>>>>> cf07172c
         ArrayBindings bindings = new ArrayBindings(parameters.length);
         for (int i = 0; i < parameters.length; i++) {
             PostgresType pgType = (parameterTypes == null) ? null : parameterTypes[i];
