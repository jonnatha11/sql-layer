--- conflicted
+++ resolved
@@ -657,81 +657,9 @@
     }
 
     @Override
-<<<<<<< HEAD
-    public PostgresMessenger getMessenger() {
-        return messenger;
-    }
-
-    @Override
-    public int getVersion() {
-        return version;
-    }
-
-    @Override
-    public Properties getProperties() {
-        return properties;
-    }
-
-    @Override
-    public String getProperty(String key) {
-        return properties.getProperty(key);
-    }
-
-    @Override
-    public String getProperty(String key, String defval) {
-        return properties.getProperty(key, defval);
-    }
-
-    @Override
-    public void setProperty(String key, String value) {
-        properties.put(key, value);
-        if ("client_encoding".equals(key)) {
-            if ("UNICODE".equals(value))
-                messenger.setEncoding("UTF-8");
-            else
-                messenger.setEncoding(value);
-        }
-        else if ("OutputFormat".equals(key)) {
-            rebuildCompiler();
-            return;
-        }
-        sessionChanged();
-    }
-
-    @Override
-    public Map<String,Object> getAttributes() {
-        return attributes;
-    }
-
-    @Override
-    public Object getAttribute(String key) {
-        return attributes.get(key);
-    }
-
-    @Override
-    public void setAttribute(String key, Object attr) {
-        attributes.put(key, attr);
-        sessionChanged();
-    }
-
-    @Override
-    public DXLService getDXL() {
-        return reqs.dxl();
-    }
-
-    @Override
-    public Session getSession() {
-        return session;
-    }
-
-    @Override
-    public String getDefaultSchemaName() {
-        return defaultSchemaName;
-=======
     public LoadablePlan<?> loadablePlan(String planName)
     {
         return server.loadablePlan(planName);
->>>>>>> cf07172c
     }
 
     @Override
@@ -763,6 +691,10 @@
             else
                 messenger.setEncoding(value);
         }
+        else if ("OutputFormat".equals(key)) {
+            rebuildCompiler();
+            return;
+        }
         super.setProperty(key, value);
     }
 
