--- conflicted
+++ resolved
@@ -702,15 +702,12 @@
                 messenger.setEncoding(value);
             return true;
         }
-<<<<<<< HEAD
         else if ("OutputFormat".equals(key)) {
-            properties.setProperty(key, value);
-            rebuildCompiler();
-        }
-        super.propertySet(key, value);
-=======
+            if (parsedGenerators != null)
+                rebuildCompiler();
+            return true;
+        }
         return super.propertySet(key, value);
->>>>>>> 632fcdf5
     }
 
     /* MBean-related access */
