--- conflicted
+++ resolved
@@ -653,83 +653,9 @@
     }
 
     @Override
-<<<<<<< HEAD
-    public PostgresMessenger getMessenger() {
-        return messenger;
-    }
-
-    @Override
-    public int getVersion() {
-        return version;
-    }
-
-    @Override
-    public Properties getProperties() {
-        return properties;
-    }
-
-    @Override
-    public String getProperty(String key) {
-        return properties.getProperty(key);
-    }
-
-    @Override
-    public String getProperty(String key, String defval) {
-        return properties.getProperty(key, defval);
-    }
-
-    @Override
-    public void setProperty(String key, String value) {
-        properties.put(key, value);
-        if ("client_encoding".equals(key)) {
-            if ("UNICODE".equals(value))
-                messenger.setEncoding("UTF-8");
-            else
-                messenger.setEncoding(value);
-        }
-        sessionChanged();
-    }
-
-    @Override
-    public Map<String,Object> getAttributes() {
-        return attributes;
-    }
-
-    @Override
-    public Object getAttribute(String key) {
-        return attributes.get(key);
-    }
-
-    @Override
-    public void setAttribute(String key, Object attr) {
-        attributes.put(key, attr);
-        sessionChanged();
-    }
-
-    @Override
-    public DXLService getDXL() {
-        return reqs.dxl();
-    }
-
-    @Override
-    public Session getSession() {
-        return session;
-    }
-
-    @Override
-    public String getDefaultSchemaName() {
-        return defaultSchemaName;
-    }
-
-    @Override
-    public void setDefaultSchemaName(String defaultSchemaName) {
-        this.defaultSchemaName = defaultSchemaName;
-        sessionChanged();
-=======
     public LoadablePlan<?> loadablePlan(String planName)
     {
         return server.loadablePlan(planName);
->>>>>>> dc29550d
     }
 
     @Override
@@ -753,6 +679,17 @@
         return messenger;
     }
 
+    @Override
+    public void setProperty(String key, String value) {
+        if ("client_encoding".equals(key)) {
+            if ("UNICODE".equals(value))
+                messenger.setEncoding("UTF-8");
+            else
+                messenger.setEncoding(value);
+        }
+        super.setProperty(key, value);
+    }
+
     /* MBean-related access */
 
     public boolean isInstrumentationEnabled() {
