/**
 * Copyright (C) 2011 Akiban Technologies Inc.
 * This program is free software: you can redistribute it and/or modify
 * it under the terms of the GNU Affero General Public License, version 3,
 * as published by the Free Software Foundation.
 *
 * This program is distributed in the hope that it will be useful,
 * but WITHOUT ANY WARRANTY; without even the implied warranty of
 * MERCHANTABILITY or FITNESS FOR A PARTICULAR PURPOSE.  See the
 * GNU Affero General Public License for more details.
 *
 * You should have received a copy of the GNU Affero General Public License
 * along with this program.  If not, see http://www.gnu.org/licenses.
 */

package com.akiban.sql.pg;

import com.akiban.server.api.DDLFunctions;
import com.akiban.server.error.ParseException;
import com.akiban.server.error.UnsupportedParametersException;
import com.akiban.server.error.UnsupportedSQLException;
import com.akiban.server.service.dxl.DXLFunctionsHook;
import com.akiban.server.service.dxl.DXLReadWriteLockHook;
import com.akiban.server.service.session.Session;
import com.akiban.sql.aisddl.*;

import com.akiban.sql.StandardException;

import com.akiban.sql.parser.AlterTableNode;
import com.akiban.sql.parser.CreateIndexNode;
import com.akiban.sql.parser.CreateTableNode;
import com.akiban.sql.parser.CreateSchemaNode;
import com.akiban.sql.parser.DropIndexNode;
import com.akiban.sql.parser.DropTableNode;
import com.akiban.sql.parser.DropSchemaNode;
import com.akiban.sql.parser.DDLStatementNode;
import com.akiban.sql.parser.DropViewNode;
import com.akiban.sql.parser.NodeTypes;
import com.akiban.sql.parser.RenameNode;

import com.akiban.sql.optimizer.AISBinder;
import com.akiban.sql.views.ViewDefinition;

import com.akiban.ais.model.AkibanInformationSchema;

import java.io.IOException;

import static com.akiban.server.service.dxl.DXLFunctionsHook.DXLFunction.*;

/** SQL DDL statements. */
public class PostgresDDLStatement implements PostgresStatement
{
    private DDLStatementNode ddl;

    public PostgresDDLStatement(DDLStatementNode ddl) {
        this.ddl = ddl;
    }

    @Override
    public PostgresStatement getBoundStatement(String[] parameters,
                                               boolean[] columnBinary, 
                                               boolean defaultColumnBinary){
        if (parameters != null)
            throw new UnsupportedParametersException ();
        return this;
    }

    @Override
    public void sendDescription(PostgresServerSession server, boolean always) 
            throws IOException {
        if (always) {
            PostgresMessenger messenger = server.getMessenger();
            messenger.beginMessage(PostgresMessages.NO_DATA_TYPE.code());
            messenger.sendMessage();
        }
    }

    public int execute(PostgresServerSession server, int maxrows)
            throws IOException {
        AkibanInformationSchema ais = server.getAIS();
        String schema = server.getDefaultSchemaName();
        DDLFunctions ddlFunctions = server.getDXL().ddlFunctions();
        Session session = server.getSession();
<<<<<<< HEAD
        lock(session);
        try {
            switch (ddl.getNodeType()) {
            case NodeTypes.CREATE_SCHEMA_NODE:
                SchemaDDL.createSchema(ais, schema, (CreateSchemaNode)ddl);
                break;
            case NodeTypes.DROP_SCHEMA_NODE:
                SchemaDDL.dropSchema(ddlFunctions, session, (DropSchemaNode)ddl);
                break;
            case NodeTypes.CREATE_TABLE_NODE:
                TableDDL.createTable(ddlFunctions, session, schema, (CreateTableNode)ddl);
                break;
            case NodeTypes.DROP_TABLE_NODE:
                TableDDL.dropTable(ddlFunctions, session, schema, (DropTableNode)ddl);
                break;
            case NodeTypes.CREATE_VIEW_NODE:
                // TODO: Need to store persistently in AIS (or its extension).
                try {
                    ((AISBinder)server.getAttribute("aisBinder")).addView(new ViewDefinition(ddl, server.getParser()));
                } catch (StandardException ex) {
                    throw new ParseException ("", ex.getMessage(), ddl.toString());
                }
                break;
            case NodeTypes.DROP_VIEW_NODE:
                ((AISBinder)server.getAttribute("aisBinder")).removeView(((DropViewNode)ddl).getObjectName());
                break;
            case NodeTypes.CREATE_INDEX_NODE:
                IndexDDL.createIndex(ddlFunctions, session, schema, (CreateIndexNode)ddl);
                break;
            case NodeTypes.DROP_INDEX_NODE:
                IndexDDL.dropIndex(ddlFunctions, session, schema, (DropIndexNode)ddl);
            case NodeTypes.ALTER_TABLE_NODE:
                AlterTableDDL.alterTable(ddlFunctions, session, schema, (AlterTableNode)ddl);
                break;
            case NodeTypes.RENAME_NODE:
                if (((RenameNode)ddl).getRenameType() == RenameNode.RenameType.INDEX) {
                    IndexDDL.renameIndex(ddlFunctions, session, schema, (RenameNode)ddl);
                } else if (((RenameNode)ddl).getRenameType() == RenameNode.RenameType.TABLE) {
                    TableDDL.renameTable(ddlFunctions, session, schema, (RenameNode)ddl);
                }
            case NodeTypes.REVOKE_NODE:
            default:
                throw new UnsupportedSQLException (ddl.statementToString(), ddl);
=======

        switch (ddl.getNodeType()) {
        case NodeTypes.CREATE_SCHEMA_NODE:
            SchemaDDL.createSchema(ais, schema, (CreateSchemaNode)ddl);
            break;
        case NodeTypes.DROP_SCHEMA_NODE:
            SchemaDDL.dropSchema(ddlFunctions, session, (DropSchemaNode)ddl);
            break;
        case NodeTypes.CREATE_TABLE_NODE:
            TableDDL.createTable(ddlFunctions, session, schema, (CreateTableNode)ddl);
            break;
        case NodeTypes.DROP_TABLE_NODE:
            TableDDL.dropTable(ddlFunctions, session, schema, (DropTableNode)ddl);
            break;
        case NodeTypes.CREATE_VIEW_NODE:
            // TODO: Need to store persistently in AIS (or its extension).
            try {
                ((AISBinder)server.getAttribute("aisBinder")).addView(new ViewDefinition(ddl, server.getParser()));
            } catch (StandardException ex) {
                throw new ParseException ("", ex.getMessage(), ddl.toString());
            }
            break;
        case NodeTypes.DROP_VIEW_NODE:
            ((AISBinder)server.getAttribute("aisBinder")).removeView(((DropViewNode)ddl).getObjectName());
            break;
        case NodeTypes.CREATE_INDEX_NODE:
            IndexDDL.createIndex(ddlFunctions, session, schema, (CreateIndexNode)ddl);
            break;
        case NodeTypes.DROP_INDEX_NODE:
            IndexDDL.dropIndex(ddlFunctions, session, schema, (DropIndexNode)ddl);
            break;
        case NodeTypes.ALTER_TABLE_NODE:
            AlterTableDDL.alterTable(ddlFunctions, session, schema, (AlterTableNode)ddl);
            break;
        case NodeTypes.RENAME_NODE:
            if (((RenameNode)ddl).getRenameType() == RenameNode.RenameType.INDEX) {
                IndexDDL.renameIndex(ddlFunctions, session, schema, (RenameNode)ddl);
            } else if (((RenameNode)ddl).getRenameType() == RenameNode.RenameType.TABLE) {
                TableDDL.renameTable(ddlFunctions, session, schema, (RenameNode)ddl);
>>>>>>> ce0dc751
            }
        } finally {
            unlock(session);
        }

        {        
            PostgresMessenger messenger = server.getMessenger();
            messenger.beginMessage(PostgresMessages.COMMAND_COMPLETE_TYPE.code());
            messenger.writeString(ddl.statementToString());
            messenger.sendMessage();
        }
        return 0;
    }

    private void lock(Session session)
    {
        DXLReadWriteLockHook.only().hookFunctionIn(session, UNSPECIFIED_DDL_WRITE);
    }

    private void unlock(Session session)
    {
        DXLReadWriteLockHook.only().hookFunctionFinally(session, UNSPECIFIED_DDL_WRITE, null);
    }
}<|MERGE_RESOLUTION|>--- conflicted
+++ resolved
@@ -81,7 +81,6 @@
         String schema = server.getDefaultSchemaName();
         DDLFunctions ddlFunctions = server.getDXL().ddlFunctions();
         Session session = server.getSession();
-<<<<<<< HEAD
         lock(session);
         try {
             switch (ddl.getNodeType()) {
@@ -113,6 +112,7 @@
                 break;
             case NodeTypes.DROP_INDEX_NODE:
                 IndexDDL.dropIndex(ddlFunctions, session, schema, (DropIndexNode)ddl);
+                break;
             case NodeTypes.ALTER_TABLE_NODE:
                 AlterTableDDL.alterTable(ddlFunctions, session, schema, (AlterTableNode)ddl);
                 break;
@@ -125,52 +125,10 @@
             case NodeTypes.REVOKE_NODE:
             default:
                 throw new UnsupportedSQLException (ddl.statementToString(), ddl);
-=======
-
-        switch (ddl.getNodeType()) {
-        case NodeTypes.CREATE_SCHEMA_NODE:
-            SchemaDDL.createSchema(ais, schema, (CreateSchemaNode)ddl);
-            break;
-        case NodeTypes.DROP_SCHEMA_NODE:
-            SchemaDDL.dropSchema(ddlFunctions, session, (DropSchemaNode)ddl);
-            break;
-        case NodeTypes.CREATE_TABLE_NODE:
-            TableDDL.createTable(ddlFunctions, session, schema, (CreateTableNode)ddl);
-            break;
-        case NodeTypes.DROP_TABLE_NODE:
-            TableDDL.dropTable(ddlFunctions, session, schema, (DropTableNode)ddl);
-            break;
-        case NodeTypes.CREATE_VIEW_NODE:
-            // TODO: Need to store persistently in AIS (or its extension).
-            try {
-                ((AISBinder)server.getAttribute("aisBinder")).addView(new ViewDefinition(ddl, server.getParser()));
-            } catch (StandardException ex) {
-                throw new ParseException ("", ex.getMessage(), ddl.toString());
-            }
-            break;
-        case NodeTypes.DROP_VIEW_NODE:
-            ((AISBinder)server.getAttribute("aisBinder")).removeView(((DropViewNode)ddl).getObjectName());
-            break;
-        case NodeTypes.CREATE_INDEX_NODE:
-            IndexDDL.createIndex(ddlFunctions, session, schema, (CreateIndexNode)ddl);
-            break;
-        case NodeTypes.DROP_INDEX_NODE:
-            IndexDDL.dropIndex(ddlFunctions, session, schema, (DropIndexNode)ddl);
-            break;
-        case NodeTypes.ALTER_TABLE_NODE:
-            AlterTableDDL.alterTable(ddlFunctions, session, schema, (AlterTableNode)ddl);
-            break;
-        case NodeTypes.RENAME_NODE:
-            if (((RenameNode)ddl).getRenameType() == RenameNode.RenameType.INDEX) {
-                IndexDDL.renameIndex(ddlFunctions, session, schema, (RenameNode)ddl);
-            } else if (((RenameNode)ddl).getRenameType() == RenameNode.RenameType.TABLE) {
-                TableDDL.renameTable(ddlFunctions, session, schema, (RenameNode)ddl);
->>>>>>> ce0dc751
             }
         } finally {
             unlock(session);
         }
-
         {        
             PostgresMessenger messenger = server.getMessenger();
             messenger.beginMessage(PostgresMessages.COMMAND_COMPLETE_TYPE.code());
