/**
 * Copyright (C) 2011 Akiban Technologies Inc.
 * This program is free software: you can redistribute it and/or modify
 * it under the terms of the GNU Affero General Public License, version 3,
 * as published by the Free Software Foundation.
 *
 * This program is distributed in the hope that it will be useful,
 * but WITHOUT ANY WARRANTY; without even the implied warranty of
 * MERCHANTABILITY or FITNESS FOR A PARTICULAR PURPOSE.  See the
 * GNU Affero General Public License for more details.
 *
 * You should have received a copy of the GNU Affero General Public License
 * along with this program.  If not, see http://www.gnu.org/licenses.
 */

package com.akiban.sql.pg;

import com.akiban.sql.server.ServerValueEncoder;

import java.util.List;
import java.io.IOException;

public abstract class PostgresOutputter<T>
{
    protected PostgresMessenger messenger;
    protected PostgresBaseStatement statement;
    protected List<PostgresType> columnTypes;
    protected int ncols;
<<<<<<< HEAD
    protected PostgresValueEncoder encoder;
=======
    protected ServerValueEncoder encoder;
>>>>>>> cf07172c

    public PostgresOutputter(PostgresMessenger messenger, 
                             PostgresBaseStatement statement) {
        this.messenger = messenger;
        this.statement = statement;
        columnTypes = statement.getColumnTypes();
        ncols = columnTypes.size();
<<<<<<< HEAD
        encoder = new PostgresValueEncoder(messenger.getEncoding());
=======
        encoder = new ServerValueEncoder(messenger.getEncoding());
>>>>>>> cf07172c
    }

    public abstract void output(T row) throws IOException;
}<|MERGE_RESOLUTION|>--- conflicted
+++ resolved
@@ -26,11 +26,7 @@
     protected PostgresBaseStatement statement;
     protected List<PostgresType> columnTypes;
     protected int ncols;
-<<<<<<< HEAD
-    protected PostgresValueEncoder encoder;
-=======
     protected ServerValueEncoder encoder;
->>>>>>> cf07172c
 
     public PostgresOutputter(PostgresMessenger messenger, 
                              PostgresBaseStatement statement) {
@@ -38,11 +34,7 @@
         this.statement = statement;
         columnTypes = statement.getColumnTypes();
         ncols = columnTypes.size();
-<<<<<<< HEAD
-        encoder = new PostgresValueEncoder(messenger.getEncoding());
-=======
         encoder = new ServerValueEncoder(messenger.getEncoding());
->>>>>>> cf07172c
     }
 
     public abstract void output(T row) throws IOException;
