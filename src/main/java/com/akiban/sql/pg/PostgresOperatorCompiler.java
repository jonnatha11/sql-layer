/**
 * Copyright (C) 2011 Akiban Technologies Inc.
 * This program is free software: you can redistribute it and/or modify
 * it under the terms of the GNU Affero General Public License, version 3,
 * as published by the Free Software Foundation.
 *
 * This program is distributed in the hope that it will be useful,
 * but WITHOUT ANY WARRANTY; without even the implied warranty of
 * MERCHANTABILITY or FITNESS FOR A PARTICULAR PURPOSE.  See the
 * GNU Affero General Public License for more details.
 *
 * You should have received a copy of the GNU Affero General Public License
 * along with this program.  If not, see http://www.gnu.org/licenses.
 */

package com.akiban.sql.pg;

import com.akiban.sql.server.ServerOperatorCompiler;

import com.akiban.sql.optimizer.plan.BasePlannable;
import com.akiban.sql.optimizer.plan.PhysicalSelect;
import com.akiban.sql.optimizer.plan.PhysicalSelect.PhysicalResultColumn;
import com.akiban.sql.optimizer.plan.PhysicalUpdate;
import com.akiban.sql.optimizer.plan.ResultSet.ResultField;

import com.akiban.sql.StandardException;
import com.akiban.sql.parser.*;
import com.akiban.sql.types.DataTypeDescriptor;

import com.akiban.ais.model.Column;

import com.akiban.server.error.SQLParseException;
import com.akiban.server.error.SQLParserInternalException;
import com.akiban.server.service.EventTypes;

import org.slf4j.Logger;
import org.slf4j.LoggerFactory;

import java.util.*;

/**
 * Compile SQL SELECT statements into operator trees if possible.
 */
public class PostgresOperatorCompiler extends ServerOperatorCompiler
                                      implements PostgresStatementGenerator
{
    private static final Logger logger = LoggerFactory.getLogger(PostgresOperatorCompiler.class);

    public PostgresOperatorCompiler(PostgresServerSession server) {
        super(server);
    }

    @Override
    public PostgresStatement parse(PostgresServerSession server,
                                   String sql, int[] paramTypes)  {
        // This very inefficient reparsing by every generator is actually avoided.
        SQLParser parser = server.getParser();
        try {
            return generate(server, parser.parseStatement(sql), 
                            parser.getParameterList(), paramTypes);
        } 
        catch (SQLParserException ex) {
            throw new SQLParseException(ex);
        }
        catch (StandardException ex) {
            throw new SQLParserInternalException(ex);
        }
    }

    @Override
    public void sessionChanged(PostgresServerSession server) {
        binder.setDefaultSchemaName(server.getDefaultSchemaName());
    }

    static class PostgresResultColumn extends PhysicalResultColumn {
        private PostgresType type;
        
        public PostgresResultColumn(String name, PostgresType type) {
            super(name);
            this.type = type;
        }

        public PostgresType getType() {
            return type;
        }
    }

    @Override
    public PhysicalResultColumn getResultColumn(ResultField field) {
        PostgresType pgType = null;
        if (field.getAIScolumn() != null) {
            pgType = PostgresType.fromAIS(field.getAIScolumn());
        }
        else if (field.getSQLtype() != null) {
            pgType = PostgresType.fromDerby(field.getSQLtype());
        }
        return new PostgresResultColumn(field.getName(), pgType);
    }

    @Override
    public PostgresStatement generate(PostgresServerSession session,
                                      StatementNode stmt, 
                                      List<ParameterNode> params, int[] paramTypes) {
        if (stmt instanceof CallStatementNode || !(stmt instanceof DMLStatementNode))
            return null;
        DMLStatementNode dmlStmt = (DMLStatementNode)stmt;
        BasePlannable result = null;
        tracer = session.getSessionTracer(); // Don't think this ever changes.
        try {
            tracer.beginEvent(EventTypes.COMPILE);
            result = compile(dmlStmt, params);
        } 
        finally {
            session.getSessionTracer().endEvent();
        }

        logger.debug("Operator:\n{}", result);

        PostgresType[] parameterTypes = null;
        if (result.getParameterTypes() != null) {
            DataTypeDescriptor[] sqlTypes = result.getParameterTypes();
            int nparams = sqlTypes.length;
            parameterTypes = new PostgresType[nparams];
            for (int i = 0; i < nparams; i++) {
                DataTypeDescriptor sqlType = sqlTypes[i];
                if (sqlType != null)
                    parameterTypes[i] = PostgresType.fromDerby(sqlType);
            }
        }

<<<<<<< HEAD
        List<EnvironmentExpressionSetting> environmentSettings = result.getEnvironmentSettings();        

        if (result.isUpdate())
            return generateUpdate((PhysicalUpdate)result, stmt.statementToString(),
                                  parameterTypes, environmentSettings);
        else
            return generateSelect((PhysicalSelect)result,
                                  parameterTypes, environmentSettings);
    }

    protected PostgresStatement generateUpdate(PhysicalUpdate update, String statementType,
                                               PostgresType[] parameterTypes, List<EnvironmentExpressionSetting> environmentSettings) {
        return new PostgresModifyOperatorStatement(statementType,
                                                   update.getUpdatePlannable(),
                                                   parameterTypes, environmentSettings);
    }

    protected PostgresStatement generateSelect(PhysicalSelect select,
                                               PostgresType[] parameterTypes, List<EnvironmentExpressionSetting> environmentSettings) {
        int ncols = select.getResultColumns().size();
        List<String> columnNames = new ArrayList<String>(ncols);
        List<PostgresType> columnTypes = new ArrayList<PostgresType>(ncols);
        for (PhysicalResultColumn physColumn : select.getResultColumns()) {
            PostgresResultColumn resultColumn = (PostgresResultColumn)physColumn;
            columnNames.add(resultColumn.getName());
            columnTypes.add(resultColumn.getType());
=======
        if (result.isUpdate()) {
            PhysicalUpdate update = (PhysicalUpdate)result;
            return new PostgresModifyOperatorStatement(stmt.statementToString(),
                                                       update.getUpdatePlannable(),
                                                       parameterTypes);
        }
        else {
            PhysicalSelect select = (PhysicalSelect)result;
            int ncols = select.getResultColumns().size();
            List<String> columnNames = new ArrayList<String>(ncols);
            List<PostgresType> columnTypes = new ArrayList<PostgresType>(ncols);
            for (PhysicalResultColumn physColumn : select.getResultColumns()) {
                PostgresResultColumn resultColumn = (PostgresResultColumn)physColumn;
                columnNames.add(resultColumn.getName());
                columnTypes.add(resultColumn.getType());
            }
            return new PostgresOperatorStatement(select.getResultOperator(),
                                                 select.getResultRowType(),
                                                 columnNames, columnTypes,
                                                 parameterTypes);
>>>>>>> 2b8b8835
        }
        return new PostgresOperatorStatement(select.getResultOperator(),
                                             select.getResultRowType(),
                                             columnNames, columnTypes,
                                             parameterTypes, environmentSettings);
    }

}<|MERGE_RESOLUTION|>--- conflicted
+++ resolved
@@ -128,26 +128,23 @@
             }
         }
 
-<<<<<<< HEAD
-        List<EnvironmentExpressionSetting> environmentSettings = result.getEnvironmentSettings();        
-
         if (result.isUpdate())
             return generateUpdate((PhysicalUpdate)result, stmt.statementToString(),
-                                  parameterTypes, environmentSettings);
+                                  parameterTypes);
         else
             return generateSelect((PhysicalSelect)result,
-                                  parameterTypes, environmentSettings);
+                                  parameterTypes);
     }
 
     protected PostgresStatement generateUpdate(PhysicalUpdate update, String statementType,
-                                               PostgresType[] parameterTypes, List<EnvironmentExpressionSetting> environmentSettings) {
+                                               PostgresType[] parameterTypes) {
         return new PostgresModifyOperatorStatement(statementType,
                                                    update.getUpdatePlannable(),
-                                                   parameterTypes, environmentSettings);
+                                                   parameterTypes);
     }
 
     protected PostgresStatement generateSelect(PhysicalSelect select,
-                                               PostgresType[] parameterTypes, List<EnvironmentExpressionSetting> environmentSettings) {
+                                               PostgresType[] parameterTypes) {
         int ncols = select.getResultColumns().size();
         List<String> columnNames = new ArrayList<String>(ncols);
         List<PostgresType> columnTypes = new ArrayList<PostgresType>(ncols);
@@ -155,33 +152,11 @@
             PostgresResultColumn resultColumn = (PostgresResultColumn)physColumn;
             columnNames.add(resultColumn.getName());
             columnTypes.add(resultColumn.getType());
-=======
-        if (result.isUpdate()) {
-            PhysicalUpdate update = (PhysicalUpdate)result;
-            return new PostgresModifyOperatorStatement(stmt.statementToString(),
-                                                       update.getUpdatePlannable(),
-                                                       parameterTypes);
-        }
-        else {
-            PhysicalSelect select = (PhysicalSelect)result;
-            int ncols = select.getResultColumns().size();
-            List<String> columnNames = new ArrayList<String>(ncols);
-            List<PostgresType> columnTypes = new ArrayList<PostgresType>(ncols);
-            for (PhysicalResultColumn physColumn : select.getResultColumns()) {
-                PostgresResultColumn resultColumn = (PostgresResultColumn)physColumn;
-                columnNames.add(resultColumn.getName());
-                columnTypes.add(resultColumn.getType());
-            }
-            return new PostgresOperatorStatement(select.getResultOperator(),
-                                                 select.getResultRowType(),
-                                                 columnNames, columnTypes,
-                                                 parameterTypes);
->>>>>>> 2b8b8835
         }
         return new PostgresOperatorStatement(select.getResultOperator(),
                                              select.getResultRowType(),
                                              columnNames, columnTypes,
-                                             parameterTypes, environmentSettings);
+                                             parameterTypes);
     }
 
 }