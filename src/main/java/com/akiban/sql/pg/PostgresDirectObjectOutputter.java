/**
 * Copyright (C) 2011 Akiban Technologies Inc.
 * This program is free software: you can redistribute it and/or modify
 * it under the terms of the GNU Affero General Public License, version 3,
 * as published by the Free Software Foundation.
 *
 * This program is distributed in the hope that it will be useful,
 * but WITHOUT ANY WARRANTY; without even the implied warranty of
 * MERCHANTABILITY or FITNESS FOR A PARTICULAR PURPOSE.  See the
 * GNU Affero General Public License for more details.
 *
 * You should have received a copy of the GNU Affero General Public License
 * along with this program.  If not, see http://www.gnu.org/licenses.
 */

package com.akiban.sql.pg;

import com.akiban.qp.row.Row;

import java.util.List;
import java.io.ByteArrayOutputStream;
import java.io.IOException;

public class PostgresDirectObjectOutputter extends PostgresOutputter<List<?>>
{
<<<<<<< HEAD
    public PostgresDirectObjectOutputter(PostgresMessenger messenger, 
                                         PostgresQueryContext context,
                                         PostgresBaseStatement statement) {
        super(messenger, context, statement);
=======
    public PostgresDirectObjectOutputter(PostgresServerSession server, 
                                         PostgresBaseStatement statement) {
        super(server, statement);
>>>>>>> c15c0a7b
    }

    @Override
    public void output(List<?> row) throws IOException {
        messenger.beginMessage(PostgresMessages.DATA_ROW_TYPE.code());
        messenger.writeShort(ncols);
        for (int i = 0; i < ncols; i++) {
            Object field = row.get(i);
            PostgresType type = columnTypes.get(i);
            boolean binary = context.isColumnBinary(i);
            ByteArrayOutputStream bytes = encoder.encodeObject(field, type, binary);
            if (field == null) {
                messenger.writeInt(-1);
            }
            else {
                messenger.writeInt(bytes.size());
                messenger.writeByteStream(bytes);
            }
        }
        messenger.sendMessage();
    }

}<|MERGE_RESOLUTION|>--- conflicted
+++ resolved
@@ -23,16 +23,9 @@
 
 public class PostgresDirectObjectOutputter extends PostgresOutputter<List<?>>
 {
-<<<<<<< HEAD
-    public PostgresDirectObjectOutputter(PostgresMessenger messenger, 
-                                         PostgresQueryContext context,
+    public PostgresDirectObjectOutputter(PostgresQueryContext context,
                                          PostgresBaseStatement statement) {
-        super(messenger, context, statement);
-=======
-    public PostgresDirectObjectOutputter(PostgresServerSession server, 
-                                         PostgresBaseStatement statement) {
-        super(server, statement);
->>>>>>> c15c0a7b
+        super(context, statement);
     }
 
     @Override
