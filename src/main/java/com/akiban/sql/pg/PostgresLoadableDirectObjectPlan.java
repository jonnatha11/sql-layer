--- conflicted
+++ resolved
@@ -85,19 +85,11 @@
             cursor.open();
             List<?> row;
             if (useCopy) {
-<<<<<<< HEAD
-                outputter = copier = new PostgresDirectObjectCopier(messenger, context, this);
+                outputter = copier = new PostgresDirectObjectCopier(context, this);
                 copier.respond();
             }
             else
-                outputter = new PostgresDirectObjectOutputter(messenger, context, this);
-=======
-                outputter = copier = new PostgresDirectObjectCopier(server, this);
-                copier.respond();
-            }
-            else
-                outputter = new PostgresDirectObjectOutputter(server, this);
->>>>>>> c15c0a7b
+                outputter = new PostgresDirectObjectOutputter(context, this);
             while ((row = cursor.next()) != null) {
                 if (row.isEmpty()) {
                     messenger.flush();
