/**
 * Copyright (C) 2011 Akiban Technologies Inc.
 * This program is free software: you can redistribute it and/or modify
 * it under the terms of the GNU Affero General Public License, version 3,
 * as published by the Free Software Foundation.
 *
 * This program is distributed in the hope that it will be useful,
 * but WITHOUT ANY WARRANTY; without even the implied warranty of
 * MERCHANTABILITY or FITNESS FOR A PARTICULAR PURPOSE.  See the
 * GNU Affero General Public License for more details.
 *
 * You should have received a copy of the GNU Affero General Public License
 * along with this program.  If not, see http://www.gnu.org/licenses.
 */

package com.akiban.sql.pg;

import com.akiban.sql.server.ServerSession;

<<<<<<< HEAD
import com.akiban.sql.optimizer.rule.CostEstimator;

import com.akiban.ais.model.AkibanInformationSchema;
import com.akiban.qp.loadableplan.LoadablePlan;
import com.akiban.qp.operator.StoreAdapter;
import com.akiban.server.expression.EnvironmentExpressionSetting;
import com.akiban.server.service.dxl.DXLService;
import com.akiban.server.service.functions.FunctionsRegistry;
import com.akiban.server.service.instrumentation.SessionTracer;
import com.akiban.server.service.session.Session;
import com.akiban.server.service.tree.TreeService;

import java.util.Date;
import java.util.Map;
import java.util.Properties;

/** A session has the state needed to execute SQL statements and
 * return results to the client. */
public interface PostgresServerSession
=======
/** A Postgres server session. */
public interface PostgresServerSession extends ServerSession
>>>>>>> dc29550d
{
    /** Return the protocol version in use. */
    public int getVersion();

    /** Return the messenger used to communicate with client. */
    public PostgresMessenger getMessenger();

<<<<<<< HEAD
    /** Get the index cost estimator. */
    public CostEstimator costEstimator();
=======
>>>>>>> dc29550d
}<|MERGE_RESOLUTION|>--- conflicted
+++ resolved
@@ -17,30 +17,8 @@
 
 import com.akiban.sql.server.ServerSession;
 
-<<<<<<< HEAD
-import com.akiban.sql.optimizer.rule.CostEstimator;
-
-import com.akiban.ais.model.AkibanInformationSchema;
-import com.akiban.qp.loadableplan.LoadablePlan;
-import com.akiban.qp.operator.StoreAdapter;
-import com.akiban.server.expression.EnvironmentExpressionSetting;
-import com.akiban.server.service.dxl.DXLService;
-import com.akiban.server.service.functions.FunctionsRegistry;
-import com.akiban.server.service.instrumentation.SessionTracer;
-import com.akiban.server.service.session.Session;
-import com.akiban.server.service.tree.TreeService;
-
-import java.util.Date;
-import java.util.Map;
-import java.util.Properties;
-
-/** A session has the state needed to execute SQL statements and
- * return results to the client. */
-public interface PostgresServerSession
-=======
 /** A Postgres server session. */
 public interface PostgresServerSession extends ServerSession
->>>>>>> dc29550d
 {
     /** Return the protocol version in use. */
     public int getVersion();
@@ -48,9 +26,4 @@
     /** Return the messenger used to communicate with client. */
     public PostgresMessenger getMessenger();
 
-<<<<<<< HEAD
-    /** Get the index cost estimator. */
-    public CostEstimator costEstimator();
-=======
->>>>>>> dc29550d
 }