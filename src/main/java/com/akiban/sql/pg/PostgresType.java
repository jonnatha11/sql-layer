--- conflicted
+++ resolved
@@ -473,13 +473,8 @@
             }
             break;
         case TypeId.FormatIds.TINYINT_TYPE_ID:
-<<<<<<< HEAD
             oid = TypeOid.INT2_TYPE_OID; // No INT1
-            akType = AkType.INT;
-=======
-            oid = TypeOid.INT2_TYPE_OID.getOid(); // No INT1
             akType = AkType.LONG;
->>>>>>> acf9b13f
             if (tInstance == null) tInstance = MNumeric.INT.instance();
             break;
         case TypeId.FormatIds.VARBIT_TYPE_ID:
