--- conflicted
+++ resolved
@@ -448,16 +448,12 @@
         return this;
     }
 
-<<<<<<< HEAD
     @Override
     public boolean putInCache() {
         return false;
     }
 
-    private int odbcLoTypeQuery(PostgresMessenger messenger, int maxrows) {
-=======
     private int odbcLoTypeQuery(PostgresMessenger messenger, ServerValueEncoder encoder, int maxrows) {
->>>>>>> d290cbe1
         return 0;
     }
 
