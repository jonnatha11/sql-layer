--- conflicted
+++ resolved
@@ -86,13 +86,8 @@
             this.cursor = cursor;
             return reportSuspended;
         }
-<<<<<<< HEAD
-        cursor = null;
-        state = State.EXHAUSTED;
-=======
         this.state = State.EXHAUSTED;
         this.cursor = null;
->>>>>>> f0a89360
         return super.finishCursor(generator, cursor, suspended);
     }
 
