--- conflicted
+++ resolved
@@ -69,11 +69,7 @@
             setEnvironmentBindings(server, bindings);
             cursor = API.cursor(resultOperator, server.getStore());
             cursor.open(bindings);
-<<<<<<< HEAD
-            PostgresOutputter<Row> outputter = getRowOutputter(messenger);
-=======
-            PostgresRowOutputter outputter = new PostgresRowOutputter(server, this);
->>>>>>> 81b686aa
+            PostgresOutputter<Row> outputter = getRowOutputter(server);
             Row row;
             while ((row = cursor.next()) != null) {
                 assert resultRowType == null || (row.rowType() == resultRowType) : row;
@@ -98,8 +94,8 @@
         return nrows;
     }
 
-    protected PostgresOutputter<Row> getRowOutputter(PostgresMessenger messenger) {
-        return new PostgresRowOutputter(messenger, this);
+    protected PostgresOutputter<Row> getRowOutputter(PostgresServerSession server) {
+        return new PostgresRowOutputter(server, this);
     }
 
     @Override
