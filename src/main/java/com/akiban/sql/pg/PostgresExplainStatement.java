/**
 * Copyright (C) 2011 Akiban Technologies Inc.
 * This program is free software: you can redistribute it and/or modify
 * it under the terms of the GNU Affero General Public License, version 3,
 * as published by the Free Software Foundation.
 *
 * This program is distributed in the hope that it will be useful,
 * but WITHOUT ANY WARRANTY; without even the implied warranty of
 * MERCHANTABILITY or FITNESS FOR A PARTICULAR PURPOSE.  See the
 * GNU Affero General Public License for more details.
 *
 * You should have received a copy of the GNU Affero General Public License
 * along with this program.  If not, see http://www.gnu.org/licenses.
 */

package com.akiban.sql.pg;

<<<<<<< HEAD
=======
import com.akiban.sql.server.ServerValueEncoder;

>>>>>>> cf07172c
import com.akiban.server.types.AkType;

import java.util.List;
import java.io.ByteArrayOutputStream;
import java.io.IOException;

/** SQL statement to explain another one. */
public class PostgresExplainStatement implements PostgresStatement
{
    private List<String> explanation;
    private String colName;
    private PostgresType colType;
    
    public PostgresExplainStatement(List<String> explanation) {
        this.explanation = explanation;

        int maxlen = 32;
        for (String row : explanation) {
            if (maxlen < row.length())
                maxlen = row.length();
        }
        colName = "OPERATORS";
        colType = new PostgresType(PostgresType.VARCHAR_TYPE_OID, (short)-1, maxlen,
                                   AkType.VARCHAR);
    }

    @Override
    public PostgresStatement getBoundStatement(Object[] parameters,
                                               boolean[] columnBinary, 
                                               boolean defaultColumnBinary)  {
        return this;
    }

    @Override
    public void sendDescription(PostgresServerSession server, boolean always) 
            throws IOException {
        PostgresMessenger messenger = server.getMessenger();
        messenger.beginMessage(PostgresMessages.ROW_DESCRIPTION_TYPE.code());
        messenger.writeShort(1);
        messenger.writeString(colName); // attname
        messenger.writeInt(0);    // attrelid
        messenger.writeShort(0);  // attnum
        messenger.writeInt(colType.getOid()); // atttypid
        messenger.writeShort(colType.getLength()); // attlen
        messenger.writeInt(colType.getModifier()); // atttypmod
        messenger.writeShort(0);
        messenger.sendMessage();
    }

    @Override
    public TransactionMode getTransactionMode() {
        return TransactionMode.ALLOWED;
    }

    @Override
    public int execute(PostgresServerSession server, int maxrows)
            throws IOException {
        PostgresMessenger messenger = server.getMessenger();
<<<<<<< HEAD
        PostgresValueEncoder encoder = new PostgresValueEncoder(messenger.getEncoding());
=======
        ServerValueEncoder encoder = new ServerValueEncoder(messenger.getEncoding());
>>>>>>> cf07172c
        int nrows = 0;
        for (String row : explanation) {
            messenger.beginMessage(PostgresMessages.DATA_ROW_TYPE.code());
            messenger.writeShort(1);
            ByteArrayOutputStream bytes = encoder.encodeObject(row, colType, false);
            messenger.writeInt(bytes.size());
            messenger.writeByteStream(bytes);
            messenger.sendMessage();
            nrows++;
            if ((maxrows > 0) && (nrows >= maxrows))
                break;
        }
        {        
            messenger.beginMessage(PostgresMessages.COMMAND_COMPLETE_TYPE.code());
            messenger.writeString("EXPLAIN " + nrows);
            messenger.sendMessage();
        }
        return nrows;
    }

}<|MERGE_RESOLUTION|>--- conflicted
+++ resolved
@@ -15,11 +15,8 @@
 
 package com.akiban.sql.pg;
 
-<<<<<<< HEAD
-=======
 import com.akiban.sql.server.ServerValueEncoder;
 
->>>>>>> cf07172c
 import com.akiban.server.types.AkType;
 
 import java.util.List;
@@ -78,11 +75,7 @@
     public int execute(PostgresServerSession server, int maxrows)
             throws IOException {
         PostgresMessenger messenger = server.getMessenger();
-<<<<<<< HEAD
-        PostgresValueEncoder encoder = new PostgresValueEncoder(messenger.getEncoding());
-=======
         ServerValueEncoder encoder = new ServerValueEncoder(messenger.getEncoding());
->>>>>>> cf07172c
         int nrows = 0;
         for (String row : explanation) {
             messenger.beginMessage(PostgresMessages.DATA_ROW_TYPE.code());
