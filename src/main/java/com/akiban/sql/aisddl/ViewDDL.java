/**
 * END USER LICENSE AGREEMENT (“EULA”)
 *
 * READ THIS AGREEMENT CAREFULLY (date: 9/13/2011):
 * http://www.akiban.com/licensing/20110913
 *
 * BY INSTALLING OR USING ALL OR ANY PORTION OF THE SOFTWARE, YOU ARE ACCEPTING
 * ALL OF THE TERMS AND CONDITIONS OF THIS AGREEMENT. YOU AGREE THAT THIS
 * AGREEMENT IS ENFORCEABLE LIKE ANY WRITTEN AGREEMENT SIGNED BY YOU.
 *
 * IF YOU HAVE PAID A LICENSE FEE FOR USE OF THE SOFTWARE AND DO NOT AGREE TO
 * THESE TERMS, YOU MAY RETURN THE SOFTWARE FOR A FULL REFUND PROVIDED YOU (A) DO
 * NOT USE THE SOFTWARE AND (B) RETURN THE SOFTWARE WITHIN THIRTY (30) DAYS OF
 * YOUR INITIAL PURCHASE.
 *
 * IF YOU WISH TO USE THE SOFTWARE AS AN EMPLOYEE, CONTRACTOR, OR AGENT OF A
 * CORPORATION, PARTNERSHIP OR SIMILAR ENTITY, THEN YOU MUST BE AUTHORIZED TO SIGN
 * FOR AND BIND THE ENTITY IN ORDER TO ACCEPT THE TERMS OF THIS AGREEMENT. THE
 * LICENSES GRANTED UNDER THIS AGREEMENT ARE EXPRESSLY CONDITIONED UPON ACCEPTANCE
 * BY SUCH AUTHORIZED PERSONNEL.
 *
 * IF YOU HAVE ENTERED INTO A SEPARATE WRITTEN LICENSE AGREEMENT WITH AKIBAN FOR
 * USE OF THE SOFTWARE, THE TERMS AND CONDITIONS OF SUCH OTHER AGREEMENT SHALL
 * PREVAIL OVER ANY CONFLICTING TERMS OR CONDITIONS IN THIS AGREEMENT.
 */

package com.akiban.sql.aisddl;

import com.akiban.server.api.DDLFunctions;
import com.akiban.server.error.*;
import com.akiban.server.service.session.Session;

import com.akiban.sql.optimizer.AISBinderContext;
import com.akiban.sql.optimizer.AISViewDefinition;
import com.akiban.sql.parser.CreateViewNode;
import com.akiban.sql.parser.DropViewNode;
import com.akiban.sql.parser.ExistenceCheck;
import com.akiban.sql.parser.ResultColumn;
import com.akiban.sql.types.DataTypeDescriptor;
import com.akiban.sql.types.TypeId;

import com.akiban.ais.model.AkibanInformationSchema;
import com.akiban.ais.model.AISBuilder;
import com.akiban.ais.model.AkibanInformationSchema;
import com.akiban.ais.model.Column;
import com.akiban.ais.model.Columnar;
import com.akiban.ais.model.Type;
import com.akiban.ais.model.TableName;
import com.akiban.ais.model.Types;
import com.akiban.ais.model.View;

import java.util.Collection;
import java.util.Map;

/** DDL operations on Views */
public class ViewDDL
{
    private ViewDDL() {
    }

    public static void createView(DDLFunctions ddlFunctions,
                                  Session session,
                                  String defaultSchemaName,
                                  CreateViewNode createView,
                                  AISBinderContext binderContext) {
        com.akiban.sql.parser.TableName parserName = createView.getObjectName();
        String schemaName = parserName.hasSchema() ? parserName.getSchemaName() : defaultSchemaName;
        String viewName = parserName.getTableName();
        ExistenceCheck condition = createView.getExistenceCheck();

        if (ddlFunctions.getAIS(session).getView(schemaName, viewName) != null) {
            switch(condition) {
            case IF_NOT_EXISTS:
                // view already exists. does nothing
                return;
            case NO_CONDITION:
                throw new DuplicateViewException(schemaName, viewName);
            default:
                throw new IllegalStateException("Unexpected condition: " + condition);
            }
        }
        
        AISViewDefinition viewdef = binderContext.getViewDefinition(createView);
        Map<TableName,Collection<String>> tableColumnReferences = viewdef.getTableColumnReferences();
        AISBuilder builder = new AISBuilder();
        builder.view(schemaName, viewName, viewdef.getQueryExpression(), 
                     binderContext.getParserProperties(schemaName), tableColumnReferences);
        int colpos = 0;
        for (ResultColumn rc : viewdef.getResultColumns()) {
            TableDDL.addColumn(builder, schemaName, viewName, rc.getName(), colpos++,
                               rc.getType(), false);
        }
        View view = builder.akibanInformationSchema().getView(schemaName, viewName);
        ddlFunctions.createView(session, view);
    }

    public static void dropView (DDLFunctions ddlFunctions,
                                 Session session, 
                                 String defaultSchemaName,
                                 DropViewNode dropView,
                                 AISBinderContext binderContext) {
        com.akiban.sql.parser.TableName parserName = dropView.getObjectName();
        String schemaName = parserName.hasSchema() ? parserName.getSchemaName() : defaultSchemaName;
        TableName viewName = TableName.create(schemaName, parserName.getTableName());
        ExistenceCheck existenceCheck = dropView.getExistenceCheck();

        if (ddlFunctions.getAIS(session).getView(viewName) == null) {
            if (existenceCheck == ExistenceCheck.IF_EXISTS)
                return;
            throw new UndefinedViewException(viewName);
<<<<<<< HEAD
=======
        }
        checkDropTable(ddlFunctions, session, viewName);
        ddlFunctions.dropView(session, viewName);
    }

    public static void checkDropTable(DDLFunctions ddlFunctions, Session session, 
                                      TableName name) {
        AkibanInformationSchema ais = ddlFunctions.getAIS(session);
        Columnar table = ais.getColumnar(name);
        if (table == null) return;
        for (View view : ais.getViews().values()) {
            if (view.referencesTable(table)) {
                throw new ViewReferencesExist(view.getName().getSchemaName(),
                                              view.getName().getTableName(),
                                              table.getName().getSchemaName(),
                                              table.getName().getTableName());
            }
>>>>>>> 3cdf9186
        }
        ddlFunctions.dropView(session, viewName);
    }

}<|MERGE_RESOLUTION|>--- conflicted
+++ resolved
@@ -108,8 +108,6 @@
             if (existenceCheck == ExistenceCheck.IF_EXISTS)
                 return;
             throw new UndefinedViewException(viewName);
-<<<<<<< HEAD
-=======
         }
         checkDropTable(ddlFunctions, session, viewName);
         ddlFunctions.dropView(session, viewName);
@@ -127,9 +125,7 @@
                                               table.getName().getSchemaName(),
                                               table.getName().getTableName());
             }
->>>>>>> 3cdf9186
         }
-        ddlFunctions.dropView(session, viewName);
     }
 
 }