--- conflicted
+++ resolved
@@ -27,17 +27,7 @@
 package com.akiban.rest;
 
 import com.akiban.http.HttpConductor;
-<<<<<<< HEAD
-import com.akiban.rest.resources.DirectResource;
-import com.akiban.rest.resources.EntityResource;
-import com.akiban.rest.resources.ModelResource;
-import com.akiban.rest.resources.ProcedureCallResource;
-import com.akiban.rest.resources.SQLResource;
-import com.akiban.rest.resources.SecurityResource;
-import com.akiban.rest.resources.VersionResource;
-=======
 import com.akiban.rest.resources.*;
->>>>>>> 98b439c4
 import com.akiban.server.service.Service;
 import com.akiban.server.service.config.ConfigurationService;
 import com.akiban.server.service.dxl.DXLService;
@@ -126,13 +116,10 @@
                 new SecurityResource(reqs),
                 new SQLResource(reqs),
                 new VersionResource(reqs),
-<<<<<<< HEAD
-                new DirectResource(reqs)
-=======
+                new DirectResource(reqs),
                 new ViewResource(reqs),
                 // This must be last to capture anything not handled above 
                 new DefaultResource(reqs)
->>>>>>> 98b439c4
         ));
         return config;
     }
