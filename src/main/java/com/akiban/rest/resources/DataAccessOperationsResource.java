/**
 * END USER LICENSE AGREEMENT (“EULA”)
 *
 * READ THIS AGREEMENT CAREFULLY (date: 9/13/2011):
 * http://www.akiban.com/licensing/20110913
 *
 * BY INSTALLING OR USING ALL OR ANY PORTION OF THE SOFTWARE, YOU ARE ACCEPTING
 * ALL OF THE TERMS AND CONDITIONS OF THIS AGREEMENT. YOU AGREE THAT THIS
 * AGREEMENT IS ENFORCEABLE LIKE ANY WRITTEN AGREEMENT SIGNED BY YOU.
 *
 * IF YOU HAVE PAID A LICENSE FEE FOR USE OF THE SOFTWARE AND DO NOT AGREE TO
 * THESE TERMS, YOU MAY RETURN THE SOFTWARE FOR A FULL REFUND PROVIDED YOU (A) DO
 * NOT USE THE SOFTWARE AND (B) RETURN THE SOFTWARE WITHIN THIRTY (30) DAYS OF
 * YOUR INITIAL PURCHASE.
 *
 * IF YOU WISH TO USE THE SOFTWARE AS AN EMPLOYEE, CONTRACTOR, OR AGENT OF A
 * CORPORATION, PARTNERSHIP OR SIMILAR ENTITY, THEN YOU MUST BE AUTHORIZED TO SIGN
 * FOR AND BIND THE ENTITY IN ORDER TO ACCEPT THE TERMS OF THIS AGREEMENT. THE
 * LICENSES GRANTED UNDER THIS AGREEMENT ARE EXPRESSLY CONDITIONED UPON ACCEPTANCE
 * BY SUCH AUTHORIZED PERSONNEL.
 *
 * IF YOU HAVE ENTERED INTO A SEPARATE WRITTEN LICENSE AGREEMENT WITH AKIBAN FOR
 * USE OF THE SOFTWARE, THE TERMS AND CONDITIONS OF SUCH OTHER AGREEMENT SHALL
 * PREVAIL OVER ANY CONFLICTING TERMS OR CONDITIONS IN THIS AGREEMENT.
 */

package com.akiban.rest.resources;


import com.akiban.ais.model.TableName;
import com.akiban.rest.ResponseHelper;
import com.akiban.server.service.restdml.RestDMLService;
import com.google.inject.Inject;

import java.security.Principal;
import javax.servlet.http.HttpServletRequest;
import javax.ws.rs.Consumes;
import javax.ws.rs.DELETE;
import javax.ws.rs.GET;
import javax.ws.rs.POST;
import javax.ws.rs.PUT;
import javax.ws.rs.Path;
import javax.ws.rs.PathParam;
import javax.ws.rs.Produces;
import javax.ws.rs.QueryParam;
import javax.ws.rs.core.Context;
import javax.ws.rs.core.MediaType;
import javax.ws.rs.core.Response;
import javax.ws.rs.core.UriInfo;

import org.codehaus.jackson.JsonFactory;
import org.codehaus.jackson.JsonNode;
import org.codehaus.jackson.JsonParser;
import org.codehaus.jackson.map.ObjectMapper;

/**
 * Implementation of REST-oriented Get, Multi-Get, Create, Update, Delete and
 * Multi-Delete.
 */
@Path("/{table}")
public class DataAccessOperationsResource {
    
    @Inject
    RestDMLService dmlService;
    
    JsonFactory jsonFactory = new JsonFactory();
    
    @GET
    @Produces(MediaType.APPLICATION_JSON)
    public Response retrieveEntity(@Context HttpServletRequest request,
                                   @QueryParam("format") String format,
                                   @QueryParam("jsoncallback") String jsonp,
                                   @PathParam("table") String table,
                                   @QueryParam("depth") Integer depth,
                                   @QueryParam("offset") Integer offset,
                                   @QueryParam("limit") Integer limit) throws Exception {
        TableName tableName = parseTableName(request, table);
        return dmlService.getAllEntities(request, tableName, depth);
    }

    @GET
    @Path("{identifiers:.*}")
    @Produces(MediaType.APPLICATION_JSON)
    public Response retrieveEntity(@Context HttpServletRequest request,
                                   @QueryParam("format") String format,
                                   @QueryParam("jsoncallback") String jsonp,
                                   @PathParam("table") String table,
                                   @QueryParam("depth") Integer depth,
                                   @Context UriInfo uri) throws Exception {
        TableName tableName = parseTableName(request, table);
        String[] pks = uri.getPath(false).split("/");
        assert pks.length > 0 : uri;
        return dmlService.getEntities(request, tableName, depth, pks[pks.length-1]);
    }

    @POST
    @Consumes(MediaType.APPLICATION_JSON)
    @Produces(MediaType.APPLICATION_JSON)
    public Response createEntity(@Context HttpServletRequest request,
                                 @PathParam("table") String table,
                                 byte[] entityBytes) throws Exception {
        TableName tableName = parseTableName(request, table);
        ObjectMapper m = new ObjectMapper();
        JsonNode node = m.readTree(entityBytes);
        return dmlService.insert(request, tableName, node);
    }

    @PUT
    @Path("{identifiers:.*}")
    @Produces(MediaType.APPLICATION_JSON)
    public Response updateEntity(@Context HttpServletRequest request,
                                 @PathParam("table") String table,
                                 byte[] entityBytes,
                                 @Context UriInfo uri) throws Exception {
        TableName tableName = parseTableName(request, table);
        return ResponseHelper.buildNotYetImplemented();
    }

    @DELETE
    @Path("{identifiers:.*}")
    @Produces(MediaType.APPLICATION_JSON)
    public Response deleteEntity(@Context HttpServletRequest request,
                                 @PathParam("table") String table,
                                 @Context UriInfo uri) throws Exception {
        TableName tableName = parseTableName(request, table);
        String[] pks = uri.getPath(false).split("/");
        assert pks.length > 0 : uri;
        return dmlService.delete(request, tableName, pks[pks.length-1]);
    }

<<<<<<< HEAD
    protected static String[] parseTableName(HttpServletRequest request, String name) {
=======
    protected TableName parseTableName(HttpServletRequest request, String name) {
>>>>>>> a852a50a
        String schema, table;
        int idx = name.indexOf('.');
        if (idx >= 0) {
            schema = name.substring(0, idx);
            table = name.substring(idx+1);
        }
        else {
            Principal user = request.getUserPrincipal();
            schema = (user == null) ? "" : user.getName();
            table = name;
        }
        return new TableName(schema, table);
    }
}<|MERGE_RESOLUTION|>--- conflicted
+++ resolved
@@ -128,11 +128,7 @@
         return dmlService.delete(request, tableName, pks[pks.length-1]);
     }
 
-<<<<<<< HEAD
-    protected static String[] parseTableName(HttpServletRequest request, String name) {
-=======
-    protected TableName parseTableName(HttpServletRequest request, String name) {
->>>>>>> a852a50a
+    protected static TableName parseTableName(HttpServletRequest request, String name) {
         String schema, table;
         int idx = name.indexOf('.');
         if (idx >= 0) {
