--- conflicted
+++ resolved
@@ -26,23 +26,8 @@
 
 package com.akiban.rest.resources;
 
-<<<<<<< HEAD
-import com.akiban.ais.AISCloner;
-import com.akiban.ais.model.AkibanInformationSchema;
-import com.akiban.ais.model.TableName;
-import com.akiban.ais.protobuf.ProtobufWriter;
-import com.akiban.rest.ResourceRequirements;
-import com.akiban.server.entity.changes.DDLBasedSpaceModifier;
-import com.akiban.server.entity.changes.EntityParser;
-import com.akiban.server.entity.changes.SpaceDiff;
-import com.akiban.server.entity.fromais.AisToSpace;
-import com.akiban.server.entity.model.Space;
-import com.akiban.server.entity.model.diff.JsonDiffPreview;
-import com.akiban.server.service.session.Session;
-=======
 import com.akiban.ais.model.TableName;
 import com.akiban.rest.ResourceRequirements;
->>>>>>> 1d0b29dd
 
 import java.security.Principal;
 import javax.servlet.http.HttpServletRequest;
@@ -58,18 +43,7 @@
 import javax.ws.rs.core.Context;
 import javax.ws.rs.core.MediaType;
 import javax.ws.rs.core.Response;
-<<<<<<< HEAD
-
-import org.codehaus.jackson.JsonNode;
-import org.codehaus.jackson.map.ObjectMapper;
-
-import java.io.IOException;
-import java.io.InputStream;
-import java.io.InputStreamReader;
-import java.security.Principal;
-=======
 import javax.ws.rs.core.UriInfo;
->>>>>>> 1d0b29dd
 
 import org.codehaus.jackson.JsonNode;
 import org.codehaus.jackson.map.ObjectMapper;
@@ -88,65 +62,6 @@
 
     @GET
     @Produces(MediaType.APPLICATION_JSON)
-<<<<<<< HEAD
-    public Response getSpace(@Context HttpServletRequest request,
-                             @QueryParam("space") String schema) {
-        if(schema == null) {
-            schema = getUserSchema(request);
-        }
-        if (schema == null || !reqs.securityService.isAccessible(request, schema)) {
-            return FORBIDDEN;
-        }
-        try (Session session = reqs.sessionService.createSession()) {
-            reqs.transactionService.beginTransaction(session);
-            try {
-                AkibanInformationSchema ais = reqs.dxlService.ddlFunctions().getAIS(session);
-                ais = AISCloner.clone(ais, new ProtobufWriter.SingleSchemaSelector(schema));
-                Space space = AisToSpace.create(ais);
-                String json = space.toJson() + "\n";
-                return Response.status(Response.Status.OK).entity(json).build();
-            }
-            finally {
-                reqs.transactionService.commitTransaction(session);
-            }
-        }
-    }   
-
-    @POST
-    @Path("/parse/{table}")
-    @Produces(MediaType.APPLICATION_JSON)
-    @Consumes(MediaType.APPLICATION_JSON)
-    public Response parse(@Context HttpServletRequest request,
-                           @PathParam("table") String table,
-                           final InputStream postInput) throws IOException {
-        TableName tableName = DataAccessOperationsResource.parseTableName(request, table);
-        if (tableName.getSchemaName().length() == 0 || !reqs.securityService.isAccessible(request, tableName.getSchemaName())) {
-            return FORBIDDEN;
-        }
-        ObjectMapper m = new ObjectMapper();
-        JsonNode node = m.readTree(postInput);
-        EntityParser parser = new EntityParser (reqs.dxlService);
-        try (Session session = reqs.sessionService.createSession()) {
-            parser.parse(session, tableName, node);
-
-            AkibanInformationSchema ais = reqs.dxlService.ddlFunctions().getAIS(session);
-            ais = AISCloner.clone(ais, new ProtobufWriter.SingleSchemaSelector(tableName.getSchemaName()));
-            Space currSpace = AisToSpace.create(ais);
-            return Response.status(Response.Status.OK).entity(currSpace.toJson()).build();
-        } catch (Exception e) {
-            // TODO: Cleanup and make consistent with other REST
-            // While errors are still common, make them obvious.
-            throw new WebApplicationException(
-                    Response.status(Response.Status.INTERNAL_SERVER_ERROR)
-                            .entity(e.getMessage())
-                            .build()
-            );
-        }
-    }
-    
-    @POST
-    @Path("/preview")
-=======
     public Response retrieveEntity(@Context HttpServletRequest request,
                                    @QueryParam("format") String format,
                                    @QueryParam("jsoncallback") String jsonp,
@@ -158,7 +73,6 @@
 
     @GET
     @Path("/" + IDENTIFIERS_MULTI)
->>>>>>> 1d0b29dd
     @Produces(MediaType.APPLICATION_JSON)
     public Response retrieveEntity(@Context HttpServletRequest request,
                                    @QueryParam("format") String format,
