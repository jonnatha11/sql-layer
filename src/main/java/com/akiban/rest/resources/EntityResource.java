--- conflicted
+++ resolved
@@ -30,11 +30,7 @@
 import com.akiban.ais.model.AkibanInformationSchema;
 import com.akiban.ais.model.TableName;
 import com.akiban.ais.protobuf.ProtobufWriter;
-<<<<<<< HEAD
-import com.akiban.rest.ResponseHelper;
-=======
 import com.akiban.rest.ResourceRequirements;
->>>>>>> d75fa724
 import com.akiban.server.entity.changes.DDLBasedSpaceModifier;
 import com.akiban.server.entity.changes.EntityParser;
 import com.akiban.server.entity.changes.SpaceDiff;
@@ -42,12 +38,6 @@
 import com.akiban.server.entity.model.Space;
 import com.akiban.server.entity.model.diff.JsonDiffPreview;
 import com.akiban.server.service.session.Session;
-<<<<<<< HEAD
-import com.akiban.server.service.session.SessionService;
-import com.akiban.server.service.transaction.TransactionService;
-import com.google.inject.Inject;
-=======
->>>>>>> d75fa724
 
 import javax.servlet.http.HttpServletRequest;
 import javax.ws.rs.Consumes;
@@ -113,14 +103,13 @@
                            @PathParam("table") String table,
                            final InputStream postInput) throws IOException {
         TableName tableName = DataAccessOperationsResource.parseTableName(request, table);
-        if (tableName.getSchemaName().length() == 0 || !securityService.isAccessible(request, tableName.getSchemaName())) {
+        if (tableName.getSchemaName().length() == 0 || !reqs.securityService.isAccessible(request, tableName.getSchemaName())) {
             return FORBIDDEN;
         }
         ObjectMapper m = new ObjectMapper();
         JsonNode node = m.readTree(postInput);
-        //return ResponseHelper.buildNotYetImplemented();
-        EntityParser parser = new EntityParser (this.dxlService);
-        try (Session session = sessionService.createSession()) {
+        EntityParser parser = new EntityParser (reqs.dxlService);
+        try (Session session = reqs.sessionService.createSession()) {
             return parser.parse(session, tableName, node);
         } catch (Exception e) {
             // TODO: Cleanup and make consistent with other REST
