/**
 * END USER LICENSE AGREEMENT (“EULA”)
 *
 * READ THIS AGREEMENT CAREFULLY (date: 9/13/2011):
 * http://www.akiban.com/licensing/20110913
 *
 * BY INSTALLING OR USING ALL OR ANY PORTION OF THE SOFTWARE, YOU ARE ACCEPTING
 * ALL OF THE TERMS AND CONDITIONS OF THIS AGREEMENT. YOU AGREE THAT THIS
 * AGREEMENT IS ENFORCEABLE LIKE ANY WRITTEN AGREEMENT SIGNED BY YOU.
 *
 * IF YOU HAVE PAID A LICENSE FEE FOR USE OF THE SOFTWARE AND DO NOT AGREE TO
 * THESE TERMS, YOU MAY RETURN THE SOFTWARE FOR A FULL REFUND PROVIDED YOU (A) DO
 * NOT USE THE SOFTWARE AND (B) RETURN THE SOFTWARE WITHIN THIRTY (30) DAYS OF
 * YOUR INITIAL PURCHASE.
 *
 * IF YOU WISH TO USE THE SOFTWARE AS AN EMPLOYEE, CONTRACTOR, OR AGENT OF A
 * CORPORATION, PARTNERSHIP OR SIMILAR ENTITY, THEN YOU MUST BE AUTHORIZED TO SIGN
 * FOR AND BIND THE ENTITY IN ORDER TO ACCEPT THE TERMS OF THIS AGREEMENT. THE
 * LICENSES GRANTED UNDER THIS AGREEMENT ARE EXPRESSLY CONDITIONED UPON ACCEPTANCE
 * BY SUCH AUTHORIZED PERSONNEL.
 *
 * IF YOU HAVE ENTERED INTO A SEPARATE WRITTEN LICENSE AGREEMENT WITH AKIBAN FOR
 * USE OF THE SOFTWARE, THE TERMS AND CONDITIONS OF SUCH OTHER AGREEMENT SHALL
 * PREVAIL OVER ANY CONFLICTING TERMS OR CONDITIONS IN THIS AGREEMENT.
 */

package com.akiban.qp.operator;

import com.akiban.qp.row.Row;
import com.akiban.qp.row.ValuesRow;
import com.akiban.qp.rowtype.RowType;
import com.akiban.qp.rowtype.UserTableRowType;
import com.akiban.qp.rowtype.ValuesRowType;
import com.akiban.server.types.AkType;
import com.akiban.util.ArgumentValidation;
import com.akiban.util.tap.InOutTap;

import java.util.Set;

/**

 <h1>Overview</h1>

 Count_TableStatus returns the row count for a given RowType.

 <h1>Arguments</h1>

 <ul>

 <li><b>RowType tableType:</b> RowType of the table whose count is to be returned.

 </ul>


 <h1>Behavior</h1>

 The count of rows of the specified table is read out of the table's TableStatus.

 <h1>Output</h1>

 A single row containing the row count (type long).

 <h1>Assumptions</h1>

 None.

 <h1>Performance</h1>

 This operator does no IO.

 <h1>Memory Requirements</h1>

 This operator keeps no rows in memory.

 */

class Count_TableStatus extends Operator
{
    // Object interface

    @Override
    public String toString()
    {
        return String.format("%s(%s)", getClass().getSimpleName(), tableType);
    }

    // Operator interface

    @Override
    protected Cursor cursor(QueryContext context)
    {
        return new Execution(context);
    }

    @Override
    public RowType rowType()
    {
        return resultType;
    }

    @Override
    public void findDerivedTypes(Set<RowType> derivedTypes)
    {
        derivedTypes.add(resultType);
    }

    // Count_TableStatus interface

    public Count_TableStatus(RowType tableType)
    {
        ArgumentValidation.notNull("tableType", tableType);
        ArgumentValidation.isTrue("tableType instanceof UserTableRowType",
                                  tableType instanceof UserTableRowType);
        this.tableType = tableType;
        this.resultType = tableType.schema().newValuesType(AkType.LONG);
    }

    // Class state
    
    private static final InOutTap TAP_OPEN = OPERATOR_TAP.createSubsidiaryTap("operator: Count_TableStatus open");
    private static final InOutTap TAP_NEXT = OPERATOR_TAP.createSubsidiaryTap("operator: Count_TableStatus next");
    
    // Object state

    private final RowType tableType;
    private final ValuesRowType resultType;

    // Inner classes

    private class Execution extends OperatorExecutionBase implements Cursor
    {
        // Cursor interface

        @Override
        public void open()
        {
            TAP_OPEN.in();
            try {
<<<<<<< HEAD
                CursorLifecycle.checkIdle(this);
=======
                // CursorLifecycle.checkIdle(this);
>>>>>>> 233f4866
                pending = true;
            } finally {
                TAP_OPEN.out();
            }
        }

        @Override
        public Row next()
        {
            TAP_NEXT.in();
            try {
<<<<<<< HEAD
                CursorLifecycle.checkIdleOrActive(this);
=======
                // CursorLifecycle.checkIdleOrActive(this);
>>>>>>> 233f4866
                checkQueryCancelation();
                if (pending) {
                    long rowCount = adapter().rowCount(tableType);
                    close();
                    return new ValuesRow(resultType, new Object[] { rowCount });
                }
                else {
                    return null;
                }
            } finally {
                TAP_NEXT.out();
            }
        }

        @Override
        public void close()
        {
<<<<<<< HEAD
            CursorLifecycle.checkIdleOrActive(this);
=======
            // CursorLifecycle.checkIdleOrActive(this);
>>>>>>> 233f4866
            pending = false;
        }

        @Override
        public void destroy()
        {
            destroyed = true;
        }

        @Override
        public boolean isIdle()
        {
            return !destroyed && !pending;
        }

        @Override
        public boolean isActive()
        {
            return !destroyed && pending;
        }

        @Override
        public boolean isDestroyed()
        {
            return destroyed;
        }

        // Execution interface

        Execution(QueryContext context)
        {
            super(context);
        }

        // Object state

        private boolean pending;
        private boolean destroyed = false;
    }
}<|MERGE_RESOLUTION|>--- conflicted
+++ resolved
@@ -136,11 +136,7 @@
         {
             TAP_OPEN.in();
             try {
-<<<<<<< HEAD
-                CursorLifecycle.checkIdle(this);
-=======
                 // CursorLifecycle.checkIdle(this);
->>>>>>> 233f4866
                 pending = true;
             } finally {
                 TAP_OPEN.out();
@@ -152,11 +148,7 @@
         {
             TAP_NEXT.in();
             try {
-<<<<<<< HEAD
-                CursorLifecycle.checkIdleOrActive(this);
-=======
                 // CursorLifecycle.checkIdleOrActive(this);
->>>>>>> 233f4866
                 checkQueryCancelation();
                 if (pending) {
                     long rowCount = adapter().rowCount(tableType);
@@ -174,11 +166,7 @@
         @Override
         public void close()
         {
-<<<<<<< HEAD
-            CursorLifecycle.checkIdleOrActive(this);
-=======
             // CursorLifecycle.checkIdleOrActive(this);
->>>>>>> 233f4866
             pending = false;
         }
 
