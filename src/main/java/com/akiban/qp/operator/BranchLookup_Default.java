--- conflicted
+++ resolved
@@ -303,11 +303,7 @@
         {
             TAP_OPEN.in();
             try {
-<<<<<<< HEAD
-                CursorLifecycle.checkIdle(this);
-=======
                 // CursorLifecycle.checkIdle(this);
->>>>>>> 233f4866
                 inputCursor.open();
                 advanceInput();
                 idle = false;
@@ -321,11 +317,7 @@
         {
             TAP_NEXT.in();
             try {
-<<<<<<< HEAD
-                CursorLifecycle.checkIdleOrActive(this);
-=======
                 // CursorLifecycle.checkIdleOrActive(this);
->>>>>>> 233f4866
                 checkQueryCancelation();
                 Row nextRow = null;
                 while (nextRow == null && inputRow.isHolding()) {
@@ -365,11 +357,7 @@
         @Override
         public void close()
         {
-<<<<<<< HEAD
-            CursorLifecycle.checkIdleOrActive(this);
-=======
             // CursorLifecycle.checkIdleOrActive(this);
->>>>>>> 233f4866
             if (!idle) {
                 inputCursor.close();
                 inputRow.release();
