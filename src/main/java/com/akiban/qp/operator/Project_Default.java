/**
 * END USER LICENSE AGREEMENT (“EULA”)
 *
 * READ THIS AGREEMENT CAREFULLY (date: 9/13/2011):
 * http://www.akiban.com/licensing/20110913
 *
 * BY INSTALLING OR USING ALL OR ANY PORTION OF THE SOFTWARE, YOU ARE ACCEPTING
 * ALL OF THE TERMS AND CONDITIONS OF THIS AGREEMENT. YOU AGREE THAT THIS
 * AGREEMENT IS ENFORCEABLE LIKE ANY WRITTEN AGREEMENT SIGNED BY YOU.
 *
 * IF YOU HAVE PAID A LICENSE FEE FOR USE OF THE SOFTWARE AND DO NOT AGREE TO
 * THESE TERMS, YOU MAY RETURN THE SOFTWARE FOR A FULL REFUND PROVIDED YOU (A) DO
 * NOT USE THE SOFTWARE AND (B) RETURN THE SOFTWARE WITHIN THIRTY (30) DAYS OF
 * YOUR INITIAL PURCHASE.
 *
 * IF YOU WISH TO USE THE SOFTWARE AS AN EMPLOYEE, CONTRACTOR, OR AGENT OF A
 * CORPORATION, PARTNERSHIP OR SIMILAR ENTITY, THEN YOU MUST BE AUTHORIZED TO SIGN
 * FOR AND BIND THE ENTITY IN ORDER TO ACCEPT THE TERMS OF THIS AGREEMENT. THE
 * LICENSES GRANTED UNDER THIS AGREEMENT ARE EXPRESSLY CONDITIONED UPON ACCEPTANCE
 * BY SUCH AUTHORIZED PERSONNEL.
 *
 * IF YOU HAVE ENTERED INTO A SEPARATE WRITTEN LICENSE AGREEMENT WITH AKIBAN FOR
 * USE OF THE SOFTWARE, THE TERMS AND CONDITIONS OF SUCH OTHER AGREEMENT SHALL
 * PREVAIL OVER ANY CONFLICTING TERMS OR CONDITIONS IN THIS AGREEMENT.
 */

package com.akiban.qp.operator;

import com.akiban.qp.exec.Plannable;
import com.akiban.qp.row.ProjectedRow;
import com.akiban.qp.row.Row;
import com.akiban.qp.rowtype.ProjectedRowType;
import com.akiban.qp.rowtype.ProjectedUserTableRowType;
import com.akiban.qp.rowtype.RowType;
import com.akiban.server.explain.*;
import com.akiban.server.expression.Expression;
import com.akiban.server.types3.texpressions.TPreparedExpression;
<<<<<<< HEAD
import com.akiban.server.types3.texpressions.TPreparedExpressions;
=======
>>>>>>> 07e65785
import com.akiban.util.ArgumentValidation;
import com.akiban.util.tap.InOutTap;

import java.util.*;

/**
 <h1>Overview</h1>

 Project_Default computes fields from input rows.  It only operates on rows of one specified type. Rows of other 
 types are passed through without modification.  A common usage is to keep some columns from rows of the specified 
 type and to discard others, but the projection is on expressions, not columns.

 <h1>Arguments</h1>

 <li><b>RowType rowType:</b> Type of rows to be projected. Must be non-null.
 <li><b>List<Expression> projections:</b> Expressions computing fields of output rows. Must be non-null and non-empty.

 <h1>Behavior</h1>

  A row of the specified rowType is projected. Each expression is evaluted using the row as input. The 
 (scalar) outputs from these expressions form a row which is passed to the output stream.

 Rows of other types are passed through from the input stream to the output stream.

 <h1>Output</h1>

  A projected row has a null hkey.

  <h1>Assumptions</h1>

  None.

  <h1>Performance</h1>

  Project_Default does no IO. For each input row, the type is checked and each output field is computed.

  <h1>Memory Requirements</h1>

    None.
 */


class Project_Default extends Operator
{
    // Object interface

    @Override
    public String toString()
    {
        if (projectType.hasUserTable()) {
            return String.format("project to table %s (%s)", projectType.userTable(), (pExpressions != null) ? pExpressions.toString() : projections.toString());
        } else {
            return String.format("project(%s)", (pExpressions != null) ? pExpressions.toString() : projections.toString());
        }
    }

    // Operator interface

    @Override
    protected Cursor cursor(QueryContext context)
    {
        return new Execution(context, inputOperator.cursor(context));
    }

    @Override
    public ProjectedRowType rowType()
    {
        return projectType;
    }

    @Override
    public void findDerivedTypes(Set<RowType> derivedTypes)
    {
        inputOperator.findDerivedTypes(derivedTypes);
        derivedTypes.add(projectType);
    }

    @Override
    public List<Operator> getInputOperators()
    {
        List<Operator> result = new ArrayList<Operator>(1);
        result.add(inputOperator);
        return result;
    }

    @Override
    public String describePlan()
    {
        return describePlan(inputOperator);
    }

    // Project_Default interface

    public Project_Default(Operator inputOperator, RowType rowType, List<? extends Expression> projections, List<? extends TPreparedExpression> pExpressions)
    {
        ArgumentValidation.notNull("rowType", rowType);
        if (projections == null && pExpressions == null)
            throw new IllegalArgumentException("either projections or pExpressions must be present");
        if (projections == null)
            ArgumentValidation.isGT("pExpressions.size()", pExpressions.size(), 0);
        else if (pExpressions == null)
            ArgumentValidation.isGT("projections.size()", projections.size(), 0);
        else
            throw new IllegalArgumentException("only one of projections or pExpressions must be present");
        this.inputOperator = inputOperator;
        this.rowType = rowType;
        this.pExpressions = pExpressions;
        this.projections = projections;
        projectType = rowType.schema().newProjectType(this.projections, pExpressions);
    }

    // Project_Default constructor, returns ProjectedUserTableRowType rows 
    public Project_Default(Operator inputOperator, RowType inputRowType,
            RowType projectTableRowType, List<? extends Expression> projections, List<? extends TPreparedExpression> pExpressions)
    {
        ArgumentValidation.notNull("inputRowType", inputRowType);
        if (pExpressions != null)
            ArgumentValidation.notEmpty("new projections", pExpressions);
        else if (projections != null)
            ArgumentValidation.notEmpty("new projections", projections);
        else
            throw new IllegalArgumentException("both expressions lists can't be null");
        assert (projections == null) || (pExpressions == null) : "both expressions lists can't be non-null";
        
        this.inputOperator = inputOperator;
        this.rowType = inputRowType;
        this.projections = projections;
        
        ArgumentValidation.notNull("projectRowType", projectTableRowType);
        ArgumentValidation.isTrue("RowType has UserTable", projectTableRowType.hasUserTable());
        projectType = new ProjectedUserTableRowType(projectTableRowType.schema(),
                                                    projectTableRowType.userTable(),
                                                    projections,
                                                    pExpressions);
        this.pExpressions = pExpressions; // TODO defensively copy once the old expressions are gone (until then, this may NPE)
    }


    // Class state
    
    private static final InOutTap TAP_OPEN = OPERATOR_TAP.createSubsidiaryTap("operator: Project_Default open");
    private static final InOutTap TAP_NEXT = OPERATOR_TAP.createSubsidiaryTap("operator: Project_Default next");
    
    // Object state

    protected final Operator inputOperator;
    protected final RowType rowType;
    protected final List<? extends Expression> projections;
    private final List<? extends TPreparedExpression> pExpressions;
    protected ProjectedRowType projectType;

    @Override
    public CompoundExplainer getExplainer(ExplainContext context)
    {
        Attributes att = new Attributes();
        
        att.put(Label.NAME, PrimitiveExplainer.getInstance(getName()));
        if (projectType.hasUserTable())
            att.put(Label.PROJECT_OPTION, projectType.getExplainer(context));
        att.put(Label.INPUT_OPERATOR, inputOperator.getExplainer(context));
        if (projections != null)
            for (Expression ex : projections)
                att.put(Label.PROJECTION, ex.getExplainer(context));
        else
            for (TPreparedExpression ex : pExpressions)
<<<<<<< HEAD
                att.put(Label.PROJECTION, TPreparedExpressions.getExplainer(ex));
=======
                att.put(Label.PROJECTION, ex.getExplainer(context));
>>>>>>> 07e65785
        return new CompoundExplainer(Type.PROJECT, att);
    }

    // Inner classes

    private class Execution extends OperatorExecutionBase implements Cursor
    {
        // Cursor interface

        @Override
        public void open()
        {
            TAP_OPEN.in();
            try {
                CursorLifecycle.checkIdle(this);
                input.open();
                idle = false;
            } finally {
                TAP_OPEN.out();
            }
        }

        @Override
        public Row next()
        {
            TAP_NEXT.in();
            try {
                CursorLifecycle.checkIdleOrActive(this);
                checkQueryCancelation();
                Row projectedRow = null;
                Row inputRow;
                if ((inputRow = input.next()) != null) {
                    projectedRow =
                        inputRow.rowType() == rowType
                        ? new ProjectedRow(projectType, inputRow, context, projections, pExpressions)
                        : inputRow;
                }
                if (projectedRow == null) {
                    close();
                }
                return projectedRow;
            } finally {
                TAP_NEXT.out();
            }
        }

        @Override
        public void close()
        {
            CursorLifecycle.checkIdleOrActive(this);
            if (!idle) {
                input.close();
                idle = true;
            }
        }

        @Override
        public void destroy()
        {
            if (input != null) {
                close();
                input.destroy();
                input = null;
            }
        }

        @Override
        public boolean isIdle()
        {
            return input != null && idle;
        }

        @Override
        public boolean isActive()
        {
            return input != null && !idle;
        }

        @Override
        public boolean isDestroyed()
        {
            return input == null;
        }

        // Execution interface

        Execution(QueryContext context, Cursor input)
        {
            super(context);
            this.input = input;
        }

        // Object state

        private Cursor input; // input = null indicates destroyed.
        private boolean idle = true;
    }
}<|MERGE_RESOLUTION|>--- conflicted
+++ resolved
@@ -35,10 +35,6 @@
 import com.akiban.server.explain.*;
 import com.akiban.server.expression.Expression;
 import com.akiban.server.types3.texpressions.TPreparedExpression;
-<<<<<<< HEAD
-import com.akiban.server.types3.texpressions.TPreparedExpressions;
-=======
->>>>>>> 07e65785
 import com.akiban.util.ArgumentValidation;
 import com.akiban.util.tap.InOutTap;
 
@@ -204,11 +200,7 @@
                 att.put(Label.PROJECTION, ex.getExplainer(context));
         else
             for (TPreparedExpression ex : pExpressions)
-<<<<<<< HEAD
-                att.put(Label.PROJECTION, TPreparedExpressions.getExplainer(ex));
-=======
                 att.put(Label.PROJECTION, ex.getExplainer(context));
->>>>>>> 07e65785
         return new CompoundExplainer(Type.PROJECT, att);
     }
 
