/**
 * END USER LICENSE AGREEMENT (“EULA”)
 *
 * READ THIS AGREEMENT CAREFULLY (date: 9/13/2011):
 * http://www.akiban.com/licensing/20110913
 *
 * BY INSTALLING OR USING ALL OR ANY PORTION OF THE SOFTWARE, YOU ARE ACCEPTING
 * ALL OF THE TERMS AND CONDITIONS OF THIS AGREEMENT. YOU AGREE THAT THIS
 * AGREEMENT IS ENFORCEABLE LIKE ANY WRITTEN AGREEMENT SIGNED BY YOU.
 *
 * IF YOU HAVE PAID A LICENSE FEE FOR USE OF THE SOFTWARE AND DO NOT AGREE TO
 * THESE TERMS, YOU MAY RETURN THE SOFTWARE FOR A FULL REFUND PROVIDED YOU (A) DO
 * NOT USE THE SOFTWARE AND (B) RETURN THE SOFTWARE WITHIN THIRTY (30) DAYS OF
 * YOUR INITIAL PURCHASE.
 *
 * IF YOU WISH TO USE THE SOFTWARE AS AN EMPLOYEE, CONTRACTOR, OR AGENT OF A
 * CORPORATION, PARTNERSHIP OR SIMILAR ENTITY, THEN YOU MUST BE AUTHORIZED TO SIGN
 * FOR AND BIND THE ENTITY IN ORDER TO ACCEPT THE TERMS OF THIS AGREEMENT. THE
 * LICENSES GRANTED UNDER THIS AGREEMENT ARE EXPRESSLY CONDITIONED UPON ACCEPTANCE
 * BY SUCH AUTHORIZED PERSONNEL.
 *
 * IF YOU HAVE ENTERED INTO A SEPARATE WRITTEN LICENSE AGREEMENT WITH AKIBAN FOR
 * USE OF THE SOFTWARE, THE TERMS AND CONDITIONS OF SUCH OTHER AGREEMENT SHALL
 * PREVAIL OVER ANY CONFLICTING TERMS OR CONDITIONS IN THIS AGREEMENT.
 */

package com.akiban.qp.operator;

import com.akiban.ais.model.GroupTable;
import com.akiban.ais.model.UserTable;
import com.akiban.qp.exec.UpdatePlannable;
import com.akiban.qp.expression.IndexKeyRange;
import com.akiban.qp.row.BindableRow;
import com.akiban.qp.row.RowBase;
import com.akiban.qp.rowtype.IndexRowType;
import com.akiban.qp.rowtype.RowType;
import com.akiban.qp.rowtype.UserTableRowType;
import com.akiban.server.aggregation.AggregatorRegistry;
import com.akiban.server.aggregation.Aggregators;
import com.akiban.server.collation.AkCollator;
import com.akiban.server.expression.Expression;
import com.akiban.server.expression.std.FieldExpression;
import com.akiban.server.types.AkType;
import com.akiban.server.types3.TAggregator;
import com.akiban.server.types3.TInstance;
import com.akiban.server.types3.Types3Switch;
import com.akiban.server.types3.texpressions.TPreparedExpression;
import com.akiban.server.types3.texpressions.TPreparedField;

import java.util.*;

public class API
{
    // Aggregate

    public static Operator aggregate_Partial(Operator inputOperator,
                                                     RowType rowType,
                                                     int inputsIndex,
                                                     AggregatorRegistry registry,
                                                     List<String> aggregatorNames)
    {
        return new Aggregate_Partial(
                inputOperator, rowType,
                inputsIndex,
                Aggregators.factories(
                        registry,
                        Aggregators.aggregatorIds(aggregatorNames, rowType, inputsIndex)
                )
        );
    }

    public static Operator aggregate_Partial(Operator inputOperator,
                                             RowType rowType,
                                             int inputsIndex,
                                             List<? extends TAggregator> aggregatorFactories,
                                             List<? extends TInstance> aggregatorTypes
                                             )
    {
        return new Aggregate_Partial(inputOperator, rowType, inputsIndex, aggregatorFactories, aggregatorTypes);
    }

    // Project

    public static Operator project_Default(Operator inputOperator,
                                           RowType rowType,
                                           List<Expression> projections)
    {
        return new Project_Default(inputOperator, rowType, projections, null);
    }

    public static Operator project_Default(Operator inputOperator,
                                                   RowType rowType,
                                                   List<Expression> projections,
                                                   List<? extends TPreparedExpression> pExpressions)
    {
        return new Project_Default(inputOperator, rowType, projections, pExpressions);
    }
    
    public static Operator project_Table(Operator inputOperator,
                                                 RowType inputRowType,
                                                 RowType outputRowType,
                                                 List<Expression> projections,
                                                 List<? extends TPreparedExpression> pExpressions)
    {
        return new Project_Default (inputOperator, inputRowType, outputRowType, projections, pExpressions);
    }
    // Flatten

    public static Operator flatten_HKeyOrdered(Operator inputOperator,
                                                       RowType parentType,
                                                       RowType childType,
                                                       JoinType joinType)
    {
        return flatten_HKeyOrdered(inputOperator, parentType, childType, joinType, EnumSet.noneOf(FlattenOption.class));
    }

    public static Operator flatten_HKeyOrdered(Operator inputOperator,
                                                       RowType parentType,
                                                       RowType childType,
                                                       JoinType joinType,
                                                       FlattenOption flag0)
    {
        return new Flatten_HKeyOrdered(inputOperator, parentType, childType, joinType, EnumSet.of(flag0));
    }

    public static Operator flatten_HKeyOrdered(Operator inputOperator,
                                                       RowType parentType,
                                                       RowType childType,
                                                       JoinType joinType,
                                                       FlattenOption flag0,
                                                       FlattenOption flag1)
    {
        return new Flatten_HKeyOrdered(inputOperator, parentType, childType, joinType, EnumSet.of(flag0, flag1));
    }

    public static Operator flatten_HKeyOrdered(Operator inputOperator,
                                                       RowType parentType,
                                                       RowType childType,
                                                       JoinType joinType,
                                                       EnumSet<FlattenOption> flags)
    {
        return new Flatten_HKeyOrdered(inputOperator, parentType, childType, joinType, flags);
    }

    // GroupScan

    public static Operator groupScan_Default(GroupTable groupTable)
    {
        return new GroupScan_Default(new GroupScan_Default.FullGroupCursorCreator(groupTable));
    }

    public static Operator groupScan_Default(GroupTable groupTable,
                                             int hKeyBindingPosition,
                                             boolean deep,
                                             UserTable hKeyType,
                                             UserTable shortenUntil)
    {
        return new GroupScan_Default(
                new GroupScan_Default.PositionalGroupCursorCreator(groupTable, hKeyBindingPosition, deep, hKeyType, shortenUntil));
    }

    // ValuesScan

    public static Operator valuesScan_Default (Collection<? extends BindableRow> rows, RowType rowType)
    {
        return new ValuesScan_Default (rows, rowType);
    }
    
    // BranchLookup

    public static Operator branchLookup_Default(Operator inputOperator,
                                                GroupTable groupTable,
                                                RowType inputRowType,
                                                UserTableRowType outputRowType,
                                                InputPreservationOption flag)
    {
        return branchLookup_Default(inputOperator, groupTable, inputRowType, outputRowType, flag, NO_LIMIT);
    }

    public static Operator branchLookup_Default(Operator inputOperator,
                                                GroupTable groupTable,
                                                RowType inputRowType,
                                                UserTableRowType outputRowType,
                                                InputPreservationOption flag,
                                                Limit limit)
    {
        return new BranchLookup_Default(inputOperator, groupTable, inputRowType, outputRowType, flag, limit);
    }

    /** deprecated */
    public static Operator branchLookup_Nested(GroupTable groupTable,
                                               RowType inputRowType,
                                               UserTableRowType outputRowType,
                                               InputPreservationOption flag,
                                               int inputBindingPosition)
    {
        return new BranchLookup_Nested(groupTable,
                                       inputRowType,
                                       null,
                                       outputRowType,
                                       flag,
                                       inputBindingPosition);
    }

    public static Operator branchLookup_Nested(GroupTable groupTable,
                                               RowType inputRowType,
                                               UserTableRowType ancestorRowType,
                                               UserTableRowType outputRowType,
                                               InputPreservationOption flag,
                                               int inputBindingPosition)
    {
        return new BranchLookup_Nested(groupTable,
                                       inputRowType,
                                       ancestorRowType,
                                       outputRowType,
                                       flag,
                                       inputBindingPosition);
    }

    // Limit

    public static Operator limit_Default(Operator inputOperator, int limitRows)
    {
        return limit_Default(inputOperator, limitRows, Types3Switch.ON);
    }

    public static Operator limit_Default(Operator inputOperator, int limitRows, boolean usePVals)
    {
        return new Limit_Default(inputOperator, limitRows, usePVals);
    }

    public static Operator limit_Default(Operator inputOperator,
                                         int skipRows,
                                         boolean skipIsBinding,
                                         int limitRows,
                                         boolean limitIsBinding)
    {
        return limit_Default(inputOperator, skipRows, skipIsBinding, limitRows, limitIsBinding, Types3Switch.ON);
    }
    public static Operator limit_Default(Operator inputOperator,
                                                 int skipRows,
                                                 boolean skipIsBinding,
                                                 int limitRows,
                                                 boolean limitIsBinding,
                                                 boolean usePVals)
    {
        return new Limit_Default(inputOperator, skipRows, skipIsBinding, limitRows, limitIsBinding, usePVals);
    }

    // AncestorLookup

    public static Operator ancestorLookup_Default(Operator inputOperator,
                                                  GroupTable groupTable,
                                                  RowType rowType,
                                                  Collection<UserTableRowType> ancestorTypes,
                                                  InputPreservationOption flag)
    {
        return new AncestorLookup_Default(inputOperator, groupTable, rowType, ancestorTypes, flag);
    }

    public static Operator ancestorLookup_Nested(GroupTable groupTable,
                                                 RowType rowType,
                                                 Collection<UserTableRowType> ancestorTypes,
                                                 int hKeyBindingPosition)
    {
        return new AncestorLookup_Nested(groupTable, rowType, ancestorTypes, hKeyBindingPosition);
    }

    // IndexScan

    /**
     * Creates a full ascending scan operator for the given index using LEFT JOIN semantics after the indexType's
     * tableType
     * @param indexType the index to scan
     * @return the scan operator
     * @deprecated use {@link #indexScan_Default(IndexRowType, IndexKeyRange, Ordering, IndexScanSelector, boolean)}
     */
    @Deprecated
    @SuppressWarnings("deprecation")
    public static Operator indexScan_Default(IndexRowType indexType)
    {
        boolean usePValues = Types3Switch.ON;
        return indexScan_Default(indexType, false, IndexKeyRange.unbounded(indexType, usePValues), usePValues);
    }

    /**
     * Creates a full ascending scan operator for the given index using LEFT JOIN semantics after the indexType's
     * tableType
     * @param indexType the index to scan
     * @param reverse whether to scan in reverse order
     * @return the scan operator
     * @deprecated use {@link #indexScan_Default(IndexRowType, IndexKeyRange, Ordering, IndexScanSelector, boolean)}
     */
    @Deprecated
    @SuppressWarnings("deprecation")
    public static Operator indexScan_Default(IndexRowType indexType, boolean reverse)
    {
        boolean usePValues = Types3Switch.ON;
        return indexScan_Default(indexType, reverse, IndexKeyRange.unbounded(indexType, usePValues), usePValues);
    }

    public static Operator indexScan_Default(IndexRowType indexType, boolean reverse, IndexKeyRange indexKeyRange)
    {
        return indexScan_Default(indexType, reverse, indexKeyRange, Types3Switch.ON);
    }
    /**
     * Creates a scan operator for the given index, using LEFT JOIN semantics after the indexType's tableType.
     * @param indexType the index to scan
     * @param reverse whether to scan in reverse order
     * @param indexKeyRange the scan range
     * @return the scan operator
     * @deprecated use {@link #indexScan_Default(IndexRowType, IndexKeyRange, Ordering, IndexScanSelector, boolean)}
     */
    @Deprecated
    @SuppressWarnings("deprecation")
    public static Operator indexScan_Default(IndexRowType indexType, boolean reverse, IndexKeyRange indexKeyRange, boolean usePValues)
    {
        if (indexKeyRange == null) {
            indexKeyRange = IndexKeyRange.unbounded(indexType, usePValues);
        }
        return indexScan_Default(indexType, reverse, indexKeyRange, indexType.tableType(), usePValues);
    }
    public static Operator indexScan_Default(IndexRowType indexType,
                                             boolean reverse,
                                             IndexKeyRange indexKeyRange,
                                             UserTableRowType innerJoinUntilRowType)
    {
        return indexScan_Default(indexType, reverse, indexKeyRange, innerJoinUntilRowType, Types3Switch.ON);
    }

    /**
     * Creates a scan operator for the given index, using LEFT JOIN semantics after the given table type.
     * @param indexType the index to scan
     * @param reverse whether to scan in reverse order
     * @param indexKeyRange the scan range
     * @param innerJoinUntilRowType the table after which the scan should start using LEFT JOIN GI semantics.
     * @return the scan operator
     * @deprecated use {@link #indexScan_Default(IndexRowType, IndexKeyRange, Ordering, IndexScanSelector, boolean)}
     */
    @Deprecated
    public static Operator indexScan_Default(IndexRowType indexType,
                                             boolean reverse,
                                             IndexKeyRange indexKeyRange,
                                             UserTableRowType innerJoinUntilRowType,
                                             boolean usePVals)
    {
        Ordering ordering = new Ordering(usePVals);
        int fields = indexType.nFields();
        if (usePVals) {
            for (int f = 0; f < fields; f++) {
                ordering.append(null, new TPreparedField(indexType.typeInstanceAt(f), f), !reverse);
            }
        }
        else {
            for (int f = 0; f < fields; f++) {
                ordering.append(new FieldExpression(indexType, f), null, !reverse);
            }
        }
        return indexScan_Default(indexType, indexKeyRange, ordering, innerJoinUntilRowType, usePVals);
    }

    /**
     * Creates a scan operator for the given index, using LEFT JOIN semantics after the given table type.
     * @param indexType the index to scan
     * @param reverse whether to scan in reverse order
     * @param indexKeyRange the scan range
     * @param indexScanSelector
     * @return the scan operator
     * @deprecated use {@link #indexScan_Default(IndexRowType, IndexKeyRange, Ordering, IndexScanSelector, boolean)}
     */
    @Deprecated
    public static Operator indexScan_Default(IndexRowType indexType,
                                             boolean reverse,
                                             IndexKeyRange indexKeyRange,
                                             IndexScanSelector indexScanSelector,
                                             boolean usePVals)
    {
        Ordering ordering = new Ordering(usePVals);
        int fields = indexType.nFields();
        if (usePVals) {
            for (int f = 0; f < fields; f++) {
                ordering.append(null, new TPreparedField(indexType.typeInstanceAt(f), f), !reverse);
            }
        }
        else {
            for (int f = 0; f < fields; f++) {
                ordering.append(new FieldExpression(indexType, f), null, !reverse);
            }
        }
        return indexScan_Default(indexType, indexKeyRange, ordering, indexScanSelector, usePVals);
    }

    public static Operator indexScan_Default(IndexRowType indexType,
                                             IndexKeyRange indexKeyRange,
                                             Ordering ordering)
    {
        return indexScan_Default(indexType, indexKeyRange, ordering, Types3Switch.ON);
    }

    public static Operator indexScan_Default(IndexRowType indexType,
                                             IndexKeyRange indexKeyRange,
                                             Ordering ordering,
                                             boolean usePVals)
    {
        return indexScan_Default(indexType, indexKeyRange, ordering, indexType.tableType(), usePVals);
    }

    public static Operator indexScan_Default(IndexRowType indexType,
                                             IndexKeyRange indexKeyRange,
                                             Ordering ordering,
                                             UserTableRowType innerJoinUntilRowType)
    {
        return indexScan_Default(indexType, indexKeyRange, ordering, innerJoinUntilRowType, Types3Switch.ON);
    }

    public static Operator indexScan_Default(IndexRowType indexType,
                                             IndexKeyRange indexKeyRange,
                                             Ordering ordering,
                                             UserTableRowType innerJoinUntilRowType,
                                             boolean usePVals)
    {
        return indexScan_Default(indexType,
                                 indexKeyRange,
                                 ordering,
                                 IndexScanSelector.leftJoinAfter(indexType.index(),
                                                                 innerJoinUntilRowType.userTable()), usePVals);
    }

    public static Operator indexScan_Default(IndexRowType indexType,
                                             IndexKeyRange indexKeyRange,
                                             Ordering ordering,
                                             IndexScanSelector indexScanSelector)
    {
        return new IndexScan_Default(indexType, indexKeyRange, ordering, indexScanSelector, Types3Switch.ON);
    }


    public static Operator indexScan_Default(IndexRowType indexType,
                                             IndexKeyRange indexKeyRange,
                                             Ordering ordering,
                                             IndexScanSelector indexScanSelector,
                                             boolean usePVals)
    {
        return new IndexScan_Default(indexType, indexKeyRange, ordering, indexScanSelector, usePVals);
    }

    // Select

    public static Operator select_HKeyOrdered(Operator inputOperator,
                                              RowType predicateRowType,
                                              TPreparedExpression predicate)
    {
        return new Select_HKeyOrdered(inputOperator, predicateRowType, predicate);
    }

    public static Operator select_HKeyOrdered(Operator inputOperator,
                                                      RowType predicateRowType,
                                                      Expression predicate)
    {
        return new Select_HKeyOrdered(inputOperator, predicateRowType, predicate);
    }

    // Filter

    public static Operator filter_Default(Operator inputOperator, Collection<? extends RowType> keepTypes)
    {
        return new Filter_Default(inputOperator, keepTypes);
    }

    // Product

    /** deprecated */
    public static Operator product_NestedLoops(Operator outerInput,
                                                       Operator innerInput,
                                                       RowType outerType,
                                                       RowType innerType,
                                                       int inputBindingPosition)
    {
        return new Product_NestedLoops(outerInput, innerInput, outerType, null, innerType, inputBindingPosition);
    }

    public static Operator product_NestedLoops(Operator outerInput,
                                                       Operator innerInput,
                                                       RowType outerType,
                                                       UserTableRowType branchType,
                                                       RowType innerType,
                                                       int inputBindingPosition)
    {
        return new Product_NestedLoops(outerInput, innerInput, outerType, branchType, innerType, inputBindingPosition);
    }

    // Count

    public static Operator count_Default(Operator input,
                                         RowType countType)
    {
        return new Count_Default(input, countType, Types3Switch.ON);
    }

    public static Operator count_Default(Operator input,
                                         RowType countType,
                                         boolean usePValues)
    {
        return new Count_Default(input, countType, usePValues);
    }

    public static Operator count_TableStatus(RowType tableType)
    {
        return count_TableStatus(tableType, Types3Switch.ON);
    }


    public static Operator count_TableStatus(RowType tableType, boolean usePValues)
    {
        return new Count_TableStatus(tableType, usePValues);
    }

    // Sort

    public static Operator sort_InsertionLimited(Operator inputOperator,
                                                 RowType sortType,
                                                 Ordering ordering,
                                                 SortOption sortOption,
                                                 int limit)
    {
        return new Sort_InsertionLimited(inputOperator, sortType, ordering, sortOption, limit);
    }

    public static Operator sort_Tree(Operator inputOperator,
                                     RowType sortType,
                                     Ordering ordering,
                                     SortOption sortOption)
    {
        return new Sort_Tree(inputOperator, sortType, ordering, sortOption, Types3Switch.ON);
    }

    public static Operator sort_Tree(Operator inputOperator, 
                                     RowType sortType, 
                                     Ordering ordering, 
                                     SortOption sortOption,
                                     boolean usePVals)
    {
        return new Sort_Tree(inputOperator, sortType, ordering, sortOption, usePVals);
    }

    public static Ordering ordering()
    {
        return ordering(Types3Switch.ON);
    }
    
    public static Ordering ordering(boolean usePVals)
    {
        return new Ordering(usePVals);
    }

    // Distinct
    public static Operator distinct_Partial(Operator input, RowType distinctType)
    {
        return new Distinct_Partial(input, distinctType, null, Types3Switch.ON);
    }

    public static Operator distinct_Partial(Operator input,
                                            RowType distinctType,
                                            List<AkCollator> collators,
                                            boolean usePValues)
    {
        return new Distinct_Partial(input, distinctType, collators, usePValues);
    }

    // Map

    public static Operator map_NestedLoops(Operator outerInput,
                                           Operator innerInput,
                                           int inputBindingPosition)
    {
        return new Map_NestedLoops(outerInput, innerInput, inputBindingPosition);
    }

    // IfEmpty

    public static Operator ifEmpty_Default(Operator input, RowType rowType,
                                           List<? extends Expression> expressions,
                                           List<? extends TPreparedExpression> pExpressions,
                                           InputPreservationOption inputPreservation)
    {
        return new IfEmpty_Default(input, rowType, expressions, pExpressions, inputPreservation);
    }

    public static Operator ifEmpty_Default(Operator input, RowType rowType,
                                           List<? extends Expression> expressions,
                                           InputPreservationOption inputPreservation)
    {
        return new IfEmpty_Default(input, rowType, expressions, null, inputPreservation);
    }

    // Union

    public static Operator unionAll(Operator input1, RowType input1RowType, Operator input2, RowType input2RowType)
    {
        return unionAll(input1, input1RowType, input2, input2RowType, Types3Switch.ON);
    }

    public static Operator unionAll(Operator input1, RowType input1RowType, Operator input2, RowType input2RowType,
                                    boolean usePvalues)
    {
        return new UnionAll_Default(input1, input1RowType, input2, input2RowType, usePvalues);
    }
    
    // Intersect
    
    /** deprecated */

    public static Operator intersect_Ordered(Operator leftInput, Operator rightInput,
                                             IndexRowType leftRowType, IndexRowType rightRowType,
                                             int leftOrderingFields,
                                             int rightOrderingFields,
                                             int comparisonFields,
                                             JoinType joinType,
                                             IntersectOption intersectOutput)
    {
        return intersect_Ordered(leftInput, rightInput,  leftRowType, rightRowType,
                leftOrderingFields, rightOrderingFields, comparisonFields, joinType, intersectOutput,
                Types3Switch.ON);
    }

    public static Operator intersect_Ordered(Operator leftInput, Operator rightInput,
                                            IndexRowType leftRowType, IndexRowType rightRowType,
                                            int leftOrderingFields,
                                            int rightOrderingFields,
                                            int comparisonFields,
                                            JoinType joinType,
                                            IntersectOption intersectOutput,
                                            boolean usePValues)
    {
        if (comparisonFields < 0) {
            throw new IllegalArgumentException();
        }
        boolean[] ascending = new boolean[comparisonFields];
        Arrays.fill(ascending, true);
        return new Intersect_Ordered(leftInput, rightInput,
                                     leftRowType, rightRowType,
                                     leftOrderingFields,
                                     rightOrderingFields,
                                     ascending,
                                     joinType,
                                     EnumSet.of(intersectOutput),
                                     usePValues);
    }

    public static Operator intersect_Ordered(Operator leftInput, Operator rightInput,
                                             IndexRowType leftRowType, IndexRowType rightRowType,
                                             int leftOrderingFields,
                                             int rightOrderingFields,
                                             boolean[] ascending,
                                             JoinType joinType,
                                             EnumSet<IntersectOption> intersectOptions)
    {
        return new Intersect_Ordered(leftInput, rightInput,
                leftRowType, rightRowType,
                leftOrderingFields,
                rightOrderingFields,
                ascending,
                joinType,
                intersectOptions,
                Types3Switch.ON);
    }

    public static Operator intersect_Ordered(Operator leftInput, Operator rightInput,
                                            IndexRowType leftRowType, IndexRowType rightRowType,
                                            int leftOrderingFields,
                                            int rightOrderingFields,
                                            boolean[] ascending,
                                            JoinType joinType,
                                            EnumSet<IntersectOption> intersectOptions,
                                            boolean usePValues)
    {
        return new Intersect_Ordered(leftInput, rightInput,
                                     leftRowType, rightRowType,
                                     leftOrderingFields,
                                     rightOrderingFields,
                                     ascending,
                                     joinType,
                                     intersectOptions,
                                     usePValues);
    }
    
    // Union

    public static Operator union_Ordered(Operator leftInput, Operator rightInput,
                                         IndexRowType leftRowType, IndexRowType rightRowType,
                                         int leftOrderingFields,
                                         int rightOrderingFields,
                                         boolean[] ascending)
    {
        return new Union_Ordered(leftInput, rightInput,
                leftRowType, rightRowType,
                leftOrderingFields,
                rightOrderingFields,
                ascending,
                Types3Switch.ON);
    }

    public static Operator union_Ordered(Operator leftInput, Operator rightInput,
                                          IndexRowType leftRowType, IndexRowType rightRowType,
                                          int leftOrderingFields,
                                          int rightOrderingFields,
                                          boolean[] ascending,
                                          boolean usePValues)
    {
        return new Union_Ordered(leftInput, rightInput,
                                 leftRowType, rightRowType,
                                 leftOrderingFields,
                                 rightOrderingFields,
                                 ascending,
                                 usePValues);
    }

    // HKeyUnion

    public static Operator hKeyUnion_Ordered(Operator leftInput, Operator rightInput,
                                             RowType leftRowType, RowType rightRowType,
                                             int leftOrderingFields, int rightOrderingFields,
                                             int comparisonFields,
                                             UserTableRowType outputHKeyTableRowType)
    {
        return new HKeyUnion_Ordered(leftInput, rightInput,
                                     leftRowType, rightRowType,
                                     leftOrderingFields, rightOrderingFields,
                                     comparisonFields,
                                     outputHKeyTableRowType);
    }

    // Using_BloomFilter

    public static Operator using_BloomFilter(Operator filterInput,
                                             RowType filterRowType,
                                             long estimatedRowCount,
                                             int filterBindingPosition,
                                             Operator streamInput)
    {
        return new Using_BloomFilter(filterInput,
                                     filterRowType,
                                     estimatedRowCount,
                                     filterBindingPosition,
                                     streamInput,
                                     null,
                                     Types3Switch.ON);
    }

    public static Operator using_BloomFilter(Operator filterInput,
                                             RowType filterRowType,
                                             long estimatedRowCount,
                                             int filterBindingPosition,
                                             Operator streamInput,
                                             List<AkCollator> collators,
                                             boolean usePValues)
    {
        return new Using_BloomFilter(filterInput,
                                     filterRowType,
                                     estimatedRowCount,
                                     filterBindingPosition,
                                     streamInput,
                                     collators,
                                     usePValues);
    }

    // Select_BloomFilter

    public static Operator select_BloomFilter(Operator input,
                                              Operator onPositive,
                                              List<? extends Expression> filterFields,
                                              int bindingPosition)
    {
        return select_BloomFilter(input, onPositive, filterFields, null, bindingPosition);
    }

    public static Operator select_BloomFilter(Operator input,
                                              Operator onPositive,
                                              List<? extends Expression> filterFields,
                                              List<AkCollator> collators,
                                              int bindingPosition)
    {
        return new Select_BloomFilter(input,
                                      onPositive,
                                      filterFields,
                                      collators,
                                      bindingPosition);
    }

    // Insert

    public static UpdatePlannable insert_Default(Operator inputOperator)
    {
        return new Insert_Default(inputOperator);
    }


    // Update

    public static UpdatePlannable update_Default(Operator inputOperator,
                                                 UpdateFunction updateFunction)
    {
        return new Update_Default(inputOperator, updateFunction);
    }
    
    // Delete

    public static UpdatePlannable delete_Default(Operator inputOperator)
    {
        return new Delete_Default(inputOperator);
    }

    // Execution interface

    public static Cursor cursor(Operator root, QueryContext context)
    {
        // if all they need is the wrapped cursor, create it directly
        return new ChainedCursor(context, root.cursor(context));
    }

    // Options

    // Flattening flags

    public static enum JoinType {
        INNER_JOIN,
        LEFT_JOIN,
        RIGHT_JOIN,
        FULL_JOIN
    }

    public static enum FlattenOption {
        KEEP_PARENT,
        KEEP_CHILD,
        LEFT_JOIN_SHORTENS_HKEY
    }

    // Lookup flags

    public static enum InputPreservationOption
    {
        KEEP_INPUT,
        DISCARD_INPUT
    }

    // Sort flags

    public static enum SortOption {
        PRESERVE_DUPLICATES,
        SUPPRESS_DUPLICATES
    }

    // Intersect output flags

    public static enum IntersectOption
    {
        OUTPUT_LEFT,
        OUTPUT_RIGHT,
        SEQUENTIAL_SCAN,
        SKIP_SCAN
    }

    // Ordering specification

    public static class Ordering
    {
        public String toString()
        {
            StringBuilder buffer = new StringBuilder();
            buffer.append('(');
            List<?> exprs = usingPVals() ? tExpressions : oExpressions;
            for (int i = 0, size = sortColumns(); i < size; i++) {
                if (i > 0) {
                    buffer.append(", ");
                }
                buffer.append(exprs.get(i));
                buffer.append(' ');
                buffer.append(directions.get(i) ? "ASC" : "DESC");
            }
            buffer.append(')');
            return buffer.toString();
        }

        public int sortColumns()
        {
            return usingPVals() ? tExpressions.size() : oExpressions.size();
        }

        public Expression expression(int i) {
            return oExpressions.get(i);
        }
        
        public TPreparedExpression tExpression(int i) {
            return tExpressions.get(i);
        }

        public AkType type(int i)
        {
            return oExpressions.get(i).valueType();
        }
        
        public TInstance tInstance(int i) {
            return tExpressions.get(i).resultType();
        }

        public boolean ascending(int i)
        {
            return directions.get(i);
        }

        public boolean allAscending()
        {
            boolean allAscending = true;
            for (Boolean direction : directions) {
                if (!direction) {
                    allAscending = false;
                }
            }
            return allAscending;
        }

        public boolean allDescending()
        {
            boolean allDescending = true;
            for (Boolean direction : directions) {
                if (direction) {
                    allDescending = false;
                }
            }
            return allDescending;
        }

        public AkCollator collator(int i)
        {
            return collators.get(i);
        }

        public void append(Expression expression, boolean ascending)
        {
            append(expression, null, ascending);
        }

<<<<<<< HEAD
        public void append(Expression expression, boolean ascending, AkCollator collator)
=======
        public void append(Expression expression, TPreparedExpression tExpression, boolean ascending)
        {
            append(expression, tExpression, ascending, null);
        }
        
        public void append(Expression expression, boolean ascending, AkCollator collator)
        {
            append(expression, null, ascending, collator);
        }

        public void append(Expression expression, TPreparedExpression tExpression,  boolean ascending,
                           AkCollator collator)
>>>>>>> c407e1ac
        {
            if (oExpressions != null)
                oExpressions.add(expression);
            else
                tExpressions.add(tExpression);
            directions.add(ascending);
            collators.add(collator);
        }

        public Ordering copy()
        {
            boolean pvals = usingPVals();
            Ordering copy = new Ordering(pvals);
            if (pvals)
                copy.tExpressions.addAll(tExpressions);
            else
                copy.oExpressions.addAll(oExpressions);
            copy.directions.addAll(directions);
            copy.collators.addAll(collators);
            return copy;
        }
        
        private boolean usingPVals() {
            return tExpressions != null;
        }
        
        public Ordering() {
            this(Types3Switch.ON);
        }
        
        private Ordering(boolean usePVals) {
            if (usePVals) {
                tExpressions = new ArrayList<TPreparedExpression>();
                oExpressions = null; 
            }
            else {
                tExpressions = null;
                oExpressions = new ArrayList<Expression>();
            }
        }

        private final List<com.akiban.server.expression.Expression> oExpressions;
        private final List<TPreparedExpression> tExpressions;
        private final List<Boolean> directions = new ArrayList<Boolean>(); // true: ascending, false: descending
        private final List<AkCollator> collators = new ArrayList<AkCollator>();
    }

    // Class state

    private static final Limit NO_LIMIT = new Limit()
    {

        @Override
        public boolean limitReached(RowBase row)
        {
            return false;
        }

        @Override
        public String toString()
        {
            return "NO LIMIT";
        }

    };
}<|MERGE_RESOLUTION|>--- conflicted
+++ resolved
@@ -940,9 +940,6 @@
             append(expression, null, ascending);
         }
 
-<<<<<<< HEAD
-        public void append(Expression expression, boolean ascending, AkCollator collator)
-=======
         public void append(Expression expression, TPreparedExpression tExpression, boolean ascending)
         {
             append(expression, tExpression, ascending, null);
@@ -955,7 +952,6 @@
 
         public void append(Expression expression, TPreparedExpression tExpression,  boolean ascending,
                            AkCollator collator)
->>>>>>> c407e1ac
         {
             if (oExpressions != null)
                 oExpressions.add(expression);
