--- conflicted
+++ resolved
@@ -35,10 +35,6 @@
 import com.akiban.server.types3.pvalue.PValueTargets;
 import com.akiban.server.types3.texpressions.TEvaluatableExpression;
 import com.akiban.server.types3.texpressions.TPreparedExpression;
-<<<<<<< HEAD
-import com.akiban.server.types3.texpressions.TPreparedExpressions;
-=======
->>>>>>> 07e65785
 import com.akiban.server.explain.Attributes;
 import com.akiban.server.explain.CompoundExplainer;
 import com.akiban.server.explain.ExplainContext;
@@ -211,11 +207,7 @@
         atts.put(Label.INPUT_TYPE, rowType.getExplainer(context));
         if (pExpressions != null) {
             for (TPreparedExpression ex : pExpressions)
-<<<<<<< HEAD
-                atts.put(Label.OPERAND, TPreparedExpressions.getExplainer(ex));
-=======
                 atts.put(Label.OPERAND, ex.getExplainer(context));
->>>>>>> 07e65785
         }
         else {
             for (Expression ex : oExpressions)
