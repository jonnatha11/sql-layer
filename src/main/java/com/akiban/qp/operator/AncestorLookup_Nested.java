--- conflicted
+++ resolved
@@ -235,20 +235,12 @@
     @Override
     public CompoundExplainer getExplainer(ExplainContext context)
     {
-<<<<<<< HEAD
         Attributes atts = new Attributes();
         atts.put(Label.BINDING_POSITION, PrimitiveExplainer.getInstance(inputBindingPosition));
         for (UserTable table : ancestors) {
             atts.put(Label.OUTPUT_TYPE, ((Schema)rowType.schema()).userTableRowType(table).getExplainer(context));
         }
         return new LookUpOperatorExplainer(getName(), atts, rowType, false, null, context);
-=======
-       OperationExplainer ex = new LookUpOperatorExplainer("Ancestor Lookup Nested", group, rowType, false, null); // NOTE: keepInput is N/A here
-       for (UserTable table : ancestors)
-           ex.addAttribute(Label.ANCESTOR_TYPE, PrimitiveExplainer.getInstance(table.getName().toString()));
-       ex.addAttribute(Label.BINDING_POSITION, PrimitiveExplainer.getInstance(inputBindingPosition));
-       return ex;
->>>>>>> 4d6d9078
     }
 
     // Inner classes
