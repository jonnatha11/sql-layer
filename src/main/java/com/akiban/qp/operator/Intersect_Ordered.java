--- conflicted
+++ resolved
@@ -194,13 +194,8 @@
         this.keepUnmatchedLeft = joinType == JoinType.LEFT_JOIN;
         this.keepUnmatchedRight = joinType == JoinType.RIGHT_JOIN;
         // Setup for row comparisons
-<<<<<<< HEAD
-        leftFixedFields = leftRowType.nFields() - leftOrderingFields;
-        rightFixedFields = rightRowType.nFields() - rightOrderingFields;
-=======
-        this.leftSkip = leftRowType.nFields() - leftOrderingFields;
-        this.rightSkip = rightRowType.nFields() - rightOrderingFields;
->>>>>>> 233cc946
+        this.leftFixedFields = leftRowType.nFields() - leftOrderingFields;
+        this.rightFixedFields = rightRowType.nFields() - rightOrderingFields;
     }
 
     // Class state
