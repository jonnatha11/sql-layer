/**
 * END USER LICENSE AGREEMENT (“EULA”)
 *
 * READ THIS AGREEMENT CAREFULLY (date: 9/13/2011):
 * http://www.akiban.com/licensing/20110913
 *
 * BY INSTALLING OR USING ALL OR ANY PORTION OF THE SOFTWARE, YOU ARE ACCEPTING
 * ALL OF THE TERMS AND CONDITIONS OF THIS AGREEMENT. YOU AGREE THAT THIS
 * AGREEMENT IS ENFORCEABLE LIKE ANY WRITTEN AGREEMENT SIGNED BY YOU.
 *
 * IF YOU HAVE PAID A LICENSE FEE FOR USE OF THE SOFTWARE AND DO NOT AGREE TO
 * THESE TERMS, YOU MAY RETURN THE SOFTWARE FOR A FULL REFUND PROVIDED YOU (A) DO
 * NOT USE THE SOFTWARE AND (B) RETURN THE SOFTWARE WITHIN THIRTY (30) DAYS OF
 * YOUR INITIAL PURCHASE.
 *
 * IF YOU WISH TO USE THE SOFTWARE AS AN EMPLOYEE, CONTRACTOR, OR AGENT OF A
 * CORPORATION, PARTNERSHIP OR SIMILAR ENTITY, THEN YOU MUST BE AUTHORIZED TO SIGN
 * FOR AND BIND THE ENTITY IN ORDER TO ACCEPT THE TERMS OF THIS AGREEMENT. THE
 * LICENSES GRANTED UNDER THIS AGREEMENT ARE EXPRESSLY CONDITIONED UPON ACCEPTANCE
 * BY SUCH AUTHORIZED PERSONNEL.
 *
 * IF YOU HAVE ENTERED INTO A SEPARATE WRITTEN LICENSE AGREEMENT WITH AKIBAN FOR
 * USE OF THE SOFTWARE, THE TERMS AND CONDITIONS OF SUCH OTHER AGREEMENT SHALL
 * PREVAIL OVER ANY CONFLICTING TERMS OR CONDITIONS IN THIS AGREEMENT.
 */

package com.akiban.qp.operator;

import com.akiban.ais.model.UserTable;
import com.akiban.qp.expression.BoundExpressions;
import com.akiban.qp.row.HKey;
import com.akiban.qp.row.Row;
import com.akiban.qp.row.RowBase;
import com.akiban.qp.rowtype.RowType;
import com.akiban.server.error.AkibanInternalException;
import com.akiban.server.types.AkType;
import com.akiban.server.types.ValueSource;
import com.akiban.sql.optimizer.explain.Attributes;
import com.akiban.sql.optimizer.explain.Explainer;
import com.akiban.sql.optimizer.explain.Label;
import com.akiban.sql.optimizer.explain.OperationExplainer;
import com.akiban.sql.optimizer.explain.PrimitiveExplainer;
import com.akiban.sql.optimizer.explain.Type;
import com.akiban.util.ArgumentValidation;
import com.akiban.util.ShareHolder;
import com.akiban.util.Strings;
import com.akiban.util.tap.InOutTap;

import java.math.BigDecimal;
import java.util.Arrays;
import java.util.Collections;
import java.util.List;

/**
 <h1>Overview</h1>

 UnionAll_Default generates an output stream containing all the rows of both input streams. There are no
 guarantees on output order, and duplicates are not eliminated.

 <h1>Arguments</h1>

 <li><b>Operator input1:</b> Source of first input stream. 
 <li><b>RowType input1Type:</b> Type of rows in first input stream. 
 <li><b>Operator input2:</b> Source of second input stream. 
 <li><b>RowType input2Type:</b> Type of rows in second input stream. 

 <h1>Behavior</h1>

 The output from UnionAll_Default is formed by concatenating the first and second input streams.

 <h1>Output</h1>

 Rows of the first input stream followed by rows of the second input stream.

 <h1>Assumptions</h1>

 input1Type and input2Type are union-compatible. This means input1Type == input2Type or they have the same
 number of fields, and that corresponding field types match.

 <h1>Performance</h1>

 This operator does no IO.

 <h1>Memory Requirements</h1>

 None.

 */

final class UnionAll_Default extends Operator {
    @Override
    public List<Operator> getInputOperators() {
        return Collections.unmodifiableList(inputs);
    }

    @Override
    public RowType rowType() {
        return outputRowType;
    }

    @Override
    public String describePlan() {
        StringBuilder sb = new StringBuilder();
        for (int i = 0, end = inputs.size(); i < end; ++i) {
            Operator input = inputs.get(i);
            sb.append(input);
            if (i + 1 < end)
                sb.append(Strings.nl()).append("UNION ALL").append(Strings.nl());
        }
        return sb.toString();
    }

    @Override
    protected Cursor cursor(QueryContext context) {
        return new Execution(context);
    }

    UnionAll_Default(Operator input1, RowType input1Type, Operator input2, RowType input2Type) {
        ArgumentValidation.notNull("first input", input1);
        ArgumentValidation.notNull("first input type", input1Type);
        ArgumentValidation.notNull("second input", input2);
        ArgumentValidation.notNull("second input type", input2Type);
        this.outputRowType = rowType(input1Type, input2Type);
        this.inputs = Arrays.asList(input1, input2);
        this.inputTypes = Arrays.asList(input1Type, input2Type);
        ArgumentValidation.isEQ("inputs.size", inputs.size(), "inputTypes.size", inputTypes.size());
    }

    // for use in this package (in ctor and unit tests)

    static RowType rowType(RowType rowType1, RowType rowType2) {
        if (rowType1 == rowType2)
            return rowType1;
        if (rowType1.nFields() != rowType2.nFields())
            throw notSameShape(rowType1, rowType2);
        AkType[] types = new AkType[rowType1.nFields()];
        for(int i=0; i<types.length; ++i) {
            AkType akType1 = rowType1.typeAt(i);
            AkType akType2 = rowType2.typeAt(i);
            if (akType1.equals(akType2))
                types[i] = akType1;
            else if (akType1 == AkType.NULL)
                types[i] = akType2;
            else if (akType2 == AkType.NULL)
                types[i] = akType1;
            else
                throw notSameShape(rowType1, rowType2);
        }
        return rowType1.schema().newValuesType(types);
    }

    private static IllegalArgumentException notSameShape(RowType rt1, RowType rt2) {
        return new IllegalArgumentException(String.format("RowTypes not of same shape: %s (%s), %s (%s)",
                rt1, akTypesOf(rt1),
                rt2, akTypesOf(rt2)
        ));
    }

    private static String akTypesOf(RowType rt) {
        AkType[] result = new AkType[rt.nFields()];
        for (int i=0; i < result.length; ++i) {
            result[i] = rt.typeAt(i);
        }
        return Arrays.toString(result);
    }
    
    // Class state
    
    private static final InOutTap TAP_OPEN = OPERATOR_TAP.createSubsidiaryTap("operator: UnionAll_Default open"); 
    private static final InOutTap TAP_NEXT = OPERATOR_TAP.createSubsidiaryTap("operator: UnionAll_Default next"); 
    
    // Object state

    private final List<? extends Operator> inputs;
    private final List<? extends RowType> inputTypes;
    private final RowType outputRowType;

<<<<<<< HEAD
    @Override
    public Explainer getExplainer()
    {
        Attributes att = new Attributes();
        
        att.put(Label.NAME, PrimitiveExplainer.getInstance("UNION ALL"));
        
        for (Operator op : inputs)
            att.put(Label.INPUT_OPERATOR, op.getExplainer());
        for (RowType type : inputTypes)
            att.put(Label.INPUT_TYPE, PrimitiveExplainer.getInstance(type));
       
        att.put(Label.OUTPUT_TYPE, PrimitiveExplainer.getInstance(outputRowType));
        
        return new OperationExplainer(Type.UNION_ALL, att);
    }

    private static final class Execution implements Cursor {
=======
    private class Execution extends OperatorExecutionBase implements Cursor {
>>>>>>> f38af40b


        @Override
        public void open() {
            TAP_OPEN.in();
            try {
                CursorLifecycle.checkIdle(this);
                idle = false;
            } finally {
                TAP_OPEN.out();
            }
        }

        @Override
        public Row next() {
            TAP_NEXT.in();
            try {
                CursorLifecycle.checkIdleOrActive(this);
                Row outputRow;
                if (currentCursor == null) {
                    outputRow = nextCursorFirstRow();
                }
                else {
                    outputRow = currentCursor.next();
                    if (outputRow == null) {
                        currentCursor.close();
                        outputRow = nextCursorFirstRow();
                    }
                }
                if (outputRow == null) {
                    close();
                    idle = true;
                    return null;
                }
                return wrapped(outputRow);
            } finally {
                TAP_NEXT.out();
            }
        }

        @Override
        public void close() {
            CursorLifecycle.checkIdleOrActive(this);
            inputOperatorsIndex = -1;
            if (currentCursor != null) {
                currentCursor.close();
                currentCursor = null;
            }
            currentInputRowType = null;
            rowHolder.release();
            idle = true;
        }

        @Override
        public void destroy()
        {
            close();
            for (Cursor cursor : cursors) {
                if (cursor != null) {
                    cursor.destroy();
                }
            }
            destroyed = true;
        }

        @Override
        public boolean isIdle()
        {
            return !destroyed && idle;
        }

        @Override
        public boolean isActive()
        {
            return !destroyed && !idle;
        }

        @Override
        public boolean isDestroyed()
        {
            return destroyed;
        }

        private Execution(QueryContext context)
        {
            super(context);
            cursors = new Cursor[inputs.size()];
        }

        /**
         * Opens as many cursors as it takes to get one that returns a first row. Whichever is the first cursor
         * to return a non-null row, that cursor is saved as this.currentCursor. If no cursors remain that have
         * a next row, returns null.
         * @return the first row of the next cursor that has a non-null row, or null if no such cursors remain
         */
        private Row nextCursorFirstRow() {
            while (++inputOperatorsIndex < inputs.size()) {
                Cursor nextCursor = cursor(inputOperatorsIndex);
                nextCursor.open();
                Row nextRow = nextCursor.next();
                if (nextRow == null) {
                    nextCursor.close();
                }
                else {
                    currentCursor = nextCursor;
                    this.currentInputRowType = inputTypes.get(inputOperatorsIndex);
                    return nextRow;
                }
            }
            return null;
        }

        private Row wrapped(Row inputRow) {
            assert inputRow != null;
            if (!inputRow.rowType().equals(currentInputRowType)) {
                throw new WrongRowTypeException(inputRow, currentInputRowType);
            }
            assert inputRow.rowType().equals(currentInputRowType) : inputRow.rowType() + " != " + currentInputRowType;
            MasqueradingRow row;
            if (rowHolder.isEmpty() || rowHolder.isShared()) {
                row = new MasqueradingRow(outputRowType, inputRow);
                rowHolder.hold(row);
            }
            else {
                row = rowHolder.get();
                rowHolder.release();
                row.setRow(inputRow);
            }
            rowHolder.hold(row);
            return row;
        }

        private Cursor cursor(int i)
        {
            if (cursors[i] == null) {
                cursors[i] = inputs.get(i).cursor(context);
            }
            return cursors[i];
        }

        private final ShareHolder<MasqueradingRow> rowHolder = new ShareHolder<MasqueradingRow>();
        private int inputOperatorsIndex = -1; // right before the first operator
        private Cursor[] cursors;
        private Cursor currentCursor;
        private RowType currentInputRowType;
        private boolean idle = true;
        private boolean destroyed = false;
    }

    static class WrongRowTypeException extends AkibanInternalException {
        public WrongRowTypeException(Row row, RowType expected) {
            super(row + ": expected row type " + expected + " but was " + row.rowType());
        }
    }

    private static class MasqueradingRow implements Row {

        @Override
        public int compareTo(BoundExpressions row, int leftStartIndex, int rightStartIndex, int fieldCount)
        {
            return delegate.compareTo(row, leftStartIndex, rightStartIndex, fieldCount);
        }

        @Override
        public RowType rowType() {
            return rowType; // Note! Not a delegate
        }

        @Override
        public HKey hKey() {
            return delegate.hKey();
        }

        @Override
        public HKey ancestorHKey(UserTable table)
        {
            return delegate.ancestorHKey(table);
        }

        @Override
        public boolean ancestorOf(RowBase that) {
            return delegate.ancestorOf(that);
        }

        @Override
        public boolean containsRealRowOf(UserTable userTable) {
            throw new UnsupportedOperationException(getClass().toString());
        }

        @Override
        public Row subRow(RowType subRowType) {
            return delegate.subRow(subRowType);
        }

        @Override
        public ValueSource eval(int index) {
            return delegate.eval(index);
        }

        /**
         * @see #isShared()
         */
        @Override
        public void acquire() {
            ++shares;
            delegate.acquire();
        }

        /**
         * Returns this MasqueradingRow, or its delegate, are shared. It's not enough to only delegate this method
         * (and the acquire/release methods that go along with it), because if the delegate row is never shared (as
         * happens with an immutable row, for instance), we still want to mark this MasqueradingRow as shared.
         * Without that, the Execution will reuse this wrapper -- by giving it a new delegate -- which will break
         * the sharing contract.
         * @return whether this row is shared
         */
        @Override
        public boolean isShared() {
            return (shares > 1) || delegate.isShared();
        }

        /**
         * @see #isShared()
         */
        @Override
        public void release() {
            assert shares > 0 : shares;
            delegate.release();
            --shares;
        }

        @Override
        public String toString() {
            return delegate.toString() + " of type " + rowType;
        }

        void setRow(Row row) {
            assert shares == 0;
            this.delegate = row;
        }

        private MasqueradingRow(RowType rowType, Row wrapped) {
            this.rowType = rowType;
            this.delegate = wrapped;
            shares = 0;
        }

        private Row delegate;
        private final RowType rowType;
        private int shares;
    }
}<|MERGE_RESOLUTION|>--- conflicted
+++ resolved
@@ -175,7 +175,6 @@
     private final List<? extends RowType> inputTypes;
     private final RowType outputRowType;
 
-<<<<<<< HEAD
     @Override
     public Explainer getExplainer()
     {
@@ -193,11 +192,7 @@
         return new OperationExplainer(Type.UNION_ALL, att);
     }
 
-    private static final class Execution implements Cursor {
-=======
     private class Execution extends OperatorExecutionBase implements Cursor {
->>>>>>> f38af40b
-
 
         @Override
         public void open() {
