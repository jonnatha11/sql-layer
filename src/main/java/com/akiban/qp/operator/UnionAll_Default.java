--- conflicted
+++ resolved
@@ -175,11 +175,7 @@
         public void open() {
             TAP_OPEN.in();
             try {
-<<<<<<< HEAD
-                CursorLifecycle.checkIdle(this);
-=======
                 // CursorLifecycle.checkIdle(this);
->>>>>>> 233f4866
                 idle = false;
             } finally {
                 TAP_OPEN.out();
@@ -190,11 +186,7 @@
         public Row next() {
             TAP_NEXT.in();
             try {
-<<<<<<< HEAD
-                CursorLifecycle.checkIdleOrActive(this);
-=======
                 // CursorLifecycle.checkIdleOrActive(this);
->>>>>>> 233f4866
                 Row outputRow;
                 if (currentCursor == null) {
                     outputRow = nextCursorFirstRow();
@@ -219,11 +211,7 @@
 
         @Override
         public void close() {
-<<<<<<< HEAD
-            CursorLifecycle.checkIdleOrActive(this);
-=======
             // CursorLifecycle.checkIdleOrActive(this);
->>>>>>> 233f4866
             inputOperatorsIndex = -1;
             if (currentCursor != null) {
                 currentCursor.close();
