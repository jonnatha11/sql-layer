/**
 * Copyright (C) 2011 Akiban Technologies Inc.
 * This program is free software: you can redistribute it and/or modify
 * it under the terms of the GNU Affero General Public License, version 3,
 * as published by the Free Software Foundation.
 *
 * This program is distributed in the hope that it will be useful,
 * but WITHOUT ANY WARRANTY; without even the implied warranty of
 * MERCHANTABILITY or FITNESS FOR A PARTICULAR PURPOSE.  See the
 * GNU Affero General Public License for more details.
 *
 * You should have received a copy of the GNU Affero General Public License
 * along with this program.  If not, see http://www.gnu.org/licenses.
 */

package com.akiban.qp.operator;

import com.akiban.ais.model.GroupIndex;
import com.akiban.ais.model.Index;
import com.akiban.ais.model.UserTable;
import com.akiban.qp.expression.IndexKeyRange;
import com.akiban.qp.row.Row;
import com.akiban.qp.rowtype.IndexRowType;
import com.akiban.qp.rowtype.UserTableRowType;
import com.akiban.util.ArgumentValidation;
import org.slf4j.Logger;
import org.slf4j.LoggerFactory;

class IndexScan_Default extends Operator
{
    // Object interface

    @Override
    public String toString()
    {
<<<<<<< HEAD
        return String.format("%s(%s %s%s)", getClass().getSimpleName(),
                             index, indexKeyRange, ordering.directionsToString());
=======
        StringBuilder str = new StringBuilder(getClass().getSimpleName());
        str.append("(").append(index);
        str.append(" ").append(indexKeyRange);
        if (reverse)
            str.append(" reverse");
        if (innerJoinUntilRowType.userTable() != index.leafMostTable())
            str.append(" INNER JOIN thru ")
               .append(innerJoinUntilRowType.userTable().getName().getTableName());
        str.append(")");
        return str.toString();
>>>>>>> 191ef579
    }

    // Operator interface

    @Override
    protected Cursor cursor(StoreAdapter adapter)
    {
        return new Execution(adapter);
    }

    // IndexScan_Default interface

    /** @deprecated */
    public IndexScan_Default(IndexRowType indexType,
                             boolean reverse,
                             IndexKeyRange indexKeyRange,
                             UserTableRowType innerJoinUntilRowType)
    {
        ArgumentValidation.notNull("indexType", indexType);
        this.index = indexType.index();
        // this.reverse = reverse;
        this.ordering = null;
        this.indexKeyRange = indexKeyRange;
        if (index.isTableIndex()) {
            ArgumentValidation.isEQ(
                    "group index table", this.index.leafMostTable(),
                    "rootmost existing row type", innerJoinUntilRowType.userTable()
            );
        }
        else {
            GroupIndex tableIndex = (GroupIndex)this.index;
            boolean rootmostRowTypeInSegment = false;
            for (
                    UserTable branchTable=tableIndex.leafMostTable();
                    branchTable!= null && !branchTable.equals(tableIndex.rootMostTable().parentTable());
                    branchTable = branchTable.parentTable()
            ) {
                if (branchTable.equals(innerJoinUntilRowType.userTable())) {
                    rootmostRowTypeInSegment = true;
                    break;
                }
            }
            if (!rootmostRowTypeInSegment) {
                throw new IllegalArgumentException(innerJoinUntilRowType + " not in branch for " + tableIndex);
            }
        }
        this.innerJoinUntilRowType = innerJoinUntilRowType;
    }

    public IndexScan_Default(IndexRowType indexType,
                             IndexKeyRange indexKeyRange,
                             API.Ordering ordering,
                             UserTableRowType innerJoinUntilRowType)
    {
        ArgumentValidation.notNull("indexType", indexType);
        this.index = indexType.index();
        this.ordering = ordering;
        this.indexKeyRange = indexKeyRange;
        if (index.isTableIndex()) {
            ArgumentValidation.isEQ(
                    "group index table", this.index.leafMostTable(),
                    "rootmost existing row type", innerJoinUntilRowType.userTable()
            );
        }
        else {
            GroupIndex tableIndex = (GroupIndex)this.index;
            boolean rootmostRowTypeInSegment = false;
            for (
                    UserTable branchTable=tableIndex.leafMostTable();
                    branchTable!= null && !branchTable.equals(tableIndex.rootMostTable().parentTable());
                    branchTable = branchTable.parentTable()
            ) {
                if (branchTable.equals(innerJoinUntilRowType.userTable())) {
                    rootmostRowTypeInSegment = true;
                    break;
                }
            }
            if (!rootmostRowTypeInSegment) {
                throw new IllegalArgumentException(innerJoinUntilRowType + " not in branch for " + tableIndex);
            }
        }
        this.innerJoinUntilRowType = innerJoinUntilRowType;
    }

    // Class state

    private static final Logger LOG = LoggerFactory.getLogger(IndexScan_Default.class);

    // Object state

    private final Index index;
    private final API.Ordering ordering;
    private final IndexKeyRange indexKeyRange;
    private final UserTableRowType innerJoinUntilRowType;

    // Inner classes

    private class Execution implements Cursor
    {
        // OperatorExecution interface

        // Cursor interface

        @Override
        public void open(Bindings bindings)
        {
            cursor.open(bindings);
        }

        @Override
        public Row next()
        {
            adapter.checkQueryCancelation();
            Row row = cursor.next();
            if (row == null) {
                close();
            } else {
                row.runId(runIdCounter++);
            }
            if (LOG.isDebugEnabled()) {
                LOG.debug("IndexScan: yield {}", row);
            }
            return row;
        }

        @Override
        public void close()
        {
            cursor.close();
        }

        // Execution interface

        Execution(StoreAdapter adapter)
        {
<<<<<<< HEAD
            this.cursor = adapter.newIndexCursor(index, indexKeyRange, ordering, innerJoinUntilRowType.userTable());
=======
            this.adapter = adapter;
            this.cursor = adapter.newIndexCursor(index, reverse, indexKeyRange, innerJoinUntilRowType.userTable());
>>>>>>> 191ef579
        }

        // Object state

        private final StoreAdapter adapter;
        private final Cursor cursor;
        private int runIdCounter = 0;
    }
}<|MERGE_RESOLUTION|>--- conflicted
+++ resolved
@@ -33,21 +33,15 @@
     @Override
     public String toString()
     {
-<<<<<<< HEAD
-        return String.format("%s(%s %s%s)", getClass().getSimpleName(),
-                             index, indexKeyRange, ordering.directionsToString());
-=======
         StringBuilder str = new StringBuilder(getClass().getSimpleName());
         str.append("(").append(index);
         str.append(" ").append(indexKeyRange);
-        if (reverse)
-            str.append(" reverse");
-        if (innerJoinUntilRowType.userTable() != index.leafMostTable())
-            str.append(" INNER JOIN thru ")
-               .append(innerJoinUntilRowType.userTable().getName().getTableName());
+        str.append(" ").append(ordering);
+        if (innerJoinUntilRowType.userTable() != index.leafMostTable()) {
+            str.append(" INNER JOIN thru ").append(innerJoinUntilRowType.userTable().getName().getTableName());
+        }
         str.append(")");
         return str.toString();
->>>>>>> 191ef579
     }
 
     // Operator interface
@@ -183,12 +177,8 @@
 
         Execution(StoreAdapter adapter)
         {
-<<<<<<< HEAD
+            this.adapter = adapter;
             this.cursor = adapter.newIndexCursor(index, indexKeyRange, ordering, innerJoinUntilRowType.userTable());
-=======
-            this.adapter = adapter;
-            this.cursor = adapter.newIndexCursor(index, reverse, indexKeyRange, innerJoinUntilRowType.userTable());
->>>>>>> 191ef579
         }
 
         // Object state
