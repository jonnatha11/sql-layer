--- conflicted
+++ resolved
@@ -69,10 +69,7 @@
                                 API.SortOption sortOption,
                                 InOutTap loadTap);
 
-<<<<<<< HEAD
     public abstract long getQueryTimeoutSec();
-=======
->>>>>>> f0c304f2
 
     public abstract long rowCount(RowType tableType);
 
