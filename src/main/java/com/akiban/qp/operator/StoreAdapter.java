--- conflicted
+++ resolved
@@ -70,14 +70,10 @@
         return config.queryTimeoutMilli();
     }
 
-<<<<<<< HEAD
-    public long rowCount(RowType tableType) {
+    public long rowCount(Session session, RowType tableType) {
         assert tableType.hasUserTable() : tableType;
-        return tableType.userTable().rowDef().getTableStatus().getRowCount();
+        return tableType.userTable().rowDef().getTableStatus().getRowCount(session);
     }
-=======
-    public abstract long rowCount(Session session, RowType tableType);
->>>>>>> f00e46ab
     
     public abstract long sequenceNextValue(TableName sequenceName);
 
