--- conflicted
+++ resolved
@@ -278,11 +278,7 @@
         {
             TAP_OPEN.in();
             try {
-<<<<<<< HEAD
-                CursorLifecycle.checkIdle(this);
-=======
                 // CursorLifecycle.checkIdle(this);
->>>>>>> 233f4866
                 input.open();
                 idle = false;
             } finally {
@@ -295,11 +291,7 @@
         {
             TAP_NEXT.in();
             try {
-<<<<<<< HEAD
-                CursorLifecycle.checkIdleOrActive(this);
-=======
                 // CursorLifecycle.checkIdleOrActive(this);
->>>>>>> 233f4866
                 checkQueryCancelation();
                 Row outputRow = pending.take();
                 Row inputRow;
