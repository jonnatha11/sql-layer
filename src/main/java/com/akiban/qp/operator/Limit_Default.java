/**
 * END USER LICENSE AGREEMENT (“EULA”)
 *
 * READ THIS AGREEMENT CAREFULLY (date: 9/13/2011):
 * http://www.akiban.com/licensing/20110913
 *
 * BY INSTALLING OR USING ALL OR ANY PORTION OF THE SOFTWARE, YOU ARE ACCEPTING
 * ALL OF THE TERMS AND CONDITIONS OF THIS AGREEMENT. YOU AGREE THAT THIS
 * AGREEMENT IS ENFORCEABLE LIKE ANY WRITTEN AGREEMENT SIGNED BY YOU.
 *
 * IF YOU HAVE PAID A LICENSE FEE FOR USE OF THE SOFTWARE AND DO NOT AGREE TO
 * THESE TERMS, YOU MAY RETURN THE SOFTWARE FOR A FULL REFUND PROVIDED YOU (A) DO
 * NOT USE THE SOFTWARE AND (B) RETURN THE SOFTWARE WITHIN THIRTY (30) DAYS OF
 * YOUR INITIAL PURCHASE.
 *
 * IF YOU WISH TO USE THE SOFTWARE AS AN EMPLOYEE, CONTRACTOR, OR AGENT OF A
 * CORPORATION, PARTNERSHIP OR SIMILAR ENTITY, THEN YOU MUST BE AUTHORIZED TO SIGN
 * FOR AND BIND THE ENTITY IN ORDER TO ACCEPT THE TERMS OF THIS AGREEMENT. THE
 * LICENSES GRANTED UNDER THIS AGREEMENT ARE EXPRESSLY CONDITIONED UPON ACCEPTANCE
 * BY SUCH AUTHORIZED PERSONNEL.
 *
 * IF YOU HAVE ENTERED INTO A SEPARATE WRITTEN LICENSE AGREEMENT WITH AKIBAN FOR
 * USE OF THE SOFTWARE, THE TERMS AND CONDITIONS OF SUCH OTHER AGREEMENT SHALL
 * PREVAIL OVER ANY CONFLICTING TERMS OR CONDITIONS IN THIS AGREEMENT.
 */

package com.akiban.qp.operator;

import com.akiban.qp.row.Row;
import com.akiban.qp.rowtype.RowType;
import com.akiban.util.ArgumentValidation;
import com.akiban.util.tap.InOutTap;
import com.akiban.util.tap.PointTap;
import com.akiban.util.tap.Tap;
import com.akiban.server.error.NegativeLimitException;
import com.akiban.server.types.AkType;
import com.akiban.server.types.ValueSource;
import com.akiban.server.types.extract.Extractors;

import java.util.Collections;
import java.util.List;
import java.util.Set;

/**

 <h1>Overview</h1>

 Provides a very simple, count-based limit.

 <h1>Arguments</h1>

 <ul>

 <li><b>PhysicalOperator inputOperator:</b> The input operator, whose
 cursor will be limited

 <li><b>int limit:</b>&nbsp;the number of rows to limit to; cannot be
 negative

 </ul>

 <h1>Behavior</h1>

 Limit_Default's cursor returns at most <i>limit</i> rows from the input
 operator's cursor.  When the limit is reached, the input cursor is
 automatically closed, and all subsequent calls to <i>next</i> will return
 <i>false</i>.

 <h1>Output</h1>

 Nothing else to say.

 <h1>Assumptions</h1>

 None.

 <h1>Performance</h1>

 Essentially free.

 <h1>Memory Requirements</h1>

 None.

 */

final class Limit_Default extends Operator
{

    // Operator interface

    @Override
    protected Cursor cursor(QueryContext context) {
        return new Execution(context, inputOperator.cursor(context));
    }

    // Plannable interface

    @Override
    public void findDerivedTypes(Set<RowType> derivedTypes)
    {
        inputOperator.findDerivedTypes(derivedTypes);
    }

    @Override
    public List<Operator> getInputOperators() {
        return Collections.singletonList(inputOperator);
    }

    @Override
    public String describePlan() {
        return super.describePlan();
    }

    // Object interface

    @Override
    public String toString() {
        StringBuilder str = new StringBuilder(getClass().getSimpleName());
        str.append("(");
        if (skip > 0) {
            str.append(String.format("skip=%d", skip));
        }
        if ((limit >= 0) && (limit < Integer.MAX_VALUE)) {
            if (skip > 0) str.append(", ");
            str.append(String.format("limit=%d", limit));
        }
        str.append(": ");
        str.append(inputOperator);
        str.append(")");
        return str.toString();
    }

    // Limit_Default interface

    Limit_Default(Operator inputOperator, int limit) {
        this(inputOperator, 0, false, limit, false);
    }

    Limit_Default(Operator inputOperator,
                  int skip, boolean skipIsBinding,
                  int limit, boolean limitIsBinding) {
        ArgumentValidation.isGTE("skip", skip, 0);
        ArgumentValidation.isGTE("limit", limit, 0);
        this.skip = skip;
        this.skipIsBinding = skipIsBinding;
        this.limit = limit;
        this.limitIsBinding = limitIsBinding;
        this.inputOperator = inputOperator;
    }

    public int skip() {
        return skip;
    }
    public boolean isSkipBinding() {
        return skipIsBinding;
    }
    public int limit() {
        return limit;
    }
    public boolean isLimitBinding() {
        return limitIsBinding;
    }
    
    // Class state
    
    private static final InOutTap TAP_OPEN = OPERATOR_TAP.createSubsidiaryTap("operator: Limit_Default open");
    private static final InOutTap TAP_NEXT = OPERATOR_TAP.createSubsidiaryTap("operator: Limit_Default next");
    
    // Object state

    private final int skip, limit;
    private final boolean skipIsBinding, limitIsBinding;
    private final Operator inputOperator;

    // internal classes

    private class Execution extends ChainedCursor {

        // Cursor interface

        @Override
        public void open() {
            TAP_OPEN.in();
            try {
<<<<<<< HEAD
                CursorLifecycle.checkIdle(this);
=======
                // CursorLifecycle.checkIdle(this);
>>>>>>> 233f4866
                super.open();
                closed = false;
                if (isSkipBinding()) {
                    ValueSource value = context.getValue(skip());
                    if (!value.isNull())
                        this.skipLeft = (int)Extractors.getLongExtractor(AkType.LONG).getLong(value);
                }
                else {
                    this.skipLeft = skip();
                }
                if (skipLeft < 0)
                    throw new NegativeLimitException("OFFSET", skipLeft);
                if (isLimitBinding()) {
                    ValueSource value = context.getValue(limit());
                    if (value.isNull())
                        this.limitLeft = Integer.MAX_VALUE;
                    else
                        this.limitLeft = (int)Extractors.getLongExtractor(AkType.LONG).getLong(value);
                }
                else {
                    this.limitLeft = limit();
                }
                if (limitLeft < 0)
                    throw new NegativeLimitException("LIMIT", limitLeft);
            } finally {
                TAP_OPEN.out();
            }
        }

        @Override
        public Row next() {
            TAP_NEXT.in();
            try {
<<<<<<< HEAD
                CursorLifecycle.checkIdleOrActive(this);
=======
                // CursorLifecycle.checkIdleOrActive(this);
>>>>>>> 233f4866
                checkQueryCancelation();
                Row row;
                while (skipLeft > 0) {
                    if ((row = input.next()) == null) {
                        skipLeft = 0;
                        limitLeft = -1;
                        close();
                        return null;
                    }
                    skipLeft--;
                }
                if (limitLeft < 0) {
                    close();
                    return null;
                }
                if (limitLeft == 0) {
                    close();
                    return null;
                }
                if ((row = input.next()) == null) {
                    limitLeft = -1;
                    close();
                    return null;
                }
                --limitLeft;
                return row;
            } finally {
                TAP_NEXT.out();
            }
        }

        @Override
        public void close()
        {
<<<<<<< HEAD
            CursorLifecycle.checkIdleOrActive(this);
=======
            // CursorLifecycle.checkIdleOrActive(this);
>>>>>>> 233f4866
            if (!closed) {
                super.close();
                closed = true;
            }
        }

        @Override
        public boolean isIdle()
        {
            return closed;
        }

        @Override
        public boolean isActive()
        {
            return !closed;
        }

        // Execution interface
        Execution(QueryContext context, Cursor input) {
            super(context, input);
        }

        // object state

        private int skipLeft, limitLeft;
        private boolean closed = true;
    }
}<|MERGE_RESOLUTION|>--- conflicted
+++ resolved
@@ -183,11 +183,7 @@
         public void open() {
             TAP_OPEN.in();
             try {
-<<<<<<< HEAD
-                CursorLifecycle.checkIdle(this);
-=======
                 // CursorLifecycle.checkIdle(this);
->>>>>>> 233f4866
                 super.open();
                 closed = false;
                 if (isSkipBinding()) {
@@ -221,11 +217,7 @@
         public Row next() {
             TAP_NEXT.in();
             try {
-<<<<<<< HEAD
-                CursorLifecycle.checkIdleOrActive(this);
-=======
                 // CursorLifecycle.checkIdleOrActive(this);
->>>>>>> 233f4866
                 checkQueryCancelation();
                 Row row;
                 while (skipLeft > 0) {
@@ -260,11 +252,7 @@
         @Override
         public void close()
         {
-<<<<<<< HEAD
-            CursorLifecycle.checkIdleOrActive(this);
-=======
             // CursorLifecycle.checkIdleOrActive(this);
->>>>>>> 233f4866
             if (!closed) {
                 super.close();
                 closed = true;
