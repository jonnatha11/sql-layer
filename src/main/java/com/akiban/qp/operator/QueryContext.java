--- conflicted
+++ resolved
@@ -194,15 +194,10 @@
     /** Check constraints on row.
      * @throws InvalidOperationException thrown if a constraint on the row is violated.
      */
-<<<<<<< HEAD
-    public void checkConstraints(Row row) throws InvalidOperationException;
-    
+    public void checkConstraints(Row row, boolean usePValues) throws InvalidOperationException;    
     /**
      * Get the next value for the named Sequence. 
      * @throws NoSuchSequenceException if the name does not exist in the system.  
      */
     public long sequenceNextValue(TableName sequence); 
-=======
-    public void checkConstraints(Row row, boolean usePValues) throws InvalidOperationException;
->>>>>>> 9418cba0
 }