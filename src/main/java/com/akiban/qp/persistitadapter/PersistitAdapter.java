--- conflicted
+++ resolved
@@ -56,8 +56,6 @@
 import com.akiban.server.store.Store;
 import com.akiban.server.types.AkType;
 import com.akiban.util.tap.InOutTap;
-import com.google.common.hash.HashFunction;
-import com.google.common.hash.Hashing;
 import com.persistit.Exchange;
 import com.persistit.Key;
 import com.persistit.Transaction;
@@ -249,7 +247,6 @@
         return row;
     }
 
-<<<<<<< HEAD
     private RowDataCreator<?> rowDataCreator(boolean usePValues) {
         return usePValues
                 ? new PValueRowDataCreator()
@@ -303,8 +300,6 @@
         return niceRow.toRowData();
     }
 
-=======
->>>>>>> 5bb0c701
     public PersistitGroupRow newGroupRow()
     {
         return PersistitGroupRow.newPersistitGroupRow(this);
