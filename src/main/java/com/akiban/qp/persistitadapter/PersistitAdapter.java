/**
 * Copyright (C) 2011 Akiban Technologies Inc.
 * This program is free software: you can redistribute it and/or modify
 * it under the terms of the GNU Affero General Public License, version 3,
 * as published by the Free Software Foundation.
 *
 * This program is distributed in the hope that it will be useful,
 * but WITHOUT ANY WARRANTY; without even the implied warranty of
 * MERCHANTABILITY or FITNESS FOR A PARTICULAR PURPOSE.  See the
 * GNU Affero General Public License for more details.
 *
 * You should have received a copy of the GNU Affero General Public License
 * along with this program.  If not, see http://www.gnu.org/licenses.
 */

package com.akiban.qp.persistitadapter;

import com.akiban.ais.model.GroupTable;
import com.akiban.ais.model.Index;
import com.akiban.ais.model.PrimaryKey;
import com.akiban.ais.model.UserTable;
import com.akiban.qp.expression.IndexKeyRange;
import com.akiban.qp.operator.*;
import com.akiban.qp.persistitadapter.sort.Sorter;
import com.akiban.qp.row.HKey;
import com.akiban.qp.row.Row;
import com.akiban.qp.row.RowBase;
import com.akiban.qp.rowtype.IndexRowType;
import com.akiban.qp.rowtype.RowType;
import com.akiban.qp.rowtype.Schema;
import com.akiban.server.api.dml.scan.NewRow;
import com.akiban.server.api.dml.scan.NiceRow;
import com.akiban.server.error.PersistitAdapterException;
import com.akiban.server.error.QueryCanceledException;
import com.akiban.server.error.QueryTimedOutException;
import com.akiban.server.rowdata.RowData;
import com.akiban.server.rowdata.RowDef;
import com.akiban.server.service.config.ConfigurationService;
import com.akiban.server.service.session.Session;
import com.akiban.server.service.tree.TreeLink;
import com.akiban.server.service.tree.TreeService;
import com.akiban.server.store.PersistitStore;
import com.akiban.server.types.ToObjectValueTarget;
import com.akiban.server.types.ValueSource;
import com.akiban.util.tap.InOutTap;
import com.akiban.util.tap.Tap;
import com.persistit.Exchange;
import com.persistit.Key;
import com.persistit.Transaction;
import com.persistit.exception.PersistitException;
import com.persistit.exception.PersistitInterruptedException;

import java.io.InterruptedIOException;

public class PersistitAdapter extends StoreAdapter
{
    // StoreAdapter interface

    @Override
    public GroupCursor newGroupCursor(GroupTable groupTable)
    {
        GroupCursor cursor;
        try {
            cursor = new PersistitGroupCursor(this, groupTable);
        } catch (PersistitException e) {
            handlePersistitException(e);
            throw new AssertionError();
        }
        return cursor;
    }

    @Override
    public Cursor newIndexCursor(QueryContext context, Index index, IndexKeyRange keyRange, API.Ordering ordering, IndexScanSelector selector)
    {
        Cursor cursor;
        try {
            cursor = new PersistitIndexCursor(context, schema.indexRowType(index), keyRange, ordering, selector);
        } catch (PersistitException e) {
            handlePersistitException(e);
            throw new AssertionError();
        }
        return cursor;
    }

    @Override
    public Cursor sort(QueryContext context,
                       Cursor input,
                       RowType rowType,
                       API.Ordering ordering,
                       API.SortOption sortOption)
    {
        try {
            return new Sorter(context, input, rowType, ordering, sortOption).sort();
        } catch (PersistitException e) {
            handlePersistitException(e);
            throw new AssertionError();
        }
    }

    @Override
    public void checkQueryCancelation(long queryStartMsec)
    {
        if (session.isCurrentQueryCanceled()) {
            throw new QueryCanceledException(session);
        }
        long queryTimeoutSec = config.queryTimeoutSec();
        if (queryTimeoutSec >= 0) {
            long runningTimeMsec = System.currentTimeMillis() - queryStartMsec;
            if (runningTimeMsec > queryTimeoutSec * 1000) {
                throw new QueryTimedOutException(runningTimeMsec);
            }
        }
    }

    @Override
    public HKey newHKey(RowType rowType)
    {
        return new PersistitHKey(this, rowType.hKey());
    }

    @Override
    public void updateRow(Row oldRow, Row newRow) {
        RowDef rowDef = (RowDef) oldRow.rowType().userTable().rowDef();
        Object rowDefNewRow = newRow.rowType().userTable().rowDef();
        if (rowDef != rowDefNewRow) {
            throw new IllegalArgumentException(String.format("%s != %s", rowDef, rowDefNewRow));
        }

<<<<<<< HEAD
        RowData oldRowData = rowData(rowDef, oldRow, bindings);
        RowData newRowData = rowData(rowDef, newRow, bindings);
        int oldStep = enterUpdateStep();
=======
        RowData oldRowData = rowData(rowDef, oldRow);
        RowData newRowData = rowData(rowDef, newRow);
>>>>>>> 81270f86
        try {
            persistit.updateRow(session, oldRowData, newRowData, null);
        } catch (PersistitException e) {
            handlePersistitException(e);
            assert false;
        }
        finally {
            leaveUpdateStep(oldStep);
        }
    }
    @Override
    public void writeRow (Row newRow) {
        RowDef rowDef = (RowDef)newRow.rowType().userTable().rowDef();
<<<<<<< HEAD
        RowData newRowData = rowData (rowDef, newRow, bindings);
        int oldStep = enterUpdateStep();
=======
        RowData newRowData = rowData (rowDef, newRow);
>>>>>>> 81270f86
        try {
            persistit.writeRow(session, newRowData);
        } catch (PersistitException e) {
            handlePersistitException(e);
            assert false;
        }
        finally {
            leaveUpdateStep(oldStep);
        }
    }
    
    @Override
    public void deleteRow (Row oldRow) {
        RowDef rowDef = (RowDef)oldRow.rowType().userTable().rowDef();
<<<<<<< HEAD
        RowData oldRowData = rowData(rowDef, oldRow, bindings);
        int oldStep = enterUpdateStep();
=======
        RowData oldRowData = rowData(rowDef, oldRow);
>>>>>>> 81270f86
        try {
            persistit.deleteRow(session, oldRowData);
        } catch (PersistitException e) {
            handlePersistitException(e);
            assert false;
        }
        finally {
            leaveUpdateStep(oldStep);
        }
    }

    @Override
    public long rowCount(RowType tableType) {
        RowDef rowDef = (RowDef)tableType.userTable().rowDef();
        try {
            return rowDef.getTableStatus().getRowCount();
        } catch(PersistitInterruptedException e) {
            throw new QueryCanceledException(session);
        }
    }

    // PersistitAdapter interface

    public Session session()
    {
        return session;
    }

    public PersistitStore persistit()
    {
        return persistit;
    }

    public RowDef rowDef(int tableId)
    {
        return persistit.getRowDefCache().getRowDef(tableId);
    }

    public NewRow newRow(RowDef rowDef)
    {
        NiceRow row = new NiceRow(rowDef.getRowDefId(), rowDef);
        UserTable table = rowDef.userTable();
        PrimaryKey primaryKey = table.getPrimaryKeyIncludingInternal();
        if (primaryKey != null && table.getPrimaryKey() == null) {
            // Akiban-generated PK. Initialize its value to a dummy value, which will be replaced later. The
            // important thing is that the value be non-null.
            row.put(table.getColumnsIncludingInternal().size() - 1, -1L);
        }
        return row;
    }

    public RowData rowData(RowDef rowDef, RowBase row)
    {
        if (row instanceof PersistitGroupRow) {
            return ((PersistitGroupRow) row).rowData();
        }
        ToObjectValueTarget target = new ToObjectValueTarget();
        NewRow niceRow = newRow(rowDef);
        for(int i = 0; i < row.rowType().nFields(); ++i) {
            ValueSource source = row.eval(i);
            niceRow.put(i, target.convertFromSource(source));
        }
        return niceRow.toRowData();
    }

    public PersistitGroupRow newGroupRow()
    {
        return PersistitGroupRow.newPersistitGroupRow(this);
    }

    public PersistitIndexRow newIndexRow(IndexRowType indexRowType) throws PersistitException
    {
        return new PersistitIndexRow(this, indexRowType);
    }


    public Exchange takeExchange(GroupTable table) throws PersistitException
    {
        return persistit.getExchange(session, (RowDef) table.rowDef());
    }

    public Exchange takeExchange(Index index)
    {
        return persistit.getExchange(session, index);
    }

    public Exchange takeExchangeForSorting(TreeLink treeLink)
    {
        return treeService.getExchange(session, treeLink);
    }

    public Key newKey()
    {
        return new Key(persistit.getDb());
    }

    public void handlePersistitException(PersistitException e)
    {
        handlePersistitException(session, e);
    }

    public static void handlePersistitException(Session session, PersistitException e)
    {
        assert e != null;
        Throwable cause = e.getCause();
        if (e instanceof PersistitInterruptedException ||
            cause != null && (cause instanceof InterruptedIOException || cause instanceof InterruptedException)) {
            throw new QueryCanceledException(session);
        } else {
            throw new PersistitAdapterException(e);
        }
    }

    public void returnExchange(Exchange exchange)
    {
        persistit.releaseExchange(session, exchange);
    }
    
    public Transaction transaction() {
        return treeService.getTransaction(session);
    }

    public int enterUpdateStep()
    {
        Transaction transaction = transaction();
        int step = transaction.getCurrentStep();
        if (step > 0)
            transaction.incrementStep();
        return step;
    }

    public void leaveUpdateStep(int step) {
        transaction().setStep(step);
    }

    public PersistitAdapter(Schema schema,
                            PersistitStore persistit,
                            TreeService treeService,
                            Session session,
                            ConfigurationService config)
    {
        super(schema);
        this.config = config;
        this.persistit = persistit;
        this.session = session;
        this.treeService = treeService;
    }
    
    // Class state
    
    public static final InOutTap CURSOR_FIRST_ROW_TAP = Tap.createTimer("cursor first row");

    // Object state

    private final TreeService treeService;
    private final ConfigurationService config;
    private final PersistitStore persistit;
    private final Session session;
}<|MERGE_RESOLUTION|>--- conflicted
+++ resolved
@@ -126,14 +126,9 @@
             throw new IllegalArgumentException(String.format("%s != %s", rowDef, rowDefNewRow));
         }
 
-<<<<<<< HEAD
-        RowData oldRowData = rowData(rowDef, oldRow, bindings);
-        RowData newRowData = rowData(rowDef, newRow, bindings);
-        int oldStep = enterUpdateStep();
-=======
         RowData oldRowData = rowData(rowDef, oldRow);
         RowData newRowData = rowData(rowDef, newRow);
->>>>>>> 81270f86
+        int oldStep = enterUpdateStep();
         try {
             persistit.updateRow(session, oldRowData, newRowData, null);
         } catch (PersistitException e) {
@@ -147,12 +142,8 @@
     @Override
     public void writeRow (Row newRow) {
         RowDef rowDef = (RowDef)newRow.rowType().userTable().rowDef();
-<<<<<<< HEAD
-        RowData newRowData = rowData (rowDef, newRow, bindings);
+        RowData newRowData = rowData (rowDef, newRow);
         int oldStep = enterUpdateStep();
-=======
-        RowData newRowData = rowData (rowDef, newRow);
->>>>>>> 81270f86
         try {
             persistit.writeRow(session, newRowData);
         } catch (PersistitException e) {
@@ -167,12 +158,8 @@
     @Override
     public void deleteRow (Row oldRow) {
         RowDef rowDef = (RowDef)oldRow.rowType().userTable().rowDef();
-<<<<<<< HEAD
-        RowData oldRowData = rowData(rowDef, oldRow, bindings);
+        RowData oldRowData = rowData(rowDef, oldRow);
         int oldStep = enterUpdateStep();
-=======
-        RowData oldRowData = rowData(rowDef, oldRow);
->>>>>>> 81270f86
         try {
             persistit.deleteRow(session, oldRowData);
         } catch (PersistitException e) {
