--- conflicted
+++ resolved
@@ -361,28 +361,20 @@
 
     @Override
     public long sequenceNextValue(TableName sequenceName) {
-<<<<<<< HEAD
-        return sequenceValue (store.getAIS(getSession()).getSequence(sequenceName), false) ;
-=======
         Sequence sequence = store.getAIS(getSession()).getSequence(sequenceName);
         if (sequence == null) {
             throw new NoSuchSequenceException (sequenceName);
         }
         return store.nextSequenceValue(getSession(), sequence);
->>>>>>> 194c92e8
     }
 
     @Override
     public long sequenceCurrentValue(TableName sequenceName) {
-<<<<<<< HEAD
-        return sequenceValue (store.getAIS(getSession()).getSequence(sequenceName), true);
-=======
         Sequence sequence = store.getAIS(getSession()).getSequence(sequenceName);
         if (sequence == null) {
             throw new NoSuchSequenceException (sequenceName);
         }
         return store.curSequenceValue(getSession(), sequence);
->>>>>>> 194c92e8
     }
 
     @Override
@@ -390,26 +382,7 @@
         return store.createKey();
     }
 
-<<<<<<< HEAD
-    private long sequenceValue (Sequence sequence, boolean getCurrentValue) {
-        try {
-            if (getCurrentValue) {
-                return store.curSequenceValue(getSession(), sequence);
-            } else {
-                return store.nextSequenceValue(getSession(), sequence);
-            }
-        } catch (PersistitException e) {
-            rollbackIfNeeded(e);
-            handlePersistitException(e);
-            assert false;
-            return 0;
-        } catch (Exception ex) {
-            throw new PersistitAdapterException(ex);
-        }
-    }
-
-=======
->>>>>>> 194c92e8
+
     // Class state
 
     private static PersistitIndexRowPool indexRowPool = new PersistitIndexRowPool();
