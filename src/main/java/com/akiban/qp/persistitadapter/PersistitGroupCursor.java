--- conflicted
+++ resolved
@@ -57,11 +57,7 @@
     @Override
     public void rebind(HKey hKey, boolean deep)
     {
-<<<<<<< HEAD
-        CursorLifecycle.checkIdle(this);
-=======
         // CursorLifecycle.checkIdle(this);
->>>>>>> 233f4866
         this.hKey = (PersistitHKey) hKey;
         this.hKeyDeep = deep;
     }
@@ -73,12 +69,8 @@
     public void open()
     {
         try {
-<<<<<<< HEAD
-            CursorLifecycle.checkIdle(this);
-=======
             // CursorLifecycle.checkIdle(this);
             this.exchange = adapter.takeExchange(groupTable);
->>>>>>> 233f4866
             exchange.clear();
             groupScan =
                 hKey == null ? new FullScan() :
@@ -93,11 +85,7 @@
     public Row next()
     {
         try {
-<<<<<<< HEAD
-            CursorLifecycle.checkIdleOrActive(this);
-=======
             // CursorLifecycle.checkIdleOrActive(this);
->>>>>>> 233f4866
             boolean next = !idle;
             if (next) {
                 groupScan.advance();
@@ -122,17 +110,11 @@
     @Override
     public void close()
     {
-<<<<<<< HEAD
-        CursorLifecycle.checkIdleOrActive(this);
-        if (!idle) {
-            groupScan = null;
-=======
         // CursorLifecycle.checkIdleOrActive(this);
         if (!idle) {
             groupScan = null;
             adapter.returnExchange(exchange);
             exchange = null;
->>>>>>> 233f4866
             idle = true;
         }
     }
@@ -140,11 +122,6 @@
     @Override
     public void destroy()
     {
-<<<<<<< HEAD
-        adapter.returnExchange(exchange);
-        exchange = null;
-=======
->>>>>>> 233f4866
     }
 
     @Override
@@ -174,10 +151,6 @@
         this.groupTable = groupTable;
         this.row = new ShareHolder<PersistitGroupRow>(adapter.newGroupRow());
         this.controllingHKey = adapter.newKey();
-<<<<<<< HEAD
-        this.exchange = adapter.takeExchange(groupTable);
-=======
->>>>>>> 233f4866
         this.idle = true;
     }
 
