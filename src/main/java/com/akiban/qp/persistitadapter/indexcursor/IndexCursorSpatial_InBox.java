/**
 * END USER LICENSE AGREEMENT (“EULA”)
 *
 * READ THIS AGREEMENT CAREFULLY (date: 9/13/2011):
 * http://www.akiban.com/licensing/20110913
 *
 * BY INSTALLING OR USING ALL OR ANY PORTION OF THE SOFTWARE, YOU ARE ACCEPTING
 * ALL OF THE TERMS AND CONDITIONS OF THIS AGREEMENT. YOU AGREE THAT THIS
 * AGREEMENT IS ENFORCEABLE LIKE ANY WRITTEN AGREEMENT SIGNED BY YOU.
 *
 * IF YOU HAVE PAID A LICENSE FEE FOR USE OF THE SOFTWARE AND DO NOT AGREE TO
 * THESE TERMS, YOU MAY RETURN THE SOFTWARE FOR A FULL REFUND PROVIDED YOU (A) DO
 * NOT USE THE SOFTWARE AND (B) RETURN THE SOFTWARE WITHIN THIRTY (30) DAYS OF
 * YOUR INITIAL PURCHASE.
 *
 * IF YOU WISH TO USE THE SOFTWARE AS AN EMPLOYEE, CONTRACTOR, OR AGENT OF A
 * CORPORATION, PARTNERSHIP OR SIMILAR ENTITY, THEN YOU MUST BE AUTHORIZED TO SIGN
 * FOR AND BIND THE ENTITY IN ORDER TO ACCEPT THE TERMS OF THIS AGREEMENT. THE
 * LICENSES GRANTED UNDER THIS AGREEMENT ARE EXPRESSLY CONDITIONED UPON ACCEPTANCE
 * BY SUCH AUTHORIZED PERSONNEL.
 *
 * IF YOU HAVE ENTERED INTO A SEPARATE WRITTEN LICENSE AGREEMENT WITH AKIBAN FOR
 * USE OF THE SOFTWARE, THE TERMS AND CONDITIONS OF SUCH OTHER AGREEMENT SHALL
 * PREVAIL OVER ANY CONFLICTING TERMS OR CONDITIONS IN THIS AGREEMENT.
 */

package com.akiban.qp.persistitadapter.indexcursor;

import com.akiban.ais.model.Index;
import com.akiban.ais.model.TableIndex;
import com.akiban.qp.expression.BoundExpressions;
import com.akiban.qp.expression.IndexBound;
import com.akiban.qp.expression.IndexKeyRange;
import com.akiban.qp.operator.API;
import com.akiban.qp.operator.QueryContext;
import com.akiban.qp.persistitadapter.IndexScanRowState;
import com.akiban.qp.row.Row;
import com.akiban.qp.row.ValuesHolderRow;
import com.akiban.qp.rowtype.IndexRowType;
import com.akiban.qp.util.MultiCursor;
import com.akiban.server.api.dml.ColumnSelector;
import com.akiban.server.api.dml.SetColumnSelector;
import com.akiban.server.expression.std.Expressions;
import com.akiban.server.geophile.BoxLatLon;
import com.akiban.server.geophile.SpaceLatLon;
import com.akiban.server.types.AkType;
import com.akiban.server.types.ValueSource;

import java.math.BigDecimal;
import java.util.ArrayList;
import java.util.List;

// A scan of an IndexCursorSpatial_InBox will be implemented as one or more IndexCursorUnidirectional scans.

class IndexCursorSpatial_InBox extends IndexCursor
{
    @Override
    public void open()
    {
        super.open();
        // iterationHelper.closeIteration() closes the PersistitIndexCursor, releasing its Exchange.
        // This iteration uses the Exchanges in the IndexScanRowStates owned by each cursor of the MultiCursor.
        iterationHelper.closeIteration();
        multiCursor.open();
    }

    @Override
    public Row next()
    {
        super.next();
        return multiCursor.next();
    }

    @Override
    public void close()
    {
        super.close();
        multiCursor.close();
    }

    @Override
    public void destroy()
    {
        super.destroy();
        multiCursor.destroy();
    }

    // IndexCursorSpatial_InBox interface

    public static IndexCursorSpatial_InBox create(QueryContext context,
                                            IterationHelper iterationHelper,
                                            IndexKeyRange keyRange)
    {
        return  new IndexCursorSpatial_InBox(context, iterationHelper, keyRange);
    }

    // For use by this class

    private IndexCursorSpatial_InBox(QueryContext context, IterationHelper iterationHelper, IndexKeyRange keyRange)
    {
        super(context, iterationHelper);
        assert keyRange.spatial();
        this.multiCursor = new MultiCursor();
        this.iterationHelper = iterationHelper;
        API.Ordering zOrdering = new API.Ordering();
        zOrdering.append(Expressions.field(keyRange.indexRowType().physicalRowType(), 0), true);
        for (IndexKeyRange zKeyRange : zKeyRanges(context, keyRange)) {
            IndexScanRowState rowState = new IndexScanRowState(adapter, keyRange.indexRowType());
            IndexCursorUnidirectional<ValueSource> zIntervalCursor =
                new IndexCursorUnidirectional<ValueSource>(context,
                                                           rowState,
                                                           zKeyRange,
                                                           zOrdering,
                                                           OldExpressionsSortKeyAdapter.INSTANCE);
            multiCursor.addCursor(zIntervalCursor);
        }
    }

    private static List<IndexKeyRange> zKeyRanges(QueryContext context, IndexKeyRange keyRange)
    {
        List<IndexKeyRange> zKeyRanges = new ArrayList<IndexKeyRange>();
        // TODO: Wraparound
        Index index = keyRange.indexRowType().index();
        IndexBound loBound = keyRange.lo();
        IndexBound hiBound = keyRange.hi();
        BoundExpressions loExpressions = loBound.boundExpressions(context);
        BoundExpressions hiExpressions = hiBound.boundExpressions(context);
        SpaceLatLon space = (SpaceLatLon) ((TableIndex)index).space();
        // Only 2d, lat/lon supported for now
        BigDecimal xLo = loExpressions.eval(0).getDecimal();
        BigDecimal xHi = hiExpressions.eval(0).getDecimal();
        BigDecimal yLo = loExpressions.eval(1).getDecimal();
        BigDecimal yHi = hiExpressions.eval(1).getDecimal();
<<<<<<< HEAD
        BoxLatLon box = BoxLatLon.newBox(xLo, xHi, yLo, yHi);
        long[] zValues = new long[4];
=======
        BoxLatLon box = new BoxLatLon(xLo, xHi, yLo, yHi);
        long[] zValues = new long[SpaceLatLon.MAX_DECOMPOSITION_Z_VALUES];
>>>>>>> 24936b99
        space.decompose(box, zValues);
        for (int i = 0; i < zValues.length; i++) {
            long z = zValues[i];
            if (z != -1L) {
                IndexRowType physicalRowType = keyRange.indexRowType().physicalRowType();
                // lo bound of z
                ValuesHolderRow zLoRow = new ValuesHolderRow(physicalRowType, false);
                zLoRow.holderAt(0).expectType(AkType.LONG);
                zLoRow.holderAt(0).putLong(space.zLo(z));
                IndexBound zLo = new IndexBound(zLoRow, Z_SELECTOR);
                // hi bound of z
                ValuesHolderRow zHiRow = new ValuesHolderRow(physicalRowType, false);
                zHiRow.holderAt(0).expectType(AkType.LONG);
                zHiRow.holderAt(0).putLong(space.zHi(z));
                IndexBound zHi = new IndexBound(zHiRow, Z_SELECTOR);
                IndexKeyRange zKeyRange = IndexKeyRange.bounded(physicalRowType, zLo, true, zHi, true);
                zKeyRanges.add(zKeyRange);
            }
        }
        return zKeyRanges;
    }

    // Class state

    private static final ColumnSelector Z_SELECTOR = new SetColumnSelector(0);

    // Object state

    private final MultiCursor multiCursor;
    private final IterationHelper iterationHelper;
}<|MERGE_RESOLUTION|>--- conflicted
+++ resolved
@@ -131,13 +131,8 @@
         BigDecimal xHi = hiExpressions.eval(0).getDecimal();
         BigDecimal yLo = loExpressions.eval(1).getDecimal();
         BigDecimal yHi = hiExpressions.eval(1).getDecimal();
-<<<<<<< HEAD
         BoxLatLon box = BoxLatLon.newBox(xLo, xHi, yLo, yHi);
-        long[] zValues = new long[4];
-=======
-        BoxLatLon box = new BoxLatLon(xLo, xHi, yLo, yHi);
         long[] zValues = new long[SpaceLatLon.MAX_DECOMPOSITION_Z_VALUES];
->>>>>>> 24936b99
         space.decompose(box, zValues);
         for (int i = 0; i < zValues.length; i++) {
             long z = zValues[i];
