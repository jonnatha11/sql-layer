/**
 * END USER LICENSE AGREEMENT (“EULA”)
 *
 * READ THIS AGREEMENT CAREFULLY (date: 9/13/2011):
 * http://www.akiban.com/licensing/20110913
 *
 * BY INSTALLING OR USING ALL OR ANY PORTION OF THE SOFTWARE, YOU ARE ACCEPTING
 * ALL OF THE TERMS AND CONDITIONS OF THIS AGREEMENT. YOU AGREE THAT THIS
 * AGREEMENT IS ENFORCEABLE LIKE ANY WRITTEN AGREEMENT SIGNED BY YOU.
 *
 * IF YOU HAVE PAID A LICENSE FEE FOR USE OF THE SOFTWARE AND DO NOT AGREE TO
 * THESE TERMS, YOU MAY RETURN THE SOFTWARE FOR A FULL REFUND PROVIDED YOU (A) DO
 * NOT USE THE SOFTWARE AND (B) RETURN THE SOFTWARE WITHIN THIRTY (30) DAYS OF
 * YOUR INITIAL PURCHASE.
 *
 * IF YOU WISH TO USE THE SOFTWARE AS AN EMPLOYEE, CONTRACTOR, OR AGENT OF A
 * CORPORATION, PARTNERSHIP OR SIMILAR ENTITY, THEN YOU MUST BE AUTHORIZED TO SIGN
 * FOR AND BIND THE ENTITY IN ORDER TO ACCEPT THE TERMS OF THIS AGREEMENT. THE
 * LICENSES GRANTED UNDER THIS AGREEMENT ARE EXPRESSLY CONDITIONED UPON ACCEPTANCE
 * BY SUCH AUTHORIZED PERSONNEL.
 *
 * IF YOU HAVE ENTERED INTO A SEPARATE WRITTEN LICENSE AGREEMENT WITH AKIBAN FOR
 * USE OF THE SOFTWARE, THE TERMS AND CONDITIONS OF SUCH OTHER AGREEMENT SHALL
 * PREVAIL OVER ANY CONFLICTING TERMS OR CONDITIONS IN THIS AGREEMENT.
 */

package com.akiban.qp.persistitadapter;

import com.akiban.ais.model.*;
import com.akiban.qp.expression.BoundExpressions;
import com.akiban.qp.row.AbstractRow;
import com.akiban.qp.row.HKey;
import com.akiban.qp.rowtype.IndexRowType;
import com.akiban.qp.rowtype.RowType;
import com.akiban.qp.util.HKeyCache;
import com.akiban.server.PersistitKeyValueSource;
import com.akiban.server.types.AkType;
import com.akiban.server.types.ValueSource;
import com.akiban.server.types.ValueTarget;
import com.akiban.server.types.conversion.Converters;
import com.akiban.util.AkibanAppender;
import com.persistit.Exchange;
import com.persistit.Key;
import com.persistit.exception.PersistitException;

import static java.lang.Math.min;

public abstract class PersistitIndexRow extends AbstractRow
{
    // Object interface

    @Override
    public final String toString()
    {
        ValueTarget buffer = AkibanAppender.of(new StringBuilder()).asValueTarget();
        buffer.putString("(");
        for (int i = 0; i < indexRowType.nFields(); i++) {
            if (i > 0) {
                buffer.putString(", ");
            }
            Converters.convert(eval(i), buffer);
        }
        buffer.putString(")->");
        buffer.putString(hKey().toString());
        return buffer.toString();
    }
    
    // BoundExpressions interface

    /**
     * Compares two rows and indicates if and where they differ.
     * @param row The row to be compared to this row.
     * @param leftStartIndex First field to compare in this row.
     * @param rightStartIndex First field to compare in the other row.
     * @param fieldCount Number of fields to compare.
     * @return 0 if all fields are equal. A negative value indicates that this row had the first field
     * that was not equal to the corresponding field in the other row. A positive value indicates that the
     * other row had the first field that was not equal to the corresponding field in this row. In both non-zero
     * cases, the absolute value of the return value is the position of the field that differed, starting the numbering
     * at 1. E.g. a return value of -2 means that the first fields of the rows match, and that in the second field,
     * this row had the smaller value.
     */
    @Override
    public final int compareTo(BoundExpressions row, int leftStartIndex, int rightStartIndex, int fieldCount)
    {
        PersistitIndexRow that = (PersistitIndexRow) row;
        int thisPosition = this.indexRow.indexTo(leftStartIndex).getIndex();
        int thatPosition = that.indexRow.indexTo(rightStartIndex).getIndex();
        int thisEnd = this.indexRow.indexTo(leftStartIndex + fieldCount).getIndex();
        int thatEnd = that.indexRow.indexTo(rightStartIndex + fieldCount).getIndex();
        byte[] thisBytes = this.indexRow.getEncodedBytes();
        byte[] thatBytes = that.indexRow.getEncodedBytes();
        int thisByteCount = thisEnd - thisPosition;
        int thatByteCount = thatEnd - thatPosition;
        int thisStop = thisPosition + min(thisByteCount, thatByteCount);
        int c = 0;
        int eqSegments = 0;
        while (thisPosition < thisStop) {
            byte thisByte = thisBytes[thisPosition++];
            byte thatByte = thatBytes[thatPosition++];
            c = thisByte - thatByte;
            if (c != 0) {
                break;
            } else if (thisByte == 0) {
                // thisByte = thatByte = 0
                eqSegments++;
            }
        }
        // If c == 0 then thisPosition == thisStop and the two subarrays must match.
        if (c < 0) {
            c = -(eqSegments + 1);
        } else if (c > 0) {
            c = eqSegments + 1;
        }
        return c;
    }


    // RowBase interface

    @Override
    public HKey hKey()
    {
        return hKeyCache.hKey(leafmostTable);
    }

    @Override
    public final RowType rowType()
    {
        return indexRowType;
    }

    @Override
    public final ValueSource eval(int i)
    {
        PersistitKeyValueSource keySource = keySource(i);
        keySource.attach(indexRow, i, akTypes[i]);
        return keySource;
    }

    // PersistitIndexRow interface

    public abstract IndexToHKey indexToHKey();

    public final boolean keyEmpty()
    {
        return indexRow.getEncodedSize() == 0;
    }

    public long tableBitmap()
    {
        throw new UnsupportedOperationException(getClass().toString());
    }

    public static PersistitIndexRow tableIndexRow(PersistitAdapter adapter, IndexRowType indexRowType)
        throws PersistitException
    {
        return new PersistitTableIndexRow(adapter, indexRowType);
    }

    public static PersistitIndexRow groupIndexRow(PersistitAdapter adapter, IndexRowType indexRowType)
        throws PersistitException
    {
        return new PersistitGroupIndexRow(adapter, indexRowType);
    }

    // For use by this package

    void copyFromExchange(Exchange exchange) throws PersistitException
    {
        PersistitHKey leafmostHKey = hKeyCache.hKey(leafmostTable);
        exchange.getKey().copyTo(indexRow);
        adapter.persistit().constructHKeyFromIndexKey(leafmostHKey.key(), indexRow, indexToHKey());
    }

    // For use by subclasses

    protected PersistitIndexRow(PersistitAdapter adapter, IndexRowType indexRowType) throws PersistitException
    {
        this.adapter = adapter;
        this.indexRowType = indexRowType;
        assert indexRowType.nFields() == indexRowType.index().getAllColumns().size();
        this.akTypes = new AkType[indexRowType.nFields()];
        for (IndexColumn indexColumn : indexRowType.index().getAllColumns()) {
            this.akTypes[indexColumn.getPosition()] = indexColumn.getColumn().getType().akType();
        }
        this.keySources = new PersistitKeyValueSource[indexRowType.nFields()];
<<<<<<< HEAD
        this.indexRow = adapter.persistit().getKey(adapter.session());
        this.leafmostTable = (UserTable) indexRowType.index().leafMostTable();
        this.hKeyCache = new HKeyCache(adapter);
=======
        this.indexRow = adapter.persistit().getKey(adapter.getSession());
        this.hKey = new PersistitHKey(adapter, this.indexRowType.index().hKey());
    }

    // For use by this package

    void copyFromExchange(Exchange exchange) throws PersistitException
    {
        // Extract the hKey from the exchange, using indexRow as a convenient Key to bridge Exchange
        // and PersistitHKey.
        adapter.persistit().constructHKeyFromIndexKey(indexRow, exchange.getKey(), indexRowType.index());
        hKey.copyFrom(indexRow);
        // Now copy the entire index record into indexRow.
        exchange.getKey().copyTo(indexRow);
        // Get the tableBitmap if this is a group index row
        if (indexRowType.index().isGroupIndex()) {
            tableBitmap = exchange.getValue().getLong();
        }
>>>>>>> f0c304f2
    }

    // For use by this class

    private PersistitKeyValueSource keySource(int i)
    {
        if (keySources[i] == null) {
            keySources[i] = new PersistitKeyValueSource();
        }
        return keySources[i];
    }

    // Object state

    protected final PersistitAdapter adapter;
    protected final IndexRowType indexRowType;
    protected AkType[] akTypes;
    protected final PersistitKeyValueSource[] keySources;
    protected final Key indexRow;
    protected final HKeyCache<PersistitHKey> hKeyCache;
    protected final UserTable leafmostTable;

    private static class PersistitTableIndexRow extends PersistitIndexRow
    {
        // RowBase interface
        
        @Override
        public HKey ancestorHKey(UserTable table)
        {
            PersistitHKey ancestorHKey;
            PersistitHKey leafmostHKey = hKeyCache.hKey(leafmostTable);
            if (table == leafmostTable) {
                ancestorHKey = leafmostHKey;
            } else {
                ancestorHKey = hKeyCache.hKey(table);
                leafmostHKey.copyTo(ancestorHKey);
                ancestorHKey.useSegments(table.getDepth() + 1);
            }
            return ancestorHKey;
        }

        // PersistitTableIndexRow interface

        @Override
        public IndexToHKey indexToHKey()
        {
            return index.indexToHKey();
        }

        public PersistitTableIndexRow(PersistitAdapter adapter, IndexRowType indexRowType)
            throws PersistitException
        {
            super(adapter, indexRowType);
            this.index = (TableIndex) indexRowType.index();
        }

        private final TableIndex index;
    }

    private static class PersistitGroupIndexRow extends PersistitIndexRow
    {
        // RowBase interface

        @Override
        public HKey ancestorHKey(UserTable table)
        {
            PersistitHKey ancestorHKey = hKeyCache.hKey(table);
            adapter.persistit().constructHKeyFromIndexKey(ancestorHKey.key(),
                                                          indexRow,
                                                          index.indexToHKey(table.getDepth()));
            return ancestorHKey;
        }

        // PersistitGroupIndexRow interface

        public IndexToHKey indexToHKey()
        {
            return index.indexToHKey(index.leafMostTable().getDepth());
        }

        public long tableBitmap()
        {
            return tableBitmap;
        }

        public PersistitGroupIndexRow(PersistitAdapter adapter, IndexRowType indexRowType)
            throws PersistitException
        {
            super(adapter, indexRowType);
            this.index = (GroupIndex) indexRowType.index();
        }

        // For use by this package

        void copyFromExchange(Exchange exchange) throws PersistitException
        {
            super.copyFromExchange(exchange);
            tableBitmap = exchange.getValue().getLong();
        }

        private final GroupIndex index;
        private long tableBitmap;
    }
}<|MERGE_RESOLUTION|>--- conflicted
+++ resolved
@@ -185,30 +185,9 @@
             this.akTypes[indexColumn.getPosition()] = indexColumn.getColumn().getType().akType();
         }
         this.keySources = new PersistitKeyValueSource[indexRowType.nFields()];
-<<<<<<< HEAD
-        this.indexRow = adapter.persistit().getKey(adapter.session());
+        this.indexRow = adapter.persistit().getKey(adapter.getSession());
         this.leafmostTable = (UserTable) indexRowType.index().leafMostTable();
         this.hKeyCache = new HKeyCache(adapter);
-=======
-        this.indexRow = adapter.persistit().getKey(adapter.getSession());
-        this.hKey = new PersistitHKey(adapter, this.indexRowType.index().hKey());
-    }
-
-    // For use by this package
-
-    void copyFromExchange(Exchange exchange) throws PersistitException
-    {
-        // Extract the hKey from the exchange, using indexRow as a convenient Key to bridge Exchange
-        // and PersistitHKey.
-        adapter.persistit().constructHKeyFromIndexKey(indexRow, exchange.getKey(), indexRowType.index());
-        hKey.copyFrom(indexRow);
-        // Now copy the entire index record into indexRow.
-        exchange.getKey().copyTo(indexRow);
-        // Get the tableBitmap if this is a group index row
-        if (indexRowType.index().isGroupIndex()) {
-            tableBitmap = exchange.getValue().getLong();
-        }
->>>>>>> f0c304f2
     }
 
     // For use by this class
