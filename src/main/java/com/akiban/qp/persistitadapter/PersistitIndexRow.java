--- conflicted
+++ resolved
@@ -71,22 +71,6 @@
         return hKey;
     }
 
-<<<<<<< HEAD
-/*
-    // For use by OperatorIT
-    public PersistitIndexRow(PersistitAdapter adapter, IndexRowType indexRowType, Object... values) throws PersistitException
-    {
-        this(adapter, indexRowType);
-        Iterator<IndexColumn> columnIt = index().getColumns().iterator();
-        PersistitKeyAppender appender = new PersistitKeyAppender(indexRow);
-        for(Object o : values) {
-            appender.append(o, columnIt.next().getColumn());
-        }
-    }
-*/
-
-=======
->>>>>>> 273a090e
     // PersistitIndexRow interface
 
     public PersistitIndexRow(PersistitAdapter adapter, IndexRowType indexRowType) throws PersistitException
