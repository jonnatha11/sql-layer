--- conflicted
+++ resolved
@@ -286,22 +286,7 @@
                         groupIndex,
                         adapter.schema().userTableRowType(userTable)
                 );
-<<<<<<< HEAD
-                Cursor cursor = API.cursor(plan, adapter);
-                cursor.open(bindings);
-                try {
-                    Row row;
-                    while ((row = cursor.next()) != null) {
-                        if (row.rowType().equals(plan.rowType())) {
-                            sendToHandler(groupIndex, row, handler, action);
-                        }
-                    }
-                } finally {
-                    cursor.close();
-                }
-=======
                 maintainGroupIndexes(adapter, groupIndex, plan, bindings, handler, action);
->>>>>>> 9c9712b8
             }
         } finally {
             adapter.returnExchange(hEx);
@@ -320,8 +305,8 @@
         Cursor cursor = API.cursor(plan, adapter);
         cursor.open(bindings);
         try {
-            while (cursor.next()) {
-                Row row = cursor.currentRow();
+            Row row;
+            while ((row = cursor.next()) != null) {
                 if (row.rowType().equals(plan.rowType())) {
                     handler.handleRow(action, groupIndex, row);
                 }
