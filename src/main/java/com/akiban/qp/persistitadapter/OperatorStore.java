/**
 * Copyright (C) 2011 Akiban Technologies Inc.
 * This program is free software: you can redistribute it and/or modify
 * it under the terms of the GNU Affero General Public License, version 3,
 * as published by the Free Software Foundation.
 *
 * This program is distributed in the hope that it will be useful,
 * but WITHOUT ANY WARRANTY; without even the implied warranty of
 * MERCHANTABILITY or FITNESS FOR A PARTICULAR PURPOSE.  See the
 * GNU Affero General Public License for more details.
 *
 * You should have received a copy of the GNU Affero General Public License
 * along with this program.  If not, see http://www.gnu.org/licenses.
 */

package com.akiban.qp.persistitadapter;

import com.akiban.ais.model.AkibanInformationSchema;
import com.akiban.ais.model.Column;
import com.akiban.ais.model.GroupIndex;
import com.akiban.ais.model.GroupTable;
import com.akiban.ais.model.Index;
import com.akiban.ais.model.IndexRowComposition;
import com.akiban.ais.model.TableIndex;
import com.akiban.ais.model.UserTable;
import com.akiban.message.ErrorCode;
import com.akiban.qp.exec.UpdatePlannable;
import com.akiban.qp.exec.UpdateResult;
import com.akiban.qp.expression.IndexBound;
import com.akiban.qp.expression.IndexKeyRange;
import com.akiban.qp.physicaloperator.API;
import com.akiban.qp.physicaloperator.ArrayBindings;
import com.akiban.qp.physicaloperator.Bindings;
import com.akiban.qp.physicaloperator.Cursor;
import com.akiban.qp.physicaloperator.CursorUpdateException;
import com.akiban.qp.physicaloperator.PhysicalOperator;
import com.akiban.qp.physicaloperator.UndefBindings;
import com.akiban.qp.physicaloperator.UpdateFunction;
import com.akiban.qp.physicaloperator.Update_Default;
import com.akiban.qp.row.Row;
import com.akiban.qp.rowtype.IndexRowType;
import com.akiban.qp.rowtype.Schema;
import com.akiban.qp.rowtype.UserTableRowType;
import com.akiban.qp.util.SchemaCache;
import com.akiban.server.FieldDef;
import com.akiban.server.InvalidOperationException;
import com.akiban.server.RowData;
import com.akiban.server.RowDef;
import com.akiban.server.api.dml.ColumnSelector;
import com.akiban.server.api.dml.ConstantColumnSelector;
import com.akiban.server.api.dml.DuplicateKeyException;
import com.akiban.server.api.dml.NoSuchRowException;
import com.akiban.server.api.dml.scan.LegacyRowWrapper;
import com.akiban.server.api.dml.scan.NewRow;
import com.akiban.server.api.dml.scan.NiceRow;
import com.akiban.server.service.ServiceManagerImpl;
import com.akiban.server.service.session.Session;
import com.akiban.server.store.DelegatingStore;
import com.akiban.server.store.PersistitStore;
import com.akiban.util.CachePair;
import com.persistit.Exchange;
import com.persistit.Key;
import com.persistit.Transaction;
import com.persistit.exception.PersistitException;
import com.persistit.exception.RollbackException;

import java.util.ArrayList;
import java.util.Collection;
import java.util.Collections;
import java.util.List;
import java.util.Map;

import static com.akiban.qp.physicaloperator.API.ancestorLookup_Default;
import static com.akiban.qp.physicaloperator.API.indexScan_Default;

public class OperatorStore extends DelegatingStore<PersistitStore> {

    // Store interface

    @Override
    public void updateRow(Session session, RowData oldRowData, RowData newRowData, ColumnSelector columnSelector)
            throws Exception
    {
        PersistitStore persistitStore = getPersistitStore();
        AkibanInformationSchema ais = persistitStore.getRowDefCache().ais();

        RowDef rowDef = persistitStore.getRowDefCache().rowDef(oldRowData.getRowDefId());
        if ((columnSelector != null) && !rowDef.table().getGroupIndexes().isEmpty()) {
            throw new RuntimeException("group index maintence won't work with partial rows");
        }

        PersistitAdapter adapter = new PersistitAdapter(SchemaCache.globalSchema(ais), persistitStore, session);
        Schema schema = adapter.schema();

        UpdateFunction updateFunction = new InternalUpdateFunction(adapter, rowDef, newRowData, columnSelector);

        UserTable userTable = ais.getUserTable(oldRowData.getRowDefId());
        GroupTable groupTable = userTable.getGroup().getGroupTable();

        TableIndex index = userTable.getPrimaryKeyIncludingInternal().getIndex();
        assert index != null : userTable;
        UserTableRowType tableType = schema.userTableRowType(userTable);
        IndexRowType indexType = tableType.indexRowType(index);
        IndexBound bound = new IndexBound(new NewRowBackedIndexRow(tableType, new LegacyRowWrapper(oldRowData), index),
                                          ConstantColumnSelector.ALL_ON);
        IndexKeyRange range = new IndexKeyRange(bound, true, bound, true);

        PhysicalOperator indexScan = indexScan_Default(indexType, false, range);
        PhysicalOperator scanOp;
        scanOp = ancestorLookup_Default(indexScan, groupTable, indexType, Collections.singletonList(tableType), false);

        // MVCC will render this useless, but for now, a limit of 1 ensures we won't see the row we just updated,
        // and therefore scan through two rows -- once to update old -> new, then to update new -> copy of new
        scanOp = com.akiban.qp.physicaloperator.API.limit_Default(scanOp, 1);

        Update_Default updateOp = new Update_Default(scanOp, updateFunction);

        Transaction transaction = ServiceManagerImpl.get().getTreeService().getTransaction(session);
        for(int retryCount=0; ; ++retryCount) {
            try {
                transaction.begin();

                maintainGroupIndexes(
                        session, ais, adapter,
                        oldRowData, new PersistitKeyHandler(adapter), new RowAction(userTable, Action.DELETE)
                );

                runCursor(oldRowData, rowDef, updateOp, adapter);

                maintainGroupIndexes(
                        session, ais, adapter,
                        newRowData, new PersistitKeyHandler(adapter), new RowAction(userTable, Action.STORE)
                );

                transaction.commit();
                break;
            } catch (RollbackException e) {
                if (retryCount >= MAX_RETRIES) {
                    throw e;
                }
            } finally {
                transaction.end();
            }
        }
    }

    @Override
    public void writeRow(Session session, RowData rowData) throws Exception {
        Transaction transaction = ServiceManagerImpl.get().getTreeService().getTransaction(session);
        for(int retryCount=0; ; ++retryCount) {
            try {
                transaction.begin();
                super.writeRow(session, rowData);

                AkibanInformationSchema ais = ServiceManagerImpl.get().getDXL().ddlFunctions().getAIS(session);
                PersistitAdapter adapter = new PersistitAdapter(SchemaCache.globalSchema(ais), getPersistitStore(), session);
                UserTable uTable = ais.getUserTable(rowData.getRowDefId());
                maintainGroupIndexes(
                        session, ais, adapter,
                        rowData, new PersistitKeyHandler(adapter), new RowAction(uTable, Action.STORE)
                );

                transaction.commit();
                break;
            } catch (RollbackException e) {
                if (retryCount >= MAX_RETRIES) {
                    throw e;
                }
            } finally {
                transaction.end();
            }
        }
    }

    @Override
    public void deleteRow(Session session, RowData rowData) throws Exception {
        Transaction transaction = ServiceManagerImpl.get().getTreeService().getTransaction(session);
        for(int retryCount=0; ; ++retryCount) {
            try {
                transaction.begin();
                AkibanInformationSchema ais = ServiceManagerImpl.get().getDXL().ddlFunctions().getAIS(session);
                PersistitAdapter adapter = new PersistitAdapter(SchemaCache.globalSchema(ais), getPersistitStore(), session);
                UserTable uTable = ais.getUserTable(rowData.getRowDefId());
                maintainGroupIndexes(
                        session, ais, adapter,
                        rowData, new PersistitKeyHandler(adapter), new RowAction(uTable, Action.DELETE)
                );
                super.deleteRow(session, rowData);
                transaction.commit();
                break;
            } catch (RollbackException e) {
                if (retryCount >= MAX_RETRIES) {
                    throw e;
                }
            } finally {
                transaction.end();
            }
        }
    }

    @Override
    public void buildIndexes(Session session, Collection<? extends Index> indexes, boolean defer) throws Exception {
        List<TableIndex> tableIndexes = new ArrayList<TableIndex>();
        List<GroupIndex> groupIndexes = new ArrayList<GroupIndex>();
        for(Index index : indexes) {
            if(index.isTableIndex()) {
                tableIndexes.add((TableIndex)index);
            }
            else if(index.isGroupIndex()) {
                groupIndexes.add((GroupIndex)index);
            }
            else {
                throw new IllegalArgumentException("Unknown index type: " + index);
            }
        }

        if(!tableIndexes.isEmpty()) {
            super.buildIndexes(session, tableIndexes, defer);
        }

        AkibanInformationSchema ais = ServiceManagerImpl.get().getDXL().ddlFunctions().getAIS(session);
        PersistitAdapter adapter = new PersistitAdapter(SchemaCache.globalSchema(ais), getPersistitStore(), session);
        for(GroupIndex groupIndex : groupIndexes) {
            PhysicalOperator plan = MaintenancePlanCreator.groupIndexCreationPlan(adapter.schema(), groupIndex);
            runMaintenancePlan(adapter, groupIndex, plan, UndefBindings.only(),
                    new PersistitKeyHandler(adapter), RowAction.FOR_BULK);
        }
    }

    // OperatorStore interface

    public OperatorStore() {
        super(new PersistitStore(false));
    }

    public PersistitStore getPersistitStore() {
        return super.getDelegate();
    }

    // for use by subclasses

    protected final <A,T extends Throwable> void maintainGroupIndexes(
            Session session,
            RowData rowData,
            GroupIndexHandler<A,T> handler, A action
    )
    throws PersistitException, T
    {
        AkibanInformationSchema ais = ServiceManagerImpl.get().getDXL().ddlFunctions().getAIS(session);
        PersistitAdapter adapter = new PersistitAdapter(SchemaCache.globalSchema(ais), getPersistitStore(), session);
        maintainGroupIndexes(session, ais, adapter, rowData, handler, action);
    }

    protected Collection<GroupIndex> optionallyOrderGroupIndexes(Collection<GroupIndex> groupIndexes) {
        return groupIndexes;
    }

    // private methods

    private <A,T extends Throwable> void maintainGroupIndexes(
            Session session,
            AkibanInformationSchema ais, PersistitAdapter adapter,
            RowData rowData,
            GroupIndexHandler<A,T> handler, A action
    )
    throws PersistitException, T
    {
        UserTable userTable = ais.getUserTable(rowData.getRowDefId());

        Exchange hEx = adapter.takeExchange(userTable.getGroup().getGroupTable());
        try {
            // the "false" at the end of constructHKey toggles whether the RowData should be modified to increment
            // the hidden PK field, if there is one. For PK-less rows, this field have already been incremented by now,
            // so we don't want to increment it again
            getPersistitStore().constructHKey(session, hEx, (RowDef) userTable.rowDef(), rowData, false);
            PersistitHKey persistitHKey = new PersistitHKey(adapter, userTable.hKey());
            persistitHKey.copyFrom(hEx.getKey());

            ArrayBindings bindings = new ArrayBindings(1);
            bindings.set(MaintenancePlanCreator.HKEY_BINDING_POSITION, persistitHKey);

            Collection<GroupIndex> branchIndexes = new ArrayList<GroupIndex>();
            for (GroupIndex groupIndex : userTable.getGroup().getIndexes()) {
                if (groupIndex.leafMostTable().isDescendantOf(userTable)) {
                    branchIndexes.add(groupIndex);
                }
            }

            for (GroupIndex groupIndex : optionallyOrderGroupIndexes(branchIndexes)) {
                if (groupIndex.isUnique()) {
                    throw new UniqueIndexUnsupportedException();
                }
                PhysicalOperator plan = groupIndexCreationPlan(
                        ais,
                        groupIndex,
                        adapter.schema().userTableRowType(userTable)
                );
                runMaintenancePlan(adapter, groupIndex, plan, bindings, handler, action);
            }
        } finally {
            adapter.returnExchange(hEx);
        }
    }

    private <A,T extends Throwable> void runMaintenancePlan(
            PersistitAdapter adapter,
            GroupIndex groupIndex,
<<<<<<< HEAD
            PhysicalOperator plan,
=======
            PhysicalOperator rootOperator,
>>>>>>> 6ed5b8f1
            Bindings bindings,
            GroupIndexHandler<A, T> handler, A action
    )
    throws T
    {
<<<<<<< HEAD
        Cursor cursor = API.cursor(plan, adapter);
=======
        Cursor cursor = API.cursor(rootOperator, adapter);
>>>>>>> 6ed5b8f1
        cursor.open(bindings);
        try {
            Row row;
            while ((row = cursor.next()) != null) {
                if (row.rowType().equals(plan.rowType())) {
                    handler.handleRow(action, groupIndex, row);
                }
            }
        } finally {
            cursor.close();
        }
    }

    private PhysicalOperator groupIndexCreationPlan(
            AkibanInformationSchema ais, GroupIndex groupIndex, UserTableRowType rowType
    ) {
        Map<GroupIndex, Map<UserTableRowType,PhysicalOperator>> gisToPlansMapMap = maintenancePlans.get(ais);
        Map<UserTableRowType,PhysicalOperator> plansMap = gisToPlansMapMap.get(groupIndex);
        if (plansMap == null) {
            throw new RuntimeException("no plan found for group index " + groupIndex);
        }
        PhysicalOperator plan = plansMap.get(rowType);
        if (plan == null) {
            throw new RuntimeException("no plan for row type " + rowType + " in group index " + groupIndex);
        }
        return plan;
    }

    // private static methods

    private static void runCursor(RowData oldRowData, RowDef rowDef, UpdatePlannable plannable, PersistitAdapter adapter)
            throws DuplicateKeyException, NoSuchRowException
    {
        final UpdateResult result;
        try {
            result = plannable.run(UndefBindings.only(), adapter);
        } catch (CursorUpdateException e) {
            Throwable cause = e.getCause();
            if ( (cause instanceof InvalidOperationException)
                    && ErrorCode.DUPLICATE_KEY.equals(((InvalidOperationException) cause).getCode()))
            {
                throw new DuplicateKeyException((InvalidOperationException)cause);
            }
            throw e;
        }

        if (result.rowsModified() == 0 || result.rowsTouched() == 0) {
            throw new NoSuchRowException(describeRow(oldRowData, rowDef));
        }
        else if(result.rowsModified() != 1 || result.rowsTouched() != 1) {
            throw new RuntimeException(String.format(
                    "%s: %d touched, %d modified",
                    describeRow(oldRowData, rowDef),
                    result.rowsTouched(),
                    result.rowsModified()
            ));
        }
    }

    private static String describeRow(RowData oldRowData, RowDef rowDef) {
        String rowDescription;
        try {
            rowDescription = oldRowData.toString(rowDef);
        } catch (Exception e) {
            rowDescription = "error in generating RowData.toString";
        }
        return rowDescription;
    }

    // object state

    private final CachePair<AkibanInformationSchema, Map<GroupIndex, Map<UserTableRowType,PhysicalOperator>>> maintenancePlans
            = CachePair.using(new MaintenancePlanCreator());

    // consts
    private static final int MAX_RETRIES = 10;

    // nested classes

    private static class PersistitKeyHandler implements GroupIndexHandler<RowAction,PersistitException> {

        // GroupIndexHandler interface

        @Override
        public void handleRow(RowAction action, GroupIndex groupIndex, Row row)
        throws PersistitException
        {
            Exchange exchange = adapter.takeExchange(groupIndex);
            Key key = exchange.getKey();
            key.clear();
            IndexRowComposition irc = groupIndex.indexRowComposition();

            UserTable sourceTable = action.sourceTable();
            final boolean sourceRowAboveIndex;
            final UserTable leafMost = groupIndex.leafMostTable();
            if (sourceTable == null) {
                assert Action.BULK_ADD.equals(action.action) : action;
                sourceRowAboveIndex = true;
            }
            else if (sourceTable.equals(leafMost)) {
                sourceRowAboveIndex = false;
            }
            else if (sourceTable.isDescendantOf(leafMost)) {
                return; // nothing to do
            }
            else if (groupIndex.rootMostTable().equals(sourceTable)) {
                sourceRowAboveIndex = false;
            }
            else {
                sourceRowAboveIndex = groupIndex.rootMostTable().isDescendantOf(sourceTable);
            }

            // nullPoint is the point at which we should stop nulling hkey values; needs a better name.
            // This is the last index of the hkey component that should be nulled.
            int nullPoint = -1;
            for(int i=0, LEN = irc.getLength(); i < LEN; ++i) {
                assert irc.isInRowData(i);
                assert ! irc.isInHKey(i);

                final int flattenedIndex = irc.getFieldPosition(i);
                Column column = groupIndex.getColumnForFlattenedRow(flattenedIndex);
                Object value = row.field(flattenedIndex, UndefBindings.only());
                RowDef rowDef = (RowDef) column.getTable().rowDef();
                FieldDef fieldDef = rowDef.getFieldDef(column.getPosition());
                fieldDef.getEncoding().toKey(fieldDef, value, key);
                boolean isHKeyComponent = i+1 > groupIndex.getColumns().size();
                if (sourceRowAboveIndex && isHKeyComponent && column.getTable().equals(sourceTable)) {
                    nullPoint = i;
                }
            }

            if (!Action.BULK_ADD.equals(action.action()) && sourceRowAboveIndex && nullPoint < 0) {
                return;
            }

            switch (action.action()) {
            case BULK_ADD:
                assert nullPoint < 0 : nullPoint;
                exchange.store();
                break;
            case STORE:
                exchange.store();
                if (nullOutHKey(nullPoint, groupIndex, row, key)) {
                    exchange.remove();
                }
                break;
            case DELETE:
                exchange.remove();
                if (nullOutHKey(nullPoint, groupIndex, row, key)) {
                    exchange.store();
                }
                break;
            default:
                throw new UnsupportedOperationException(action.action().name());
            }
        }

        private boolean nullOutHKey(int nullPoint, GroupIndex groupIndex, Row row, Key key) {
            if (nullPoint < 0) {
                return false;
            }
            key.setDepth(nullPoint);
            IndexRowComposition irc = groupIndex.indexRowComposition();
            for (int i = groupIndex.getColumns().size(), LEN=irc.getLength(); i < LEN; ++i) {
                if (i <= nullPoint) {
                    key.append(null);
                }
                else {
                    final int flattenedIndex = irc.getFieldPosition(i);
                    Column column = groupIndex.getColumnForFlattenedRow(flattenedIndex);
                    Object value = row.field(flattenedIndex, UndefBindings.only());
                    RowDef rowDef = (RowDef) column.getTable().rowDef();
                    FieldDef fieldDef = rowDef.getFieldDef(column.getPosition());
                    fieldDef.getEncoding().toKey(fieldDef, value, key);
                }
            }
            return true;
        }

        public PersistitKeyHandler(PersistitAdapter adapter) {
            this.adapter = adapter;
        }

        // object state

        private final PersistitAdapter adapter;

        // nested classes

    }

    private static class RowAction {

        public UserTable sourceTable() {
            return sourceTable;
        }

        public Action action() {
            return action;
        }

        public RowAction(UserTable sourceTable, Action action) {
            assert action != null : "action is null";
            assert Action.BULK_ADD.equals(action) == (sourceTable == null)
                    : String.format("(sourceTable=null)==%s but action=%s", sourceTable==null, action);
            this.sourceTable = sourceTable;
            this.action = action;
        }

        @Override
        public String toString() {
            return action().name() + ' ' + sourceTable();
        }

        private final UserTable sourceTable;
        private final Action action;

        private static RowAction FOR_BULK = new RowAction(null, Action.BULK_ADD);
    }

    private static class InternalUpdateFunction implements UpdateFunction {
        private final PersistitAdapter adapter;
        private final RowData newRowData;
        private final ColumnSelector columnSelector;
        private final RowDef rowDef;

        private InternalUpdateFunction(PersistitAdapter adapter, RowDef rowDef, RowData newRowData, ColumnSelector columnSelector) {
            this.newRowData = newRowData;
            this.columnSelector = columnSelector;
            this.rowDef = rowDef;
            this.adapter = adapter;
        }

        @Override
        public boolean rowIsSelected(Row row) {
            return row.rowType().typeId() == rowDef.getRowDefId();
        }

        @Override
        public Row evaluate(Row original, Bindings bindings) {
            // TODO
            // ideally we'd like to use an OverlayingRow, but ModifiablePersistitGroupCursor requires
            // a PersistitGroupRow if an hkey changes
//            OverlayingRow overlay = new OverlayingRow(original);
//            for (int i=0; i < rowDef.getFieldCount(); ++i) {
//                if (columnSelector == null || columnSelector.includesColumn(i)) {
//                    overlay.overlay(i, newRowData.toObject(rowDef, i));
//                }
//            }
//            return overlay;
            // null selector means all cols, so we can skip the merging and just return the new row data
            if (columnSelector == null) {
                return PersistitGroupRow.newPersistitGroupRow(adapter, newRowData);
            }
            // Note: some encodings are untested except as necessary for mtr
            NewRow newRow = new NiceRow(rowDef.getRowDefId());
            for (int i=0; i < original.rowType().nFields(); ++i) {
                if (columnSelector.includesColumn(i)) {
                    newRow.put(i, newRowData.toObject(rowDef, i));
                }
                else {
                    newRow.put(i, original.field(i, bindings));
                }
            }
            return PersistitGroupRow.newPersistitGroupRow(adapter, newRow.toRowData());
        }
    }
    
    protected interface GroupIndexHandler<A, T extends Throwable> {
        void handleRow(A action, GroupIndex groupIndex, Row row) throws T;
    }

    public enum Action {STORE, DELETE, BULK_ADD }

    public class UniqueIndexUnsupportedException extends UnsupportedOperationException {
        public UniqueIndexUnsupportedException() {
            super("unique indexes not supported");
        }
    }
}<|MERGE_RESOLUTION|>--- conflicted
+++ resolved
@@ -305,26 +305,18 @@
     private <A,T extends Throwable> void runMaintenancePlan(
             PersistitAdapter adapter,
             GroupIndex groupIndex,
-<<<<<<< HEAD
-            PhysicalOperator plan,
-=======
             PhysicalOperator rootOperator,
->>>>>>> 6ed5b8f1
             Bindings bindings,
             GroupIndexHandler<A, T> handler, A action
     )
     throws T
     {
-<<<<<<< HEAD
-        Cursor cursor = API.cursor(plan, adapter);
-=======
         Cursor cursor = API.cursor(rootOperator, adapter);
->>>>>>> 6ed5b8f1
         cursor.open(bindings);
         try {
             Row row;
             while ((row = cursor.next()) != null) {
-                if (row.rowType().equals(plan.rowType())) {
+                if (row.rowType().equals(rootOperator.rowType())) {
                     handler.handleRow(action, groupIndex, row);
                 }
             }
@@ -407,30 +399,17 @@
         public void handleRow(RowAction action, GroupIndex groupIndex, Row row)
         throws PersistitException
         {
+            assert Action.BULK_ADD.equals(action.action()) == (action.sourceTable()==null) : null;
+            UserTable sourceTable = action.sourceTable();
+            GroupIndexPosition sourceRowPosition = positionWithinBranch(groupIndex, sourceTable);
+            if (sourceRowPosition.equals(GroupIndexPosition.BELOW_SEGMENT)) { // asserts sourceRowPosition != null :-)
+                return; // nothing to do
+            }
+
             Exchange exchange = adapter.takeExchange(groupIndex);
             Key key = exchange.getKey();
             key.clear();
             IndexRowComposition irc = groupIndex.indexRowComposition();
-
-            UserTable sourceTable = action.sourceTable();
-            final boolean sourceRowAboveIndex;
-            final UserTable leafMost = groupIndex.leafMostTable();
-            if (sourceTable == null) {
-                assert Action.BULK_ADD.equals(action.action) : action;
-                sourceRowAboveIndex = true;
-            }
-            else if (sourceTable.equals(leafMost)) {
-                sourceRowAboveIndex = false;
-            }
-            else if (sourceTable.isDescendantOf(leafMost)) {
-                return; // nothing to do
-            }
-            else if (groupIndex.rootMostTable().equals(sourceTable)) {
-                sourceRowAboveIndex = false;
-            }
-            else {
-                sourceRowAboveIndex = groupIndex.rootMostTable().isDescendantOf(sourceTable);
-            }
 
             // nullPoint is the point at which we should stop nulling hkey values; needs a better name.
             // This is the last index of the hkey component that should be nulled.
@@ -446,14 +425,18 @@
                 FieldDef fieldDef = rowDef.getFieldDef(column.getPosition());
                 fieldDef.getEncoding().toKey(fieldDef, value, key);
                 boolean isHKeyComponent = i+1 > groupIndex.getColumns().size();
-                if (sourceRowAboveIndex && isHKeyComponent && column.getTable().equals(sourceTable)) {
+                if (sourceRowPosition.isAboveSegment() && isHKeyComponent && column.getTable().equals(sourceTable)) {
                     nullPoint = i;
                 }
             }
 
-            if (!Action.BULK_ADD.equals(action.action()) && sourceRowAboveIndex && nullPoint < 0) {
+            if (!Action.BULK_ADD.equals(action.action()) && sourceRowPosition.isAboveSegment() && nullPoint < 0) {
                 return;
             }
+
+            int rightmostTableDepth = depthFromHKey(groupIndex, row);
+            exchange.getValue().clear();
+            exchange.getValue().put(rightmostTableDepth);
 
             switch (action.action()) {
             case BULK_ADD:
@@ -477,7 +460,45 @@
             }
         }
 
-        private boolean nullOutHKey(int nullPoint, GroupIndex groupIndex, Row row, Key key) {
+        private static int depthFromHKey(GroupIndex groupIndex, Row row) {
+            final int targetSegments = row.hKey().segments();
+            for(UserTable table=groupIndex.leafMostTable(), END=groupIndex.rootMostTable().parentTable();
+                    !(table == null || table.equals(END));
+                    table = table.parentTable()
+            ){
+                if (table.hKey().segments().size() == targetSegments) {
+                    return table.getDepth();
+                }
+            }
+            throw new AssertionError(
+                    String.format("couldn't find a table with %d segments for row %s (hkey=%s) in group index %s",
+                            targetSegments, row, row.hKey(), groupIndex
+                    )
+            );
+        }
+
+        private static GroupIndexPosition positionWithinBranch(GroupIndex groupIndex, UserTable table) {
+            final UserTable leafMost = groupIndex.leafMostTable();
+            if (table == null) {
+                return GroupIndexPosition.ABOVE_SEGMENT;
+            }
+            else if (table.equals(leafMost)) {
+                return GroupIndexPosition.WITHIN_SEGMENT;
+            }
+            else if (table.isDescendantOf(leafMost)) {
+                return GroupIndexPosition.BELOW_SEGMENT;
+            }
+            else if (groupIndex.rootMostTable().equals(table)) {
+                return GroupIndexPosition.WITHIN_SEGMENT;
+            }
+            else {
+                return groupIndex.rootMostTable().isDescendantOf(table)
+                        ? GroupIndexPosition.ABOVE_SEGMENT
+                        : GroupIndexPosition.WITHIN_SEGMENT;
+            }
+        }
+
+        private static boolean nullOutHKey(int nullPoint, GroupIndex groupIndex, Row row, Key key) {
             if (nullPoint < 0) {
                 return false;
             }
@@ -508,7 +529,16 @@
         private final PersistitAdapter adapter;
 
         // nested classes
-
+        enum GroupIndexPosition {
+            ABOVE_SEGMENT,
+            BELOW_SEGMENT,
+            WITHIN_SEGMENT
+            ;
+
+            public boolean isAboveSegment() { // more readable shorthand
+                return this == ABOVE_SEGMENT;
+            }
+        }
     }
 
     private static class RowAction {
