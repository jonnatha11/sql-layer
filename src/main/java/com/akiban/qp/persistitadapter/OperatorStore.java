/**
 * Copyright (C) 2011 Akiban Technologies Inc.
 * This program is free software: you can redistribute it and/or modify
 * it under the terms of the GNU Affero General Public License, version 3,
 * as published by the Free Software Foundation.
 *
 * This program is distributed in the hope that it will be useful,
 * but WITHOUT ANY WARRANTY; without even the implied warranty of
 * MERCHANTABILITY or FITNESS FOR A PARTICULAR PURPOSE.  See the
 * GNU Affero General Public License for more details.
 *
 * You should have received a copy of the GNU Affero General Public License
 * along with this program.  If not, see http://www.gnu.org/licenses.
 */

package com.akiban.qp.persistitadapter;

import com.akiban.ais.model.AkibanInformationSchema;
import com.akiban.ais.model.Column;
import com.akiban.ais.model.GroupIndex;
import com.akiban.ais.model.GroupTable;
<<<<<<< HEAD
import com.akiban.ais.model.TableIndex;
=======
import com.akiban.ais.model.Index;
import com.akiban.ais.model.IndexColumn;
>>>>>>> 6784b5a8
import com.akiban.ais.model.UserTable;
import com.akiban.message.ErrorCode;
import com.akiban.qp.exec.UpdatePlannable;
import com.akiban.qp.exec.UpdateResult;
import com.akiban.qp.expression.IndexBound;
import com.akiban.qp.expression.IndexKeyRange;
import com.akiban.qp.physicaloperator.API;
import com.akiban.qp.physicaloperator.ArrayBindings;
import com.akiban.qp.physicaloperator.Bindings;
import com.akiban.qp.physicaloperator.Cursor;
import com.akiban.qp.physicaloperator.CursorUpdateException;
import com.akiban.qp.physicaloperator.NoLimit;
import com.akiban.qp.physicaloperator.PhysicalOperator;
import com.akiban.qp.physicaloperator.UndefBindings;
import com.akiban.qp.physicaloperator.UpdateFunction;
import com.akiban.qp.physicaloperator.Update_Default;
import com.akiban.qp.row.Row;
import com.akiban.qp.rowtype.IndexRowType;
import com.akiban.qp.rowtype.RowType;
import com.akiban.qp.rowtype.Schema;
import com.akiban.qp.rowtype.UserTableRowType;
import com.akiban.qp.util.SchemaCache;
import com.akiban.server.FieldDef;
import com.akiban.server.InvalidOperationException;
import com.akiban.server.RowData;
import com.akiban.server.RowDef;
import com.akiban.server.api.dml.ColumnSelector;
import com.akiban.server.api.dml.ConstantColumnSelector;
import com.akiban.server.api.dml.DuplicateKeyException;
import com.akiban.server.api.dml.NoSuchRowException;
import com.akiban.server.api.dml.scan.LegacyRowWrapper;
import com.akiban.server.api.dml.scan.NewRow;
import com.akiban.server.api.dml.scan.NiceRow;
import com.akiban.server.service.ServiceManagerImpl;
import com.akiban.server.service.session.Session;
import com.akiban.server.store.DelegatingStore;
import com.akiban.server.store.PersistitStore;
import com.persistit.Exchange;
import com.persistit.Key;
import com.persistit.Transaction;
import com.persistit.exception.PersistitException;
import com.persistit.exception.RollbackException;

import java.util.ArrayList;
import java.util.Collection;
import java.util.Collections;
import java.util.HashMap;
import java.util.HashSet;
import java.util.Iterator;
import java.util.List;
import java.util.ListIterator;
import java.util.Map;
import java.util.Set;

import static com.akiban.qp.physicaloperator.API.ancestorLookup_Default;
import static com.akiban.qp.physicaloperator.API.indexScan_Default;

public class OperatorStore extends DelegatingStore<PersistitStore> {

    // Store interface

    @Override
    public void updateRow(Session session, RowData oldRowData, RowData newRowData, ColumnSelector columnSelector)
            throws Exception
    {
        PersistitStore persistitStore = getPersistitStore();
        AkibanInformationSchema ais = persistitStore.getRowDefCache().ais();

        RowDef rowDef = persistitStore.getRowDefCache().rowDef(oldRowData.getRowDefId());
        if ((columnSelector != null) && !rowDef.table().getGroupIndexes().isEmpty()) {
            throw new RuntimeException("group index maintence won't work with partial rows");
        }

        PersistitAdapter adapter = new PersistitAdapter(SchemaCache.globalSchema(ais), persistitStore, session);
        Schema schema = adapter.schema();

<<<<<<< HEAD
        RowDef rowDef = persistitStore.getRowDefCache().rowDef(oldRowData.getRowDefId());
=======
        PersistitGroupRow oldRow = PersistitGroupRow.newPersistitGroupRow(adapter, oldRowData);
>>>>>>> 6784b5a8
        UpdateFunction updateFunction = new InternalUpdateFunction(adapter, rowDef, newRowData, columnSelector);

        UserTable userTable = ais.getUserTable(oldRowData.getRowDefId());
        GroupTable groupTable = userTable.getGroup().getGroupTable();

        TableIndex index = userTable.getPrimaryKeyIncludingInternal().getIndex();
        assert index != null : userTable;
        UserTableRowType tableType = schema.userTableRowType(userTable);
        IndexRowType indexType = tableType.indexRowType(index);
        IndexBound bound = new IndexBound(new NewRowBackedIndexRow(tableType, new LegacyRowWrapper(oldRowData), index),
                                          ConstantColumnSelector.ALL_ON);
        IndexKeyRange range = new IndexKeyRange(bound, true, bound, true);

        PhysicalOperator indexScan = indexScan_Default(indexType, false, range);
        PhysicalOperator scanOp;
        scanOp = ancestorLookup_Default(indexScan, groupTable, indexType, Collections.singletonList(tableType), false);

        // MVCC will render this useless, but for now, a limit of 1 ensures we won't see the row we just updated,
        // and therefore scan through two rows -- once to update old -> new, then to update new -> copy of new
        scanOp = com.akiban.qp.physicaloperator.API.limit_Default(scanOp, 1);

        Update_Default updateOp = new Update_Default(scanOp, updateFunction);

        Transaction transaction = ServiceManagerImpl.get().getTreeService().getTransaction(session);
        for(int retryCount=0; ; ++retryCount) {
            try {
                transaction.begin();

                maintainGroupIndexes(
                        session, ais, adapter,
                        oldRowData, new PersistitKeyHandler(adapter), PersistitKeyHandler.Action.DELETE
                );

                runCursor(oldRowData, rowDef, updateOp, adapter);

                maintainGroupIndexes(
                        session, ais, adapter,
                        newRowData, new PersistitKeyHandler(adapter), PersistitKeyHandler.Action.STORE
                );

                transaction.commit();
                break;
            } catch (RollbackException e) {
                if (retryCount >= MAX_RETRIES) {
                    throw e;
                }
            } finally {
                transaction.end();
            }
        }
    }

    @Override
    public void writeRow(Session session, RowData rowData) throws Exception {
        Transaction transaction = ServiceManagerImpl.get().getTreeService().getTransaction(session);
        for(int retryCount=0; ; ++retryCount) {
            try {
                transaction.begin();
                super.writeRow(session, rowData);

                AkibanInformationSchema ais = ServiceManagerImpl.get().getDXL().ddlFunctions().getAIS(session);
                PersistitAdapter adapter = new PersistitAdapter(SchemaCache.globalSchema(ais), getPersistitStore(), session);
                maintainGroupIndexes(
                        session, ais, adapter,
                        rowData, new PersistitKeyHandler(adapter), PersistitKeyHandler.Action.STORE
                );

                transaction.commit();
                break;
            } catch (RollbackException e) {
                if (retryCount >= MAX_RETRIES) {
                    throw e;
                }
            } finally {
                transaction.end();
            }
        }
    }

    @Override
    public void deleteRow(Session session, RowData rowData) throws Exception {
        Transaction transaction = ServiceManagerImpl.get().getTreeService().getTransaction(session);
        for(int retryCount=0; ; ++retryCount) {
            try {
                transaction.begin();
                AkibanInformationSchema ais = ServiceManagerImpl.get().getDXL().ddlFunctions().getAIS(session);
                PersistitAdapter adapter = new PersistitAdapter(SchemaCache.globalSchema(ais), getPersistitStore(), session);
                maintainGroupIndexes(
                        session, ais, adapter,
                        rowData, new PersistitKeyHandler(adapter), PersistitKeyHandler.Action.DELETE
                );
                super.deleteRow(session, rowData);
                transaction.commit();
                break;
            } catch (RollbackException e) {
                if (retryCount >= MAX_RETRIES) {
                    throw e;
                }
            } finally {
                transaction.end();
            }
        }
    }

    // OperatorStore interface

    public OperatorStore() {
        super(new PersistitStore(false));
    }

    public PersistitStore getPersistitStore() {
        return super.getDelegate();
    }

    // for use by subclasses

    protected final <A,T extends Throwable> void maintainGroupIndexes(
            Session session,
            RowData rowData,
            GroupIndexHandler<A,T> handler, A action
    )
    throws PersistitException, T
    {
        AkibanInformationSchema ais = ServiceManagerImpl.get().getDXL().ddlFunctions().getAIS(session);
        PersistitAdapter adapter = new PersistitAdapter(SchemaCache.globalSchema(ais), getPersistitStore(), session);
        maintainGroupIndexes(session, ais, adapter, rowData, handler, action);
    }

    protected Collection<GroupIndex> optionallyOrderGroupIndexes(Collection<GroupIndex> groupIndexes) {
        return groupIndexes;
    }

    // private methods

    private <A,T extends Throwable> void maintainGroupIndexes(
            Session session,
            AkibanInformationSchema ais, PersistitAdapter adapter,
            RowData rowData,
            GroupIndexHandler<A,T> handler, A action
    )
    throws PersistitException, T
    {
        UserTable userTable = ais.getUserTable(rowData.getRowDefId());

        Exchange hEx = adapter.takeExchange(userTable.getGroup().getGroupTable());
        try {
            // the "false" at the end of constructHKey toggles whether the RowData should be modified to increment
            // the hidden PK field, if there is one. For PK-less rows, this field have already been incremented by now,
            // so we don't want to increment it again
            getPersistitStore().constructHKey(session, hEx, (RowDef) userTable.rowDef(), rowData, false);
            PersistitHKey persistitHKey = new PersistitHKey(adapter, userTable.hKey());
            persistitHKey.copyFrom(hEx.getKey());

            ArrayBindings bindings = new ArrayBindings(1);
            bindings.set(HKEY_BINDING_POSITION, persistitHKey);

            for (GroupIndex groupIndex : optionallyOrderGroupIndexes(userTable.getGroupIndexes())) {
                PhysicalOperator plan = groupIndexCreationPlan(
                        adapter.schema(),
                        groupIndex,
                        adapter.schema().userTableRowType(userTable)
                );
                Cursor cursor = API.cursor(plan, adapter);
                cursor.open(bindings);
                try {
                    while (cursor.next()) {
                        Row row = cursor.currentRow();
                        if (row.rowType().equals(plan.rowType())) {
                            sendToHandler(ais, groupIndex, row, handler, action);
                        }
                    }
                } finally {
                    cursor.close();
                }
            }
        } finally {
            adapter.returnExchange(hEx);
        }
    }

    private <A,T extends Throwable> void sendToHandler(
            AkibanInformationSchema ais, GroupIndex groupIndex, Row row, GroupIndexHandler<A,T> handler, A action)
            throws T
    {
        // TODO we don't have IndexRowComposition or IndexToHKey for GroupIndexes... yet. So, do it manually.
        List<Object> fields = new ArrayList<Object>();
        List<Column> columns = new ArrayList<Column>();

        GroupIndexMapping mapping = new GroupIndexMapping(ais, groupIndex);

        for (IndexColumn indexColumn : groupIndex.getColumns()) {
            Column column = indexColumn.getColumn();
            UserTable userTable = column.getUserTable();
            int flattenedRowIndex = column.getPosition() + mapping.columnsOffset(userTable);
            fields.add(row.field(flattenedRowIndex, UndefBindings.only()));
            columns.add(column);
        }
        for (Column hKeyColumn : mapping.hKeyComponents()) {
            UserTable userTable = hKeyColumn.getUserTable();
            int flattenedRowIndex = hKeyColumn.getPosition() + mapping.columnsOffset(userTable);
            fields.add(row.field(flattenedRowIndex, UndefBindings.only()));
            columns.add(hKeyColumn);
        }

        handler.handleRow(action, groupIndex, fields, columns);
    }

    // private static methods

    static PhysicalOperator groupIndexCreationPlan(Schema schema, GroupIndex groupIndex, UserTableRowType rowType) {
        BranchTables branchTables = branchTablesRootToLeaf(schema, groupIndex);
        if (branchTables.isEmpty()) {
            throw new RuntimeException("group index has empty branch: " + groupIndex);
        }
        if (!branchTables.fromRootMost().contains(rowType)) {
            throw new RuntimeException(rowType + " not in branch for " + groupIndex + ": " + branchTables);
        }

        boolean deep = !branchTables.leafMost().equals(rowType);
        PhysicalOperator plan = API.groupScan_Default(
                groupIndex.getGroup().getGroupTable(),
                NoLimit.instance(),
                com.akiban.qp.expression.API.variable(HKEY_BINDING_POSITION),
                deep
        );
        if (branchTables.fromRoot().size() == 1) {
            return plan;
        }
        if (!branchTables.fromRoot().get(0).equals(rowType)) {
            plan = API.ancestorLookup_Default(
                    plan,
                    groupIndex.getGroup().getGroupTable(),
                    rowType,
                    ancestors(rowType, branchTables.fromRoot()),
                    true
            );
        }
        
        RowType parentRowType = null;
        API.JoinType joinType = API.JoinType.RIGHT_JOIN;
        for (RowType branchRowType : branchTables.fromRoot()) {
            if (parentRowType == null) {
                parentRowType = branchRowType;
            }
            else {
                plan = API.flatten_HKeyOrdered(plan, parentRowType, branchRowType, joinType);
                parentRowType = plan.rowType();
            }
            if (branchRowType.equals(branchTables.rootMost())) {
                joinType = API.JoinType.INNER_JOIN;
            }
        }
        return plan;
    }

    private static List<RowType> ancestors(RowType rowType, List<? extends RowType> branchTables) {
        List<RowType> ancestors = new ArrayList<RowType>();
        for(RowType ancestor : branchTables) {
            if (ancestor.equals(rowType)) {
                return ancestors;
            }
            ancestors.add(ancestor);
        }
        throw new RuntimeException(rowType + "not found in " + branchTables);
    }

    private static BranchTables branchTablesRootToLeaf(Schema schema, GroupIndex groupIndex) {
        return new BranchTables(schema, groupIndex);
    }

    private static void runCursor(RowData oldRowData, RowDef rowDef, UpdatePlannable plannable, PersistitAdapter adapter)
            throws DuplicateKeyException, NoSuchRowException
    {
        final UpdateResult result;
        try {
            result = plannable.run(UndefBindings.only(), adapter);
        } catch (CursorUpdateException e) {
            Throwable cause = e.getCause();
            if ( (cause instanceof InvalidOperationException)
                    && ErrorCode.DUPLICATE_KEY.equals(((InvalidOperationException) cause).getCode()))
            {
                throw new DuplicateKeyException((InvalidOperationException)cause);
            }
            throw e;
        }

        if (result.rowsModified() == 0 || result.rowsTouched() == 0) {
            throw new NoSuchRowException(describeRow(oldRowData, rowDef));
        }
        else if(result.rowsModified() != 1 || result.rowsTouched() != 1) {
            throw new RuntimeException(String.format(
                    "%s: %d touched, %d modified",
                    describeRow(oldRowData, rowDef),
                    result.rowsTouched(),
                    result.rowsModified()
            ));
        }
    }

    private static String describeRow(RowData oldRowData, RowDef rowDef) {
        String rowDescription;
        try {
            rowDescription = oldRowData.toString(rowDef);
        } catch (Exception e) {
            rowDescription = "error in generating RowData.toString";
        }
        return rowDescription;
    }

    // consts

    private static final int HKEY_BINDING_POSITION = 0;
    private static final int MAX_RETRIES = 10;

    // nested classes

    private static class PersistitKeyHandler implements GroupIndexHandler<PersistitKeyHandler.Action,PersistitException> {

        // GroupIndexHandler interface

        @Override
        public void handleRow(Action action, GroupIndex groupIndex, List<?> fields, List<? extends Column> columns)
        throws PersistitException
        {
            if (true) { // TODO we can't yet get Exchanges for GroupIndex. When we can, remove this!
                return;
            }
            if (fields.size() != columns.size()) {
                throw new IllegalArgumentException("values and columns lists not same size: " + fields + ' ' + columns);
            }
            Exchange exchange = adapter.takeExchange(groupIndex);
            Key key = exchange.getKey();
            key.clear();
            Iterator<? extends Column> columnsIter = columns.iterator();
            Iterator<?> fieldsIter = fields.iterator();
            while (columnsIter.hasNext()) {
                Column column = columnsIter.next();
                Object value = fieldsIter.next();
                RowDef rowDef = (RowDef) column.getUserTable().rowDef();
                FieldDef fieldDef = rowDef.getFieldDef(column.getPosition());
                fieldDef.getEncoding().toKey(fieldDef, value, key);
            }
            assert !fieldsIter.hasNext() : "fieldsIter had next";

            switch (action) {
            case STORE:
                exchange.store();
                break;
            case DELETE:
                exchange.remove();
                break;
            default:
                throw new UnsupportedOperationException(action.name());
            }
        }

        public PersistitKeyHandler(PersistitAdapter adapter) {
            this.adapter = adapter;
        }

        // object state

        private final PersistitAdapter adapter;

        // nested classes

        public enum Action { STORE, DELETE }
    }

    private static class BranchTables {

        // BranchTables interface

        public List<UserTableRowType> fromRoot() {
            return allTablesForBranch;
        }

        public List<UserTableRowType> fromRootMost() {
            return onlyBranch;
        }

        public boolean isEmpty() {
            return fromRootMost().isEmpty();
        }

        public UserTableRowType leafMost() {
            return onlyBranch.get(onlyBranch.size()-1);
        }

        public UserTableRowType rootMost() {
            return onlyBranch.get(0);
        }

        public BranchTables(Schema schema, GroupIndex groupIndex) {
            List<UserTableRowType> localTables = new ArrayList<UserTableRowType>();
            UserTable rootmost = groupIndex.rootMostTable();
            int branchRootmostIndex = -1;
            for (UserTable table = groupIndex.leafMostTable(); table != null; table = table.parentTable()) {
                if (table.equals(rootmost)) {
                    assert branchRootmostIndex == -1 : branchRootmostIndex;
                    branchRootmostIndex = table.getDepth();
                }
                localTables.add(schema.userTableRowType(table));
            }
            if (branchRootmostIndex < 0) {
                throw new RuntimeException("branch root not found! " + rootmost + " within " + localTables);
            }
            Collections.reverse(localTables);
            this.allTablesForBranch = Collections.unmodifiableList(localTables);
            this.onlyBranch = branchRootmostIndex == 0
                    ? allTablesForBranch
                    : allTablesForBranch.subList(branchRootmostIndex, allTablesForBranch.size());
        }

        // object state
        private final List<UserTableRowType> allTablesForBranch;
        private final List<UserTableRowType> onlyBranch;
    }

    private static class GroupIndexMapping {

        GroupIndexMapping(AkibanInformationSchema ais, GroupIndex groupIndex) {
            Map<UserTable, Integer> localMap = new HashMap<UserTable, Integer>();
            for (final UserTable userTable : ais.getUserTables().values()) {
                int prefixFields = 0;
                UserTable ancestor = userTable;
                while (ancestor.parentTable() != null) {
                    ancestor = ancestor.parentTable();
                    prefixFields += ancestor.getColumns().size();
                }
                localMap.put(userTable, prefixFields);
            }
            this.prefixFieldsMap = Collections.unmodifiableMap(localMap);

            Set<Column> elidedHKeys = new HashSet<Column>();
            for (IndexColumn indexColumn : groupIndex.getColumns()) {
                Column column = indexColumn.getColumn();
                elidedHKeys.add(column);
            }
            UserTable userTable = groupIndex.leafMostTable();
            List<Column> hKeyCols = new ArrayList<Column>();
            while (userTable != null) {
                Index pk = userTable.getPrimaryKey().getIndex();
                List<IndexColumn> pkCols = pk.getColumns();
                for (ListIterator<IndexColumn> iter = pkCols.listIterator(pkCols.size()); iter.hasPrevious(); ) {
                    Column pkCol = iter.previous().getColumn();
                    if (!elidedHKeys.contains(pkCol)) {
                        hKeyCols.add(pkCol);
                    }
                }
                userTable = userTable.parentTable();
            }
            Collections.reverse(hKeyCols);
            this.hKeyColumns = Collections.unmodifiableList(hKeyCols);
        }

        public int columnsOffset(UserTable table) {
            return prefixFieldsMap.get(table);
        }

        public List<Column> hKeyComponents() {
            return hKeyColumns;
        }

        // object state
        private final Map<UserTable,Integer> prefixFieldsMap;
        private final List<Column> hKeyColumns;
    }

    private static class InternalUpdateFunction implements UpdateFunction {
        private final PersistitAdapter adapter;
        private final RowData newRowData;
        private final ColumnSelector columnSelector;
        private final RowDef rowDef;

        private InternalUpdateFunction(PersistitAdapter adapter, RowDef rowDef, RowData newRowData, ColumnSelector columnSelector) {
            this.newRowData = newRowData;
            this.columnSelector = columnSelector;
            this.rowDef = rowDef;
            this.adapter = adapter;
        }

        @Override
        public boolean rowIsSelected(Row row) {
            return row.rowType().typeId() == rowDef.getRowDefId();
        }

        @Override
        public Row evaluate(Row original, Bindings bindings) {
            // TODO
            // ideally we'd like to use an OverlayingRow, but ModifiablePersistitGroupCursor requires
            // a PersistitGroupRow if an hkey changes
//            OverlayingRow overlay = new OverlayingRow(original);
//            for (int i=0; i < rowDef.getFieldCount(); ++i) {
//                if (columnSelector == null || columnSelector.includesColumn(i)) {
//                    overlay.overlay(i, newRowData.toObject(rowDef, i));
//                }
//            }
//            return overlay;
            // null selector means all cols, so we can skip the merging and just return the new row data
            if (columnSelector == null) {
                return PersistitGroupRow.newPersistitGroupRow(adapter, newRowData);
            }
            // Note: some encodings are untested except as necessary for mtr
            NewRow newRow = new NiceRow(rowDef.getRowDefId());
            for (int i=0; i < original.rowType().nFields(); ++i) {
                if (columnSelector.includesColumn(i)) {
                    newRow.put(i, newRowData.toObject(rowDef, i));
                }
                else {
                    newRow.put(i, original.field(i, bindings));
                }
            }
            return PersistitGroupRow.newPersistitGroupRow(adapter, newRow.toRowData());
        }
    }
    
    protected interface GroupIndexHandler<A, T extends Throwable> {
        void handleRow(A action, GroupIndex groupIndex, List<?> fields, List<? extends Column> columns) throws T;
    }
}<|MERGE_RESOLUTION|>--- conflicted
+++ resolved
@@ -19,12 +19,9 @@
 import com.akiban.ais.model.Column;
 import com.akiban.ais.model.GroupIndex;
 import com.akiban.ais.model.GroupTable;
-<<<<<<< HEAD
-import com.akiban.ais.model.TableIndex;
-=======
 import com.akiban.ais.model.Index;
 import com.akiban.ais.model.IndexColumn;
->>>>>>> 6784b5a8
+import com.akiban.ais.model.TableIndex;
 import com.akiban.ais.model.UserTable;
 import com.akiban.message.ErrorCode;
 import com.akiban.qp.exec.UpdatePlannable;
@@ -101,11 +98,6 @@
         PersistitAdapter adapter = new PersistitAdapter(SchemaCache.globalSchema(ais), persistitStore, session);
         Schema schema = adapter.schema();
 
-<<<<<<< HEAD
-        RowDef rowDef = persistitStore.getRowDefCache().rowDef(oldRowData.getRowDefId());
-=======
-        PersistitGroupRow oldRow = PersistitGroupRow.newPersistitGroupRow(adapter, oldRowData);
->>>>>>> 6784b5a8
         UpdateFunction updateFunction = new InternalUpdateFunction(adapter, rowDef, newRowData, columnSelector);
 
         UserTable userTable = ais.getUserTable(oldRowData.getRowDefId());
