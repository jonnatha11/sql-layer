/**
 * Copyright (C) 2011 Akiban Technologies Inc.
 * This program is free software: you can redistribute it and/or modify
 * it under the terms of the GNU Affero General Public License, version 3,
 * as published by the Free Software Foundation.
 *
 * This program is distributed in the hope that it will be useful,
 * but WITHOUT ANY WARRANTY; without even the implied warranty of
 * MERCHANTABILITY or FITNESS FOR A PARTICULAR PURPOSE.  See the
 * GNU Affero General Public License for more details.
 *
 * You should have received a copy of the GNU Affero General Public License
 * along with this program.  If not, see http://www.gnu.org/licenses.
 */

package com.akiban.qp.persistitadapter;

import com.akiban.ais.model.AkibanInformationSchema;
import com.akiban.ais.model.GroupIndex;
import com.akiban.ais.model.GroupTable;
import com.akiban.ais.model.Index;
import com.akiban.ais.model.TableIndex;
import com.akiban.ais.model.UserTable;
import com.akiban.qp.exec.UpdatePlannable;
import com.akiban.qp.exec.UpdateResult;
import com.akiban.qp.expression.IndexBound;
import com.akiban.qp.expression.IndexKeyRange;
import com.akiban.qp.operator.*;
import com.akiban.qp.operator.Operator;
import com.akiban.qp.row.Row;
import com.akiban.qp.rowtype.IndexRowType;
import com.akiban.qp.rowtype.Schema;
import com.akiban.qp.rowtype.UserTableRowType;
import com.akiban.qp.util.SchemaCache;
import com.akiban.server.rowdata.RowData;
import com.akiban.server.rowdata.RowDataExtractor;
import com.akiban.server.rowdata.RowDef;
import com.akiban.server.api.dml.ColumnSelector;
import com.akiban.server.api.dml.ConstantColumnSelector;
import com.akiban.server.api.dml.scan.LegacyRowWrapper;
import com.akiban.server.api.dml.scan.NewRow;
import com.akiban.server.error.NoRowsUpdatedException;
import com.akiban.server.error.TooManyRowsUpdatedException;
import com.akiban.server.service.config.ConfigurationService;
import com.akiban.server.service.session.Session;
import com.akiban.server.service.tree.TreeService;
import com.akiban.server.store.AisHolder;
import com.akiban.server.store.DelegatingStore;
import com.akiban.server.store.PersistitStore;
import com.akiban.server.types.ToObjectValueTarget;
import com.akiban.server.types.ValueSource;
import com.akiban.util.Tap;
import com.google.inject.Inject;
import com.persistit.Exchange;
import com.persistit.exception.PersistitException;

import java.util.*;

import static com.akiban.qp.operator.API.ancestorLookup_Default;
import static com.akiban.qp.operator.API.indexScan_Default;

public class OperatorStore extends DelegatingStore<PersistitStore> {

    // Store interface

    @Override
    public void updateRow(Session session, RowData oldRowData, RowData newRowData, ColumnSelector columnSelector) throws PersistitException
    {
        UPDATE_TOTAL.in();
        PersistitStore persistitStore = getPersistitStore();
        AkibanInformationSchema ais = persistitStore.getRowDefCache().ais();

        RowDef rowDef = persistitStore.getRowDefCache().rowDef(oldRowData.getRowDefId());
        if ((columnSelector != null) && !rowDef.table().getGroupIndexes().isEmpty()) {
            throw new RuntimeException("group index maintence won't work with partial rows");
        }
        BitSet changedColumnPositions = changedColumnPositions(rowDef, oldRowData, newRowData);

        PersistitAdapter adapter =
            new PersistitAdapter(SchemaCache.globalSchema(ais), persistitStore, treeService, session, config);
        Schema schema = adapter.schema();

        UpdateFunction updateFunction = new InternalUpdateFunction(adapter, rowDef, newRowData, columnSelector);

        UserTable userTable = ais.getUserTable(oldRowData.getRowDefId());
        GroupTable groupTable = userTable.getGroup().getGroupTable();

        TableIndex index = userTable.getPrimaryKeyIncludingInternal().getIndex();
        assert index != null : userTable;
        UserTableRowType tableType = schema.userTableRowType(userTable);
        IndexRowType indexType = tableType.indexRowType(index);
        IndexBound bound = new IndexBound(new NewRowBackedIndexRow(tableType, new LegacyRowWrapper(oldRowData, this), index),
                                          ConstantColumnSelector.ALL_ON);
        IndexKeyRange range = IndexKeyRange.bounded(indexType, bound, true, bound, true);

        Operator indexScan = indexScan_Default(indexType, false, range);
        Operator scanOp;
        scanOp = ancestorLookup_Default(indexScan, groupTable, indexType, Collections.singletonList(tableType), API.LookupOption.DISCARD_INPUT);

        // MVCC will render this useless, but for now, a limit of 1 ensures we won't see the row we just updated,
        // and therefore scan through two rows -- once to update old -> new, then to update new -> copy of new
        scanOp = com.akiban.qp.operator.API.limit_Default(scanOp, 1);

        UpdatePlannable updateOp = com.akiban.qp.operator.API.update_Default(scanOp, updateFunction);

<<<<<<< HEAD
        Transaction transaction = treeService.getTransaction(session);
        for(int retryCount=0; ; ++retryCount) {
            try {
                UPDATE_MAINTENANCE.in();
                transaction.begin();

                maintainGroupIndexes(session,
                                     ais,
                                     adapter,
                                     oldRowData,
                                     changedColumnPositions,
                                     OperatorStoreGIHandler.forTable(adapter, userTable),
                                     OperatorStoreGIHandler.Action.DELETE);

                runCursor(oldRowData, rowDef, updateOp, adapter);

                maintainGroupIndexes(session,
                                     ais,
                                     adapter,
                                     newRowData,
                                     changedColumnPositions,
                                     OperatorStoreGIHandler.forTable(adapter, userTable),
                                     OperatorStoreGIHandler.Action.STORE);

                COMMIT.in();
                transaction.commit();
                COMMIT.out();
                break;
            } catch (RollbackException e) {
                if (retryCount >= MAX_RETRIES) {
                    throw e;
                }
            } finally {
                transaction.end();
                UPDATE_MAINTENANCE.out();
            }
        }
=======
        UPDATE_MAINTENANCE.in();

        maintainGroupIndexes(session,
                             ais,
                             adapter,
                             oldRowData,
                             changedColumnPositions,
                             OperatorStoreGIHandler.forTable(adapter, userTable),
                             OperatorStoreGIHandler.Action.DELETE);

        runCursor(oldRowData, rowDef, updateOp, adapter);

        maintainGroupIndexes(session,
                             ais,
                             adapter,
                             newRowData,
                             changedColumnPositions,
                             OperatorStoreGIHandler.forTable(adapter, userTable),
                             OperatorStoreGIHandler.Action.STORE);

        UPDATE_MAINTENANCE.out();
>>>>>>> 46d853fa
        UPDATE_TOTAL.out();
    }

    @Override
    public void writeRow(Session session, RowData rowData) throws PersistitException {
        INSERT_TOTAL.in();
<<<<<<< HEAD
        Transaction transaction = treeService.getTransaction(session);
        for(int retryCount=0; ; ++retryCount) {
            try {
                INSERT_MAINTENANCE.in();
                transaction.begin();

                AkibanInformationSchema ais = aisHolder.getAis();
                PersistitAdapter adapter =
                    new PersistitAdapter(SchemaCache.globalSchema(ais),
                                         getPersistitStore(),
                                         treeService,
                                         session,
                                         config);
                UserTable uTable = ais.getUserTable(rowData.getRowDefId());
                super.writeRow(session, rowData);
                maintainGroupIndexes(session,
                                     ais,
                                     adapter,
                                     rowData, null,
                                     OperatorStoreGIHandler.forTable(adapter, uTable),
                                     OperatorStoreGIHandler.Action.STORE);

                COMMIT.in();
                transaction.commit();
                COMMIT.out();
                break;
            } catch (RollbackException e) {
                if (retryCount >= MAX_RETRIES) {
                    throw e;
                }
            } finally {
                transaction.end();
                INSERT_MAINTENANCE.out();
            }
        }
=======
        INSERT_MAINTENANCE.in();

        AkibanInformationSchema ais = aisHolder.getAis();
        PersistitAdapter adapter =
            new PersistitAdapter(SchemaCache.globalSchema(ais),
                                 getPersistitStore(),
                                 treeService,
                                 session,
                                 config);
        UserTable uTable = ais.getUserTable(rowData.getRowDefId());
        super.writeRow(session, rowData);
        maintainGroupIndexes(session,
                             ais,
                             adapter,
                             rowData, null,
                             OperatorStoreGIHandler.forTable(adapter, uTable),
                             OperatorStoreGIHandler.Action.STORE);

        INSERT_MAINTENANCE.out();
>>>>>>> 46d853fa
        INSERT_TOTAL.out();
    }

    @Override
    public void deleteRow(Session session, RowData rowData) throws PersistitException {
        DELETE_TOTAL.in();
<<<<<<< HEAD
        Transaction transaction = treeService.getTransaction(session);
        for(int retryCount=0; ; ++retryCount) {
            try {
                DELETE_MAINTENANCE.in();
                transaction.begin();
                AkibanInformationSchema ais = aisHolder.getAis();
                PersistitAdapter adapter =
                    new PersistitAdapter(SchemaCache.globalSchema(ais),
                                         getPersistitStore(),
                                         treeService,
                                         session,
                                         config);
                UserTable uTable = ais.getUserTable(rowData.getRowDefId());

                maintainGroupIndexes(session,
                                     ais,
                                     adapter,
                                     rowData,
                                     null,
                                     OperatorStoreGIHandler.forTable(adapter, uTable),
                                     OperatorStoreGIHandler.Action.DELETE);
                super.deleteRow(session, rowData);
                COMMIT.in();
                transaction.commit();
                COMMIT.out();

                break;
            } catch (RollbackException e) {
                if (retryCount >= MAX_RETRIES) {
                    throw e;
                }
            } finally {
                transaction.end();
                DELETE_MAINTENANCE.out();
            }
        }
=======
        DELETE_MAINTENANCE.in();
        AkibanInformationSchema ais = aisHolder.getAis();
        PersistitAdapter adapter =
            new PersistitAdapter(SchemaCache.globalSchema(ais),
                                 getPersistitStore(),
                                 treeService,
                                 session,
                                 config);
        UserTable uTable = ais.getUserTable(rowData.getRowDefId());

        maintainGroupIndexes(session,
                             ais,
                             adapter,
                             rowData,
                             null,
                             OperatorStoreGIHandler.forTable(adapter, uTable),
                             OperatorStoreGIHandler.Action.DELETE);
        super.deleteRow(session, rowData);
        DELETE_MAINTENANCE.out();
>>>>>>> 46d853fa
        DELETE_TOTAL.out();
    }

    @Override
    public void buildIndexes(Session session, Collection<? extends Index> indexes, boolean defer) {
        List<TableIndex> tableIndexes = new ArrayList<TableIndex>();
        List<GroupIndex> groupIndexes = new ArrayList<GroupIndex>();
        for(Index index : indexes) {
            if(index.isTableIndex()) {
                tableIndexes.add((TableIndex)index);
            }
            else if(index.isGroupIndex()) {
                groupIndexes.add((GroupIndex)index);
            }
            else {
                throw new IllegalArgumentException("Unknown index type: " + index);
            }
        }

        if(!tableIndexes.isEmpty()) {
            super.buildIndexes(session, tableIndexes, defer);
        }

        AkibanInformationSchema ais = aisHolder.getAis();
        PersistitAdapter adapter =
            new PersistitAdapter(SchemaCache.globalSchema(ais),
                                 getPersistitStore(),
                                 treeService,
                                 session,
                                 config);
        for(GroupIndex groupIndex : groupIndexes) {
            Operator plan = OperatorStoreMaintenancePlans.groupIndexCreationPlan(adapter.schema(), groupIndex);
            runMaintenancePlan(
                    adapter,
                    groupIndex,
                    plan,
                    UndefBindings.only(),
                    OperatorStoreGIHandler.forBuilding(adapter),
                    OperatorStoreGIHandler.Action.STORE
            );
        }
    }

    // OperatorStore interface

    @Inject
    public OperatorStore(AisHolder aisHolder, TreeService treeService, ConfigurationService config) {
        super(new PersistitStore(false, treeService, config));
        this.aisHolder = aisHolder;
        this.treeService = treeService;
        this.config = config;
    }

    @Override
    public PersistitStore getPersistitStore() {
        return super.getDelegate();
    }

    // for use by subclasses

    protected Collection<GroupIndex> optionallyOrderGroupIndexes(Collection<GroupIndex> groupIndexes) {
        return groupIndexes;
    }

    // private methods

    private void maintainGroupIndexes(
            Session session,
            AkibanInformationSchema ais, PersistitAdapter adapter,
            RowData rowData,
            BitSet columnDifferences,
            OperatorStoreGIHandler handler,
            OperatorStoreGIHandler.Action action)
    throws PersistitException
    {
        UserTable userTable = ais.getUserTable(rowData.getRowDefId());

        Exchange hEx = adapter.takeExchange(userTable.getGroup().getGroupTable());
        try {
            // the "false" at the end of constructHKey toggles whether the RowData should be modified to increment
            // the hidden PK field, if there is one. For PK-less rows, this field have already been incremented by now,
            // so we don't want to increment it again
            getPersistitStore().constructHKey(session, hEx, (RowDef) userTable.rowDef(), rowData, false);
            PersistitHKey persistitHKey = new PersistitHKey(adapter, userTable.hKey());
            persistitHKey.copyFrom(hEx.getKey());

            Collection<GroupIndex> branchIndexes = new ArrayList<GroupIndex>();
            for (GroupIndex groupIndex : userTable.getGroup().getIndexes()) {
                if (groupIndex.leafMostTable().isDescendantOf(userTable)) {
                    branchIndexes.add(groupIndex);
                }
            }

            for (GroupIndex groupIndex : optionallyOrderGroupIndexes(branchIndexes)) {
                assert !groupIndex.isUnique() : "unique GI: " + groupIndex;
                if (columnDifferences == null || groupIndex.columnsOverlap(userTable, columnDifferences)) {
                    OperatorStoreMaintenance plan = groupIndexCreationPlan(
                            ais,
                            groupIndex,
                            adapter.schema().userTableRowType(userTable));
                    plan.run(action, persistitHKey, rowData, adapter, handler);
                } else {
                    SKIP_MAINTENANCE.hit();
                }
            }
        } finally {
            adapter.returnExchange(hEx);
        }
    }

    private void runMaintenancePlan(
            PersistitAdapter adapter,
            GroupIndex groupIndex,
            Operator rootOperator,
            Bindings bindings,
            OperatorStoreGIHandler handler,
            OperatorStoreGIHandler.Action action
    )
    {
        Cursor cursor = API.cursor(rootOperator, adapter);
        cursor.open(bindings);
        try {
            Row row;
            while ((row = cursor.next()) != null) {
                if (row.rowType().equals(rootOperator.rowType())) {
                    handler.handleRow(groupIndex, row, action);
                }
            }
        } finally {
            cursor.close();
        }
    }

    private OperatorStoreMaintenance groupIndexCreationPlan(
            AkibanInformationSchema ais, GroupIndex groupIndex, UserTableRowType rowType
    ) {
        return OperatorStoreMaintenancePlans.forAis(ais).forRowType(groupIndex, rowType);
    }

    // private static methods

    private static void runCursor(RowData oldRowData, RowDef rowDef, UpdatePlannable plannable, PersistitAdapter adapter)
    {
        final UpdateResult result  = plannable.run(UndefBindings.only(), adapter);
        if (result.rowsModified() == 0 || result.rowsTouched() == 0) {
            throw new NoRowsUpdatedException (oldRowData, rowDef);
        }
        else if(result.rowsModified() != 1 || result.rowsTouched() != 1) {
            throw new TooManyRowsUpdatedException (oldRowData, rowDef, result);
        }
    }

    private static BitSet changedColumnPositions(RowDef rowDef, RowData a, RowData b)
    {
        int fields = rowDef.getFieldCount();
        BitSet differences = new BitSet(fields);
        for (int f = 0; f < fields; f++) {
            long aloc = rowDef.fieldLocation(a, f);
            long bloc = rowDef.fieldLocation(b, f);
            differences.set(f,
                            !bytesEqual(a.getBytes(),
                                        (int) aloc,
                                        (int) (aloc >>> 32),
                                        b.getBytes(),
                                        (int) bloc,
                                        (int) (bloc >>> 32)));
        }
        return differences;
    }

    static boolean bytesEqual(byte[] a, int aoffset, int asize, byte[] b, int boffset, int bsize)
    {
        if (asize != bsize) {
            return false;
        }
        for (int i = 0; i < asize; i++) {
            if (a[i + aoffset] != b[i + boffset]) {
                return false;
            }
        }
        return true;
    }

    // object state
    private final ConfigurationService config;
    private final TreeService treeService;
    private final AisHolder aisHolder;

    // consts

    private static final int MAX_RETRIES = 10;
    private static final Tap.InOutTap INSERT_TOTAL = Tap.createTimer("write: write_total");
    private static final Tap.InOutTap UPDATE_TOTAL = Tap.createTimer("write: update_total");
    private static final Tap.InOutTap DELETE_TOTAL = Tap.createTimer("write: delete_total");
    private static final Tap.InOutTap INSERT_MAINTENANCE = Tap.createTimer("write: write_maintenance");
    private static final Tap.InOutTap UPDATE_MAINTENANCE = Tap.createTimer("write: update_maintenance");
    private static final Tap.InOutTap DELETE_MAINTENANCE = Tap.createTimer("write: delete_maintenance");
    private static final Tap.PointTap SKIP_MAINTENANCE = Tap.createCount("write: skip_maintenance");
    private static final Tap.InOutTap COMMIT = Tap.createTimer("write: OperatorStore commit");


    // nested classes

    private static class InternalUpdateFunction implements UpdateFunction {
        private final PersistitAdapter adapter;
        private final RowData newRowData;
        private final ColumnSelector columnSelector;
        private final RowDef rowDef;
        private final RowDataExtractor extractor;

        private InternalUpdateFunction(PersistitAdapter adapter, RowDef rowDef, RowData newRowData, ColumnSelector columnSelector) {
            this.newRowData = newRowData;
            this.columnSelector = columnSelector;
            this.rowDef = rowDef;
            this.adapter = adapter;
            this.extractor = new RowDataExtractor(newRowData, rowDef);
        }

        @Override
        public boolean rowIsSelected(Row row) {
            return row.rowType().typeId() == rowDef.getRowDefId();
        }

        @Override
        public Row evaluate(Row original, Bindings bindings) {
            // TODO
            // ideally we'd like to use an OverlayingRow, but ModifiablePersistitGroupCursor requires
            // a PersistitGroupRow if an hkey changes
//            OverlayingRow overlay = new OverlayingRow(original);
//            for (int i=0; i < rowDef.getFieldCount(); ++i) {
//                if (columnSelector == null || columnSelector.includesColumn(i)) {
//                    overlay.overlay(i, newRowData.toObject(rowDef, i));
//                }
//            }
//            return overlay;
            // null selector means all cols, so we can skip the merging and just return the new row data
            if (columnSelector == null) {
                return PersistitGroupRow.newPersistitGroupRow(adapter, newRowData);
            }
            // Note: some encodings are untested except as necessary for mtr
            NewRow newRow = adapter.newRow(rowDef);
            ToObjectValueTarget target = new ToObjectValueTarget();
            for (int i=0; i < original.rowType().nFields(); ++i) {
                if (columnSelector.includesColumn(i)) {
                    Object value = extractor.get(rowDef.getFieldDef(i));
                    newRow.put(i, value);
                }
                else {
                    ValueSource source = original.eval(i);
                    newRow.put(i, target.convertFromSource(source));
                }
            }
            return PersistitGroupRow.newPersistitGroupRow(adapter, newRow.toRowData());
        }
    }
}<|MERGE_RESOLUTION|>--- conflicted
+++ resolved
@@ -103,45 +103,6 @@
 
         UpdatePlannable updateOp = com.akiban.qp.operator.API.update_Default(scanOp, updateFunction);
 
-<<<<<<< HEAD
-        Transaction transaction = treeService.getTransaction(session);
-        for(int retryCount=0; ; ++retryCount) {
-            try {
-                UPDATE_MAINTENANCE.in();
-                transaction.begin();
-
-                maintainGroupIndexes(session,
-                                     ais,
-                                     adapter,
-                                     oldRowData,
-                                     changedColumnPositions,
-                                     OperatorStoreGIHandler.forTable(adapter, userTable),
-                                     OperatorStoreGIHandler.Action.DELETE);
-
-                runCursor(oldRowData, rowDef, updateOp, adapter);
-
-                maintainGroupIndexes(session,
-                                     ais,
-                                     adapter,
-                                     newRowData,
-                                     changedColumnPositions,
-                                     OperatorStoreGIHandler.forTable(adapter, userTable),
-                                     OperatorStoreGIHandler.Action.STORE);
-
-                COMMIT.in();
-                transaction.commit();
-                COMMIT.out();
-                break;
-            } catch (RollbackException e) {
-                if (retryCount >= MAX_RETRIES) {
-                    throw e;
-                }
-            } finally {
-                transaction.end();
-                UPDATE_MAINTENANCE.out();
-            }
-        }
-=======
         UPDATE_MAINTENANCE.in();
 
         maintainGroupIndexes(session,
@@ -163,50 +124,12 @@
                              OperatorStoreGIHandler.Action.STORE);
 
         UPDATE_MAINTENANCE.out();
->>>>>>> 46d853fa
         UPDATE_TOTAL.out();
     }
 
     @Override
     public void writeRow(Session session, RowData rowData) throws PersistitException {
         INSERT_TOTAL.in();
-<<<<<<< HEAD
-        Transaction transaction = treeService.getTransaction(session);
-        for(int retryCount=0; ; ++retryCount) {
-            try {
-                INSERT_MAINTENANCE.in();
-                transaction.begin();
-
-                AkibanInformationSchema ais = aisHolder.getAis();
-                PersistitAdapter adapter =
-                    new PersistitAdapter(SchemaCache.globalSchema(ais),
-                                         getPersistitStore(),
-                                         treeService,
-                                         session,
-                                         config);
-                UserTable uTable = ais.getUserTable(rowData.getRowDefId());
-                super.writeRow(session, rowData);
-                maintainGroupIndexes(session,
-                                     ais,
-                                     adapter,
-                                     rowData, null,
-                                     OperatorStoreGIHandler.forTable(adapter, uTable),
-                                     OperatorStoreGIHandler.Action.STORE);
-
-                COMMIT.in();
-                transaction.commit();
-                COMMIT.out();
-                break;
-            } catch (RollbackException e) {
-                if (retryCount >= MAX_RETRIES) {
-                    throw e;
-                }
-            } finally {
-                transaction.end();
-                INSERT_MAINTENANCE.out();
-            }
-        }
-=======
         INSERT_MAINTENANCE.in();
 
         AkibanInformationSchema ais = aisHolder.getAis();
@@ -226,51 +149,12 @@
                              OperatorStoreGIHandler.Action.STORE);
 
         INSERT_MAINTENANCE.out();
->>>>>>> 46d853fa
         INSERT_TOTAL.out();
     }
 
     @Override
     public void deleteRow(Session session, RowData rowData) throws PersistitException {
         DELETE_TOTAL.in();
-<<<<<<< HEAD
-        Transaction transaction = treeService.getTransaction(session);
-        for(int retryCount=0; ; ++retryCount) {
-            try {
-                DELETE_MAINTENANCE.in();
-                transaction.begin();
-                AkibanInformationSchema ais = aisHolder.getAis();
-                PersistitAdapter adapter =
-                    new PersistitAdapter(SchemaCache.globalSchema(ais),
-                                         getPersistitStore(),
-                                         treeService,
-                                         session,
-                                         config);
-                UserTable uTable = ais.getUserTable(rowData.getRowDefId());
-
-                maintainGroupIndexes(session,
-                                     ais,
-                                     adapter,
-                                     rowData,
-                                     null,
-                                     OperatorStoreGIHandler.forTable(adapter, uTable),
-                                     OperatorStoreGIHandler.Action.DELETE);
-                super.deleteRow(session, rowData);
-                COMMIT.in();
-                transaction.commit();
-                COMMIT.out();
-
-                break;
-            } catch (RollbackException e) {
-                if (retryCount >= MAX_RETRIES) {
-                    throw e;
-                }
-            } finally {
-                transaction.end();
-                DELETE_MAINTENANCE.out();
-            }
-        }
-=======
         DELETE_MAINTENANCE.in();
         AkibanInformationSchema ais = aisHolder.getAis();
         PersistitAdapter adapter =
@@ -290,7 +174,6 @@
                              OperatorStoreGIHandler.Action.DELETE);
         super.deleteRow(session, rowData);
         DELETE_MAINTENANCE.out();
->>>>>>> 46d853fa
         DELETE_TOTAL.out();
     }
 
