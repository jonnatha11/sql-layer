--- conflicted
+++ resolved
@@ -60,13 +60,9 @@
 
         Exchange exchange = adapter.takeExchange(groupIndex);
         try {
-<<<<<<< HEAD
-            PersistitIndexRowBuffer indexRow = adapter.newIndexRow(groupIndex, exchange.getKey(), exchange.getValue());
-=======
-            indexRow.reset(groupIndex, exchange.getKey(), exchange.getValue());
+            indexRow.resetForWrite(groupIndex, exchange.getKey(), exchange.getValue());
             if (Types3Switch.ON)
                 pTarget.attach(exchange.getKey());
->>>>>>> 92a9335b
             IndexRowComposition irc = groupIndex.indexRowComposition();
             for(int i=0, LEN = irc.getLength(); i < LEN; ++i) {
                 assert irc.isInRowData(i);
@@ -184,6 +180,7 @@
 
     private OperatorStoreGIHandler(PersistitAdapter adapter, UserTable sourceTable) {
         this.adapter = adapter;
+        this.indexRow = new PersistitIndexRowBuffer(adapter);
         this.sourceTable = sourceTable;
     }
 
@@ -193,7 +190,7 @@
     private final UserTable sourceTable;
     private final PersistitKeyValueTarget target = new PersistitKeyValueTarget();
     private final PersistitKeyPValueTarget pTarget = new PersistitKeyPValueTarget();
-    private final PersistitIndexRowBuffer indexRow = new PersistitIndexRowBuffer();
+    private final PersistitIndexRowBuffer indexRow;
     
     // class state
     private static volatile GIHandlerHook giHandlerHook;
