--- conflicted
+++ resolved
@@ -124,22 +124,8 @@
 
     private Cursor cursor()
     {
-<<<<<<< HEAD
-        SortCursor cursor = SortCursor.create(null, ordering, new SorterRowGenerator());
-=======
-        boolean allAscending = true;
-        boolean allDescending = true;
-        for (int i = 0; i < ordering.sortFields(); i++) {
-            if (ordering.ascending(i)) {
-                allDescending = false;
-            } else {
-                allAscending = false;
-            }
-        }
         exchange.clear();
-        SortCursor cursor = allAscending ? new SortCursorAscending(this) :
-                            allDescending ? new SortCursorDescending(this) : new SortCursorMixedOrder(this);
->>>>>>> 191ef579
+        SortCursor cursor = SortCursor.create(adapter, null, ordering, new SorterRowGenerator());
         cursor.open(bindings);
         return cursor;
     }
