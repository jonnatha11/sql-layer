--- conflicted
+++ resolved
@@ -71,7 +71,6 @@
     }
 
     @Override
-<<<<<<< HEAD
     public void checkConstraints(BoundExpressions loExpressions,
                                  BoundExpressions hiExpressions,
                                  int f,
@@ -98,8 +97,6 @@
     }
 
     @Override
-=======
->>>>>>> 4b0c904c
     public PValueSource[] createSourceArray(int size) {
         return new PValueSource[size];
     }
