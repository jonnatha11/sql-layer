--- conflicted
+++ resolved
@@ -56,20 +56,10 @@
     public abstract SortKeySource<S> createSource(TInstance tInstance);
     public abstract long compare(TInstance tInstance, S one, S two);
     public abstract E createComparison(TInstance tInstance, AkCollator collator, S one, Comparison comparison, S two);
-
-<<<<<<< HEAD
-    public abstract boolean evaluateComparison(E comparison);
-    
-    public boolean areEqual(TInstance tInstance, AkCollator collator, S one, S two) {
+    public abstract boolean evaluateComparison(E comparison, QueryContext queryContext);
+    public boolean areEqual(TInstance tInstance, AkCollator collator, S one, S two, QueryContext queryContext) {
         E expr = createComparison(tInstance, collator, one, Comparison.EQ, two);
-        return evaluateComparison(expr);
-=======
-    public abstract E createComparison(TInstance tInstance, S one, Comparison comparison, S two);
-    public abstract boolean evaluateComparison(E comparison, QueryContext queryContext);
-    public boolean areEqual(TInstance tInstance, S one, S two, QueryContext queryContext) {
-        E expr = createComparison(tInstance, one, Comparison.EQ, two);
         return evaluateComparison(expr, queryContext);
->>>>>>> c407e1ac
     }
 
     public void checkConstraints(BoundExpressions loExpressions, BoundExpressions hiExpressions, TInstance[] instances,
