--- conflicted
+++ resolved
@@ -30,11 +30,7 @@
 import com.akiban.qp.expression.IndexKeyRange;
 import com.akiban.qp.operator.API;
 import com.akiban.qp.operator.QueryContext;
-<<<<<<< HEAD
-=======
-import com.akiban.server.types.AkType;
 import com.akiban.server.types.ValueSource;
->>>>>>> 74db32ae
 import com.akiban.server.types.conversion.Converters;
 import com.persistit.Key;
 
@@ -64,48 +60,28 @@
 
     protected void evaluateBoundaries(QueryContext context)
     {
-<<<<<<< HEAD
-        if (endBoundColumns == 0 || start == null) {
+        BoundExpressions startExpressions = null;
+        if (startBoundColumns == 0 || start == null) {
             startKey.append(startBoundary);
-=======
-        BoundExpressions startExpressions = null;
-        if (start == null) {
-            startKey = null;
->>>>>>> 74db32ae
         } else {
             startExpressions = start.boundExpressions(context);
             startKey.clear();
             startKeyTarget.attach(startKey);
-<<<<<<< HEAD
-            for (int f = 0; f < endBoundColumns; f++) {
-                startKeyTarget.expectingType(types[f]);
-                Converters.convert(startExpressions.eval(f), startKeyTarget);
-            }
-        }
-        if (endBoundColumns == 0 || end == null) {
-=======
-            for (int f = 0; f < boundColumns; f++) {
+            for (int f = 0; f < startBoundColumns; f++) {
                 if (start.columnSelector().includesColumn(f)) {
                     startKeyTarget.expectingType(types[f]);
-                    ValueSource valueSource = startExpressions.eval(f);
-                    Converters.convert(valueSource, startKeyTarget);
+                    Converters.convert(startExpressions.eval(f), startKeyTarget);
                 }
             }
         }
         BoundExpressions endExpressions;
-        if (end == null) {
->>>>>>> 74db32ae
+        if (endBoundColumns == 0 || end == null) {
             endKey = null;
         } else {
             endExpressions = end.boundExpressions(context);
             endKey.clear();
             endKeyTarget.attach(endKey);
-<<<<<<< HEAD
             for (int f = 0; f < endBoundColumns; f++) {
-                endKeyTarget.expectingType(types[f]);
-                Converters.convert(endExpressions.eval(f), endKeyTarget);
-=======
-            for (int f = 0; f < boundColumns; f++) {
                 if (end.columnSelector().includesColumn(f)) {
                     ValueSource valueSource = endExpressions.eval(f);
                     if (valueSource.isNull() && startExpressions != null && !startExpressions.eval(f).isNull()) {
@@ -117,7 +93,6 @@
                 } else {
                     endKey.append(Key.AFTER);
                 }
->>>>>>> 74db32ae
             }
         }
     }
