/**
 * END USER LICENSE AGREEMENT (“EULA”)
 *
 * READ THIS AGREEMENT CAREFULLY (date: 9/13/2011):
 * http://www.akiban.com/licensing/20110913
 *
 * BY INSTALLING OR USING ALL OR ANY PORTION OF THE SOFTWARE, YOU ARE ACCEPTING
 * ALL OF THE TERMS AND CONDITIONS OF THIS AGREEMENT. YOU AGREE THAT THIS
 * AGREEMENT IS ENFORCEABLE LIKE ANY WRITTEN AGREEMENT SIGNED BY YOU.
 *
 * IF YOU HAVE PAID A LICENSE FEE FOR USE OF THE SOFTWARE AND DO NOT AGREE TO
 * THESE TERMS, YOU MAY RETURN THE SOFTWARE FOR A FULL REFUND PROVIDED YOU (A) DO
 * NOT USE THE SOFTWARE AND (B) RETURN THE SOFTWARE WITHIN THIRTY (30) DAYS OF
 * YOUR INITIAL PURCHASE.
 *
 * IF YOU WISH TO USE THE SOFTWARE AS AN EMPLOYEE, CONTRACTOR, OR AGENT OF A
 * CORPORATION, PARTNERSHIP OR SIMILAR ENTITY, THEN YOU MUST BE AUTHORIZED TO SIGN
 * FOR AND BIND THE ENTITY IN ORDER TO ACCEPT THE TERMS OF THIS AGREEMENT. THE
 * LICENSES GRANTED UNDER THIS AGREEMENT ARE EXPRESSLY CONDITIONED UPON ACCEPTANCE
 * BY SUCH AUTHORIZED PERSONNEL.
 *
 * IF YOU HAVE ENTERED INTO A SEPARATE WRITTEN LICENSE AGREEMENT WITH AKIBAN FOR
 * USE OF THE SOFTWARE, THE TERMS AND CONDITIONS OF SUCH OTHER AGREEMENT SHALL
 * PREVAIL OVER ANY CONFLICTING TERMS OR CONDITIONS IN THIS AGREEMENT.
 */

package com.akiban.qp.persistitadapter.indexrow;

import com.akiban.ais.model.*;
import com.akiban.qp.expression.BoundExpressions;
import com.akiban.qp.persistitadapter.PersistitAdapter;
import com.akiban.qp.row.IndexRow;
import com.akiban.qp.util.PersistitKey;
import com.akiban.server.PersistitKeyPValueSource;
import com.akiban.server.PersistitKeyValueSource;
import com.akiban.server.collation.AkCollator;
import com.akiban.server.geophile.Space;
import com.akiban.server.rowdata.FieldDef;
import com.akiban.server.rowdata.RowData;
import com.akiban.server.rowdata.RowDataValueSource;
import com.akiban.server.store.PersistitKeyAppender;
import com.akiban.server.types.AkType;
import com.akiban.server.types.ValueSource;
import com.akiban.server.types3.pvalue.PUnderlying;
import com.persistit.Exchange;
import com.persistit.Key;
import com.persistit.Value;
import com.persistit.exception.PersistitException;

/*
 * 
 * Index row formats:
 * 
 * NON-UNIQUE INDEX:
 * 
 * - Persistit key contains all declared and undeclared (hkey) fields.
 * 
 * PRIMARY KEY INDEX:
 * 
 * - Persistit key contains all declared fields
 * 
 * - Persistit value contains all undeclared fields.
 * 
 * UNIQUE INDEX:
 * 
 * - Persistit key contains all declared fields
 * 
 * - Persistit key also contains one more long field, needed to ensure that insertion of an index row that contains
 *   at least one null and matches a row already in the index (including any nulls) is not considered a duplicate.
 *   For an index row with no nulls, this field contains zero. For a field with nulls, this field contains a value
 *   that is unique within the index. This mechanism is not needed for primary keys because primary keys can only
 *   contain NOT NULL columns.
 * 
 * - Persistit value contains all undeclared fields.
 * 
 */

public class PersistitIndexRowBuffer extends IndexRow
{
    // BoundExpressions interface

    public final int compareTo(BoundExpressions row, int thisStartIndex, int thatStartIndex, int fieldCount)
    {
<<<<<<< HEAD
        // The dependence on field positions and fieldCount is a problem for spatial indexes
        if (index.isSpatial()) {
            throw new UnsupportedOperationException(index.toString());
        }
=======
        // field and byte indexing is as if the pKey and pValue were one contiguous array of bytes. But we switch
        // from pKey to pValue as needed to avoid having to actually copy the bytes into such an array.
>>>>>>> 96d0e05a
        PersistitIndexRowBuffer that = (PersistitIndexRowBuffer) row;
        Key thisKey;
        Key thatKey;
        if (thisStartIndex < this.pKeyFields) {
            thisKey = this.pKey;
        } else {
            thisKey = this.pValue;
            thisStartIndex -= this.pKeyFields;
        }
        if (thatStartIndex < that.pKeyFields) {
            thatKey = that.pKey;
        } else {
            thatKey = that.pValue;
            thatStartIndex -= that.pKeyFields;
        }
        int thisPosition = thisKey.indexTo(thisStartIndex).getIndex();
        int thatPosition = thatKey.indexTo(thatStartIndex).getIndex();
        byte[] thisBytes = thisKey.getEncodedBytes();
        byte[] thatBytes = thatKey.getEncodedBytes();
        int c = 0;
        int eqSegments = 0;
        while (eqSegments < fieldCount) {
            byte thisByte = thisBytes[thisPosition++];
            byte thatByte = thatBytes[thatPosition++];
            c = thisByte - thatByte;
            if (c != 0) {
                break;
            } else if (thisByte == 0) {
                // thisByte = thatByte = 0
                eqSegments++;
                if (thisStartIndex + eqSegments == this.pKeyFields) {
                    thisBytes = this.pValue.getEncodedBytes();
                    thisPosition = 0;
                }
                if (thatStartIndex + eqSegments == that.pKeyFields) {
                    thatBytes = that.pValue.getEncodedBytes();
                    thatPosition = 0;
                }
            }
        }
        // If c == 0 then the two subarrays must match.
        if (c < 0) {
            c = -(eqSegments + 1);
        } else if (c > 0) {
            c = eqSegments + 1;
        }
        return c;
    }

    // IndexRow interface

<<<<<<< HEAD
    public void append(Column column, ValueSource source)
    {
        // There is no hard requirement that the index is a group index. But while we're adding support for
        // spatial, we just want to be precise about what kind of index is in use.
        assert index.isGroupIndex();
        keyAppender.append(source, column);
    }

=======
    @Override
>>>>>>> 96d0e05a
    public void initialize(RowData rowData, Key hKey)
    {
        pKeyAppends = 0;
        int indexField = 0;
        if (spatialHandler != null) {
            spatialHandler.bind(rowData);
            keyAppender().append(spatialHandler.zValue());
            indexField = spatialHandler.dimensions();
        }
        IndexRowComposition indexRowComp = index.indexRowComposition();
        FieldDef[] fieldDefs = index.indexDef().getRowDef().getFieldDefs();
        while (indexField < indexRowComp.getLength()) {
            if (indexRowComp.isInRowData(indexField)) {
                keyAppender().append(fieldDefs[indexRowComp.getFieldPosition(indexField)], rowData);
            } else if (indexRowComp.isInHKey(indexField)) {
                keyAppender().appendFieldFromKey(hKey, indexRowComp.getHKeyPosition(indexField));
            } else {
                throw new IllegalStateException("Invalid IndexRowComposition: " + indexRowComp);
            }
            indexField++;
            pKeyAppends++;
        }
    }

    public void append(Column column, ValueSource source)
    {
        keyAppender().append(source, column);
        pKeyAppends++;
    }

    @Override
    public void close()
    {
        // Write null-separating value if necessary
        if (index.isUniqueAndMayContainNulls()) {
            long nullSeparator = 0;
            boolean hasNull = false;
            int keyFields = index.getKeyColumns().size();
            for (int f = 0; !hasNull && f < keyFields; f++) {
                pKey.indexTo(f);
                hasNull = pKey.isNull();
            }
            if (hasNull) {
                nullSeparator = index.nextNullSeparatorValue(adapter.persistit().treeService());
            }
            pKeyAppender.append(nullSeparator);
        }
        // If necessary, copy pValue state into value. (Check pValueAppender, because that is non-null only in
        // a writeable PIRB.)
        if (pValueAppender != null) {
            value.clear();
            value.putByteArray(pValue.getEncodedBytes(), 0, pValue.getEncodedSize());
        }
    }

    // PersistitIndexRowBuffer interface

    public void appendFieldTo(int position, PersistitKeyAppender target)
    {
        if (position < pKeyFields) {
            PersistitKey.appendFieldFromKey(target.key(), pKey, position);
        } else {
            PersistitKey.appendFieldFromKey(target.key(), pValue, position - pKeyFields);
        }
        pKeyAppends++;
    }

    public void tableBitmap(long bitmap)
    {
        value.put(bitmap);
    }

    // For table index rows
    public void resetForWrite(Index index, Key key)
    {
<<<<<<< HEAD
        this.index = index;
        key.clear();
        this.keyAppender = PersistitKeyAppender.create(key);
        this.value = null;
        if (index.isSpatial()) {
            this.spatialHandler = new SpatialHandler();
            this.nIndexFields = index.getAllColumns().size() - index.getKeyColumns().size() + 1;
        } else {
            this.spatialHandler = null;
            this.nIndexFields = index.getAllColumns().size();
        }
=======
        reset(index, key, null, true);
>>>>>>> 96d0e05a
    }

    // For group index rows
    public void resetForWrite(Index index, Key key, Value value)
    {
        reset(index, key, value, true);
    }

    public void resetForRead(Index index, Key key, Value value)
    {
        reset(index, key, value, false);
    }

    public PersistitIndexRowBuffer(PersistitAdapter adapter)
    {
        this.adapter = adapter;
    }

    public static PersistitIndexRowBuffer createEmpty(PersistitAdapter adapter, Index index, Key key, Value value)
    {
        // TODO: Obsolete?
        assert false;
        return null;
/*
        key.clear();
        if (value != null) {
            value.clear();
        }
        return new PersistitIndexRowBuffer(adapter, index, key, value, true);
*/
    }

    public static PersistitIndexRowBuffer createInitialized(PersistitAdapter adapter, Index index, Key key, Value value)
    {
        // TODO: Obsolete:
        assert false;
        return null;
/*
        return new PersistitIndexRowBuffer(adapter, index, key, value, false);
*/
    }

    public boolean keyEmpty()
    {
        return pKey.getEncodedSize() == 0;
    }

    // For use by subclasses

    protected void attach(PersistitKeyValueSource source, int position, AkType type, AkCollator collator)
    {
        if (position < pKeyFields) {
            source.attach(pKey, position, type, collator);
        } else {
            source.attach(pValue, position - pKeyFields, type, collator);
        }
    }

    protected void attach(PersistitKeyPValueSource source, int position, PUnderlying type)
    {
<<<<<<< HEAD
        if (index.isSpatial()) {
            throw new UnsupportedOperationException("Spatial indexes don't implement types3 yet");
        }
        source.attach(keyAppender.key(), position, type);
=======
        if (position < pKeyFields) {
            source.attach(pKey, position, type);
        } else {
            source.attach(pValue, position - pKeyFields, type);
        }
>>>>>>> 96d0e05a
    }

    protected void copyFrom(Exchange exchange) throws PersistitException
    {
        exchange.getKey().copyTo(pKey);
        if (index.isUnique()) {
            byte[] source = exchange.getValue().getByteArray();
            pValue.setEncodedSize(source.length);
            byte[] target = pValue.getEncodedBytes();
            System.arraycopy(source, 0, target, 0, source.length);
        }
    }

    protected void constructHKeyFromIndexKey(Key hKey, IndexToHKey indexToHKey)
    {
        hKey.clear();
<<<<<<< HEAD
        for (int i = 0; i < indexToHKey.getLength(); i++) {
            if (indexToHKey.isOrdinal(i)) {
                hKey.append(indexToHKey.getOrdinal(i));
            } else {
                int depth = indexToHKey.getIndexRowPosition(i);
                if (index.isSpatial()) {
                    // A spatial index has a single key column (the z-value), representing the declared key columns.
                    depth = depth - index.getKeyColumns().size() + 1;
                }
                if (depth < 0 || depth > indexRowKey.getDepth()) {
                    throw new IllegalStateException(
                        "IndexKey too shallow - requires depth=" + depth
                        + ": " + indexRowKey);
=======
        for (int i = 0; i < indexToHKey.getLength(); ++i) {
            if (indexToHKey.isOrdinal(i)) {
                hKey.append(indexToHKey.getOrdinal(i));
            } else {
                int indexField = indexToHKey.getIndexRowPosition(i);
                Key keySource;
                if (indexField < pKeyFields) {
                    keySource = pKey;
                } else {
                    keySource = pValue;
                    indexField -= pKeyFields;
>>>>>>> 96d0e05a
                }
                if (indexField < 0 || indexField > keySource.getDepth()) {
                    throw new IllegalStateException(String.format("keySource: %s, indexField: %s",
                                                                  keySource, indexField));
                }
                PersistitKey.appendFieldFromKey(hKey, keySource, indexField);
            }
        }
    }

    // For use by this class

    private PersistitKeyAppender keyAppender()
    {
        return pKeyAppends < pKeyFields ? pKeyAppender : pValueAppender;
    }

    private void reset(Index index, Key key, Value value, boolean writable)
    {
        assert !index.isUnique() || index.isTableIndex() : index;
        this.index = index;
        this.pKey = key;
        this.pKeyFields =
            index.isSpatial() ? index.getAllColumns().size() - index.getKeyColumns().size() + 1 :
            index.isUnique() ? index.getKeyColumns().size() : index.getAllColumns().size();
        this.pValue = adapter.newKey();
        if (writable) {
            this.pKeyAppender = PersistitKeyAppender.create(key);
            this.pKeyAppends = 0;
            this.pValueAppender =
                index.isUnique()
                ? PersistitKeyAppender.create(this.pValue)
                : null;
            if (value != null) {
                value.clear();
            }
        } else {
            if (value != null) {
                value.getByteArray(pValue.getEncodedBytes(), 0, 0, value.getArrayLength());
                pValue.setEncodedSize(value.getArrayLength());
            }
            this.pKeyAppender = null;
            this.pValueAppender = null;
        }
        this.value = value;
        this.spatialHandler =
            index.isSpatial()
            ? new SpatialHandler()
            : null;
    }

    // Object state

<<<<<<< HEAD
    protected Index index;
    protected int nIndexFields;
    private PersistitKeyAppender keyAppender;
=======
    // The notation involving "keys" and "values" is tricky because this code deals with both the index view and
    // the persistit view, and these don't match up exactly.
    //
    // The index view of keys and values: An application-defined index has a key comprising
    // one or more columns from one table (table index) or multiple tables (group index). An index row has fields
    // corresponding to these columns, and additional fields corresponding to undeclared hkey columns.
    // Index.getKeyColumns refers to the declared columns, and Index.getAllColumns refers to the declared and
    // undeclared columns.
    //
    // The persistit view: A record managed by Persistit has a Key and a Value.
    //
    // The mapping: For a non-unique index, all of an index's columns (declared and undeclared) are stored in
    // the Persistit Key. For a unique index, the declared columns are stored in the Persistit Key while the
    // remaining columns are stored in the Persistit Value. Group indexes are never unique, so all columns
    // are in the Persistit Key and the Persistit Value is used to store the "table bitmap".
    //
    // Terminology: To try and avoid confusion, the terms pKey and pValue will be used when referring to Persistit
    // Keys and Values. The term key will refer to an index key.
    //
    // So why is pValueAppender a PersistitKeyAppender? Because it is convenient to treat index fields
    // in the style of Persistit Key fields. That permits, for example, byte[] comparisons to determine how values
    // that happen to reside in a Persistit Value (i.e., an undeclared field of an index row for a unique index).
    // So as an index row is being created, we deal entirely with Persisitit Keys, via pKeyAppender or pValueAppender.
    // Only when it is time to write the row are the bytes managed by the pValueAppender written as a single
    // Persistit Value.
    protected final PersistitAdapter adapter;
    private Index index;
    private Key pKey;
    private Key pValue;
    private PersistitKeyAppender pKeyAppender;
    private PersistitKeyAppender pValueAppender;
    private int pKeyFields;
>>>>>>> 96d0e05a
    private Value value;
    private int pKeyAppends = 0;
    private SpatialHandler spatialHandler;

    // Inner classes

    // TODO: types3 version
    private class SpatialHandler
    {
        public int dimensions()
        {
            return dimensions;
        }

        public void bind(RowData rowData)
        {
            for (int d = 0; d < dimensions; d++) {
                rowDataValueSource.bind(fieldDefs[d], rowData);
                switch (types[d]) {
                    case INT:
                        coords[d] = rowDataValueSource.getInt();
                        break;
                    case LONG:
                        coords[d] = rowDataValueSource.getLong();
                        break;
                    // TODO: DECIMAL
                    default:
                        assert false : fieldDefs[d].column();
                        break;
                }
            }
        }

        public long zValue()
        {
            return space.shuffle(coords);
        }

        private Space space;
        private final int dimensions;
        private final AkType[] types;
        private final FieldDef[] fieldDefs;
        private final long[] coords;
        private final RowDataValueSource rowDataValueSource;

        {
            space = ((TableIndex)index).space();
            dimensions = space.dimensions();
            assert index.getKeyColumns().size() == dimensions;
            types = new AkType[dimensions];
            fieldDefs = new FieldDef[dimensions];
            coords = new long[dimensions];
            rowDataValueSource = new RowDataValueSource();
            for (IndexColumn indexColumn : index.getKeyColumns()) {
                int position = indexColumn.getPosition();
                Column column = indexColumn.getColumn();
                types[position] = column.getType().akType();
                fieldDefs[position] = column.getFieldDef();
            }
        }
    }
}<|MERGE_RESOLUTION|>--- conflicted
+++ resolved
@@ -81,15 +81,12 @@
 
     public final int compareTo(BoundExpressions row, int thisStartIndex, int thatStartIndex, int fieldCount)
     {
-<<<<<<< HEAD
         // The dependence on field positions and fieldCount is a problem for spatial indexes
         if (index.isSpatial()) {
             throw new UnsupportedOperationException(index.toString());
         }
-=======
         // field and byte indexing is as if the pKey and pValue were one contiguous array of bytes. But we switch
         // from pKey to pValue as needed to avoid having to actually copy the bytes into such an array.
->>>>>>> 96d0e05a
         PersistitIndexRowBuffer that = (PersistitIndexRowBuffer) row;
         Key thisKey;
         Key thatKey;
@@ -141,18 +138,7 @@
 
     // IndexRow interface
 
-<<<<<<< HEAD
-    public void append(Column column, ValueSource source)
-    {
-        // There is no hard requirement that the index is a group index. But while we're adding support for
-        // spatial, we just want to be precise about what kind of index is in use.
-        assert index.isGroupIndex();
-        keyAppender.append(source, column);
-    }
-
-=======
     @Override
->>>>>>> 96d0e05a
     public void initialize(RowData rowData, Key hKey)
     {
         pKeyAppends = 0;
@@ -177,8 +163,12 @@
         }
     }
 
+    @Override
     public void append(Column column, ValueSource source)
     {
+        // There is no hard requirement that the index is a group index. But while we're adding support for
+        // spatial, we just want to be precise about what kind of index is in use.
+        assert index.isGroupIndex();
         keyAppender().append(source, column);
         pKeyAppends++;
     }
@@ -228,21 +218,7 @@
     // For table index rows
     public void resetForWrite(Index index, Key key)
     {
-<<<<<<< HEAD
-        this.index = index;
-        key.clear();
-        this.keyAppender = PersistitKeyAppender.create(key);
-        this.value = null;
-        if (index.isSpatial()) {
-            this.spatialHandler = new SpatialHandler();
-            this.nIndexFields = index.getAllColumns().size() - index.getKeyColumns().size() + 1;
-        } else {
-            this.spatialHandler = null;
-            this.nIndexFields = index.getAllColumns().size();
-        }
-=======
         reset(index, key, null, true);
->>>>>>> 96d0e05a
     }
 
     // For group index rows
@@ -261,30 +237,6 @@
         this.adapter = adapter;
     }
 
-    public static PersistitIndexRowBuffer createEmpty(PersistitAdapter adapter, Index index, Key key, Value value)
-    {
-        // TODO: Obsolete?
-        assert false;
-        return null;
-/*
-        key.clear();
-        if (value != null) {
-            value.clear();
-        }
-        return new PersistitIndexRowBuffer(adapter, index, key, value, true);
-*/
-    }
-
-    public static PersistitIndexRowBuffer createInitialized(PersistitAdapter adapter, Index index, Key key, Value value)
-    {
-        // TODO: Obsolete:
-        assert false;
-        return null;
-/*
-        return new PersistitIndexRowBuffer(adapter, index, key, value, false);
-*/
-    }
-
     public boolean keyEmpty()
     {
         return pKey.getEncodedSize() == 0;
@@ -303,18 +255,14 @@
 
     protected void attach(PersistitKeyPValueSource source, int position, PUnderlying type)
     {
-<<<<<<< HEAD
         if (index.isSpatial()) {
             throw new UnsupportedOperationException("Spatial indexes don't implement types3 yet");
         }
-        source.attach(keyAppender.key(), position, type);
-=======
         if (position < pKeyFields) {
             source.attach(pKey, position, type);
         } else {
             source.attach(pValue, position - pKeyFields, type);
         }
->>>>>>> 96d0e05a
     }
 
     protected void copyFrom(Exchange exchange) throws PersistitException
@@ -331,33 +279,21 @@
     protected void constructHKeyFromIndexKey(Key hKey, IndexToHKey indexToHKey)
     {
         hKey.clear();
-<<<<<<< HEAD
         for (int i = 0; i < indexToHKey.getLength(); i++) {
             if (indexToHKey.isOrdinal(i)) {
                 hKey.append(indexToHKey.getOrdinal(i));
             } else {
-                int depth = indexToHKey.getIndexRowPosition(i);
+                int indexField = indexToHKey.getIndexRowPosition(i);
                 if (index.isSpatial()) {
                     // A spatial index has a single key column (the z-value), representing the declared key columns.
-                    depth = depth - index.getKeyColumns().size() + 1;
-                }
-                if (depth < 0 || depth > indexRowKey.getDepth()) {
-                    throw new IllegalStateException(
-                        "IndexKey too shallow - requires depth=" + depth
-                        + ": " + indexRowKey);
-=======
-        for (int i = 0; i < indexToHKey.getLength(); ++i) {
-            if (indexToHKey.isOrdinal(i)) {
-                hKey.append(indexToHKey.getOrdinal(i));
-            } else {
-                int indexField = indexToHKey.getIndexRowPosition(i);
+                    indexField = indexField - index.getKeyColumns().size() + 1;
+                }
                 Key keySource;
                 if (indexField < pKeyFields) {
                     keySource = pKey;
                 } else {
                     keySource = pValue;
                     indexField -= pKeyFields;
->>>>>>> 96d0e05a
                 }
                 if (indexField < 0 || indexField > keySource.getDepth()) {
                     throw new IllegalStateException(String.format("keySource: %s, indexField: %s",
@@ -380,10 +316,17 @@
         assert !index.isUnique() || index.isTableIndex() : index;
         this.index = index;
         this.pKey = key;
-        this.pKeyFields =
-            index.isSpatial() ? index.getAllColumns().size() - index.getKeyColumns().size() + 1 :
-            index.isUnique() ? index.getKeyColumns().size() : index.getAllColumns().size();
         this.pValue = adapter.newKey();
+        this.value = value;
+        if (index.isSpatial()) {
+            this.nIndexFields = index.getAllColumns().size() - index.getKeyColumns().size() + 1;
+            this.pKeyFields = this.nIndexFields;
+            this.spatialHandler = new SpatialHandler();
+        } else {
+            this.nIndexFields = index.getAllColumns().size();
+            this.pKeyFields = index.isUnique() ? index.getKeyColumns().size() : index.getAllColumns().size();
+            this.spatialHandler = null;
+        }
         if (writable) {
             this.pKeyAppender = PersistitKeyAppender.create(key);
             this.pKeyAppends = 0;
@@ -402,20 +345,10 @@
             this.pKeyAppender = null;
             this.pValueAppender = null;
         }
-        this.value = value;
-        this.spatialHandler =
-            index.isSpatial()
-            ? new SpatialHandler()
-            : null;
     }
 
     // Object state
 
-<<<<<<< HEAD
-    protected Index index;
-    protected int nIndexFields;
-    private PersistitKeyAppender keyAppender;
-=======
     // The notation involving "keys" and "values" is tricky because this code deals with both the index view and
     // the persistit view, and these don't match up exactly.
     //
@@ -442,13 +375,13 @@
     // Only when it is time to write the row are the bytes managed by the pValueAppender written as a single
     // Persistit Value.
     protected final PersistitAdapter adapter;
-    private Index index;
+    protected Index index;
+    protected int nIndexFields;
     private Key pKey;
     private Key pValue;
     private PersistitKeyAppender pKeyAppender;
     private PersistitKeyAppender pValueAppender;
     private int pKeyFields;
->>>>>>> 96d0e05a
     private Value value;
     private int pKeyAppends = 0;
     private SpatialHandler spatialHandler;
