/**
 * Copyright (C) 2011 Akiban Technologies Inc.
 * This program is free software: you can redistribute it and/or modify
 * it under the terms of the GNU Affero General Public License, version 3,
 * as published by the Free Software Foundation.
 *
 * This program is distributed in the hope that it will be useful,
 * but WITHOUT ANY WARRANTY; without even the implied warranty of
 * MERCHANTABILITY or FITNESS FOR A PARTICULAR PURPOSE.  See the
 * GNU Affero General Public License for more details.
 *
 * You should have received a copy of the GNU Affero General Public License
 * along with this program.  If not, see http://www.gnu.org/licenses.
 */

package com.akiban.qp.rowtype;

import com.akiban.ais.model.HKey;
import com.akiban.server.aggregation.AggregatorFactory;
import com.akiban.server.expression.Expression;
import com.akiban.server.types.AkType;

import java.util.HashSet;
import java.util.List;
import java.util.Set;

public class DerivedTypesSchema {

    public static Set<RowType> descendentTypes(RowType ancestorType, Set<? extends RowType> allTypes)
    {
        Set<RowType> descendentTypes = new HashSet<RowType>();
        for (RowType type : allTypes) {
            if (type != ancestorType && ancestorType.ancestorOf(type)) {
                descendentTypes.add(type);
            }
        }
        return descendentTypes;
    }

    public synchronized AggregatedRowType newAggregateType(RowType parent, int inputsIndex, List<AggregatorFactory> aggregatorFactories)
    {
        return new AggregatedRowType(this, nextTypeId(), parent, inputsIndex, aggregatorFactories);
    }

    public synchronized FlattenedRowType newFlattenType(RowType parent, RowType child)
    {
        return new FlattenedRowType(this, nextTypeId(), parent, child);
    }

    public synchronized ProjectedRowType newProjectType(List<Expression> columns)
    {
        return new ProjectedRowType(this, nextTypeId(), columns);
    }

    public ProductRowType newProductType(RowType leftType, RowType rightType)
    {
        return new ProductRowType(this, nextTypeId(), leftType, rightType);
    }

    public synchronized ValuesRowType newValuesType(AkType... fields)
    {
        return new ValuesRowType(this, nextTypeId(), fields);
    }

<<<<<<< HEAD
    public IntersectRowType newIntersectType(RowType leftType, RowType rightType)
    {
        return new IntersectRowType(this, nextTypeId(), leftType, rightType);
    }

    public HKeyRowType newHKeyRowType(HKey hKey)
    {
        return new HKeyRowType(this, hKey);
    }

=======
>>>>>>> 28d28128
    synchronized final int nextTypeId()
    {
        return ++typeIdCounter;
    }

    synchronized final void typeIdToLeast(int minValue) {
        typeIdCounter = Math.max(typeIdCounter, minValue);
    }

    private volatile int typeIdCounter = -1;
}<|MERGE_RESOLUTION|>--- conflicted
+++ resolved
@@ -62,19 +62,11 @@
         return new ValuesRowType(this, nextTypeId(), fields);
     }
 
-<<<<<<< HEAD
-    public IntersectRowType newIntersectType(RowType leftType, RowType rightType)
-    {
-        return new IntersectRowType(this, nextTypeId(), leftType, rightType);
-    }
-
     public HKeyRowType newHKeyRowType(HKey hKey)
     {
         return new HKeyRowType(this, hKey);
     }
 
-=======
->>>>>>> 28d28128
     synchronized final int nextTypeId()
     {
         return ++typeIdCounter;
