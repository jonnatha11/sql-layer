--- conflicted
+++ resolved
@@ -57,6 +57,11 @@
     public ProductRowType newProductType(RowType left, RowType right)
     {
         return new ProductRowType(this, nextTypeId(), left, right);
+    }
+    
+    public synchronized ValuesRowType newValuesType(int nfields)
+    {
+        return new ValuesRowType(this, nextTypeId(), nfields);
     }
 
     public synchronized Iterator<RowType> rowTypes()
@@ -121,14 +126,8 @@
 
     // Object state
 
-<<<<<<< HEAD
     private final AkibanInformationSchema ais;
     private final Map<Integer, RowType> rowTypes = new HashMap<Integer, RowType>();
     private final List<IndexRowType> groupIndexRowTypes = new ArrayList<IndexRowType>();
     private volatile int typeIdCounter = 0;
-=======
-    ValuesRowType newValuesType(int nfields);
-
-    Iterator<RowType> rowTypes();
->>>>>>> 514bb37e
 }