--- conflicted
+++ resolved
@@ -38,14 +38,10 @@
 {
     // Aggregate
 
-<<<<<<< HEAD
-    public static PhysicalOperator aggregate(PhysicalOperator inputOperator,
-=======
     public static PhysicalOperator aggregate_Partial(PhysicalOperator inputOperator,
->>>>>>> cb757e0c
-                                             int inputsIndex,
-                                             AggregatorFactory factory,
-                                             List<String> aggregatorNames)
+                                                     int inputsIndex,
+                                                     AggregatorFactory factory,
+                                                     List<String> aggregatorNames)
     {
         return new Aggregate_Partial(inputOperator, inputsIndex, factory, aggregatorNames);
     }
@@ -168,7 +164,11 @@
         return new Limit_Default(inputOperator, limitRows);
     }
 
-    public static PhysicalOperator limit_Default(PhysicalOperator inputOperator, int skipRows, boolean skipIsBinding, int limitRows, boolean limitIsBinding)
+    public static PhysicalOperator limit_Default(PhysicalOperator inputOperator,
+                                                 int skipRows,
+                                                 boolean skipIsBinding,
+                                                 int limitRows,
+                                                 boolean limitIsBinding)
     {
         return new Limit_Default(inputOperator, skipRows, skipIsBinding, limitRows, limitIsBinding);
     }
