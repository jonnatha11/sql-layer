--- conflicted
+++ resolved
@@ -27,7 +27,7 @@
     @Override
     public String toString()
     {
-        return String.format("%s(%s)", getClass().getSimpleName(), index);
+        return String.format("%s(%s %s%s)", getClass().getSimpleName(), index, indexKeyRangeBindable, reverse ? " reverse" : "");
     }
 
     // PhysicalOperator interface
@@ -35,11 +35,7 @@
     @Override
     public Cursor cursor(StoreAdapter adapter, Bindings bindings)
     {
-<<<<<<< HEAD
         return new Execution(adapter, indexKeyRangeBindable.bindTo(bindings));
-=======
-        return String.format("%s(%s %s%s)", getClass().getSimpleName(), index, indexKeyRangeBindable, reverse ? " reverse" : "");
->>>>>>> 048e0934
     }
 
     // IndexScan_Default interface
