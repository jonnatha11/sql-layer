/**
 * Copyright (C) 2011 Akiban Technologies Inc.
 * This program is free software: you can redistribute it and/or modify
 * it under the terms of the GNU Affero General Public License, version 3,
 * as published by the Free Software Foundation.
 *
 * This program is distributed in the hope that it will be useful,
 * but WITHOUT ANY WARRANTY; without even the implied warranty of
 * MERCHANTABILITY or FITNESS FOR A PARTICULAR PURPOSE.  See the
 * GNU Affero General Public License for more details.
 *
 * You should have received a copy of the GNU Affero General Public License
 * along with this program.  If not, see http://www.gnu.org/licenses.
 */

package com.akiban.qp.physicaloperator;

import com.akiban.ais.model.TableIndex;
import com.akiban.qp.expression.IndexKeyRange;
import com.akiban.qp.row.Row;
import com.akiban.qp.rowtype.IndexRowType;
import com.akiban.util.ArgumentValidation;
import org.slf4j.Logger;
import org.slf4j.LoggerFactory;

class IndexScan_Default extends PhysicalOperator
{
    // Object interface

    @Override
    public String toString()
    {
        return String.format("%s(%s %s%s)", getClass().getSimpleName(), index, indexKeyRange, reverse ? " reverse" : "");
    }

    // PhysicalOperator interface

    @Override
    protected Cursor cursor(StoreAdapter adapter)
    {
        return new Execution(adapter);
    }

    // IndexScan_Default interface

    public IndexScan_Default(IndexRowType indexType, boolean reverse, IndexKeyRange indexKeyRange)
    {
        ArgumentValidation.notNull("indexType", indexType);
        this.index = indexType.index();
        this.reverse = reverse;
        this.indexKeyRange = indexKeyRange;
    }

    // Class state

    private static final Logger LOG = LoggerFactory.getLogger(IndexScan_Default.class);

    // Object state

    private final TableIndex index;
    private final boolean reverse;
    private final IndexKeyRange indexKeyRange;

    // Inner classes

    private class Execution extends SingleRowCachingCursor
    {
        // OperatorExecution interface

        // Cursor interface

        @Override
        public void open(Bindings bindings)
        {
            cursor.open(bindings);
        }

        @Override
        public boolean booleanNext()
        {
<<<<<<< HEAD
            assert false;
            return false;
        }

        @Override
        public Row next()
        {
            Row row = cursor.next();
            if (row == null) {
=======
            boolean next = cursor.next();
            if (next) {
                Row row = cursor.currentRow();
                row.runId(runIdCounter++);
                outputRow(row);
            } else {
>>>>>>> d02ab076
                close();
            }
            if (LOG.isDebugEnabled()) {
                LOG.debug("IndexScan: {}", row);
            }
            return row;
        }

        @Override
        public void close()
        {
            outputRow(null);
            cursor.close();
        }

        // Execution interface

        Execution(StoreAdapter adapter)
        {
            this.cursor = adapter.newIndexCursor(index, reverse, indexKeyRange);
        }

        // Object state

        private final Cursor cursor;
        private int runIdCounter = 0;
    }
}<|MERGE_RESOLUTION|>--- conflicted
+++ resolved
@@ -78,7 +78,6 @@
         @Override
         public boolean booleanNext()
         {
-<<<<<<< HEAD
             assert false;
             return false;
         }
@@ -88,15 +87,9 @@
         {
             Row row = cursor.next();
             if (row == null) {
-=======
-            boolean next = cursor.next();
-            if (next) {
-                Row row = cursor.currentRow();
+                close();
+            } else {
                 row.runId(runIdCounter++);
-                outputRow(row);
-            } else {
->>>>>>> d02ab076
-                close();
             }
             if (LOG.isDebugEnabled()) {
                 LOG.debug("IndexScan: {}", row);
