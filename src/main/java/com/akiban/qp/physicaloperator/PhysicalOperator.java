/**
 * Copyright (C) 2011 Akiban Technologies Inc.
 * This program is free software: you can redistribute it and/or modify
 * it under the terms of the GNU Affero General Public License, version 3,
 * as published by the Free Software Foundation.
 *
 * This program is distributed in the hope that it will be useful,
 * but WITHOUT ANY WARRANTY; without even the implied warranty of
 * MERCHANTABILITY or FITNESS FOR A PARTICULAR PURPOSE.  See the
 * GNU Affero General Public License for more details.
 *
 * You should have received a copy of the GNU Affero General Public License
 * along with this program.  If not, see http://www.gnu.org/licenses.
 */

package com.akiban.qp.physicaloperator;

import com.akiban.qp.rowtype.RowType;

import java.util.Collections;
import java.util.List;
import java.util.Set;

public abstract class PhysicalOperator
{
    // I'm not sure I like having this as part of the interface. On one hand, operators like Flatten create new
    // RowTypes and it's handy to get access to those new RowTypes. On the other hand, not all operators do this,
    // and it's conceivable we'll have to invent an operator for which this doesn't make sense, e.g., it creates
    // multiple RowTypes.
    public RowType rowType()
    {
        throw new UnsupportedOperationException();
    }

    public List<PhysicalOperator> getInputOperators()
    {
        return Collections.emptyList();
    }

    public abstract Cursor cursor(StoreAdapter adapter, Bindings bindings);

<<<<<<< HEAD
    public boolean cursorAbilitiesInclude(CursorAbility ability) {
        return false;
=======
    public String describePlan()
    {
        return toString();
    }

    public final String describePlan(PhysicalOperator inputOperator)
    {
        StringBuilder buffer = new StringBuilder();
        buffer.append(inputOperator.describePlan());
        buffer.append('\n');
        buffer.append(toString());
        return buffer.toString();
>>>>>>> daa0bad3
    }
}<|MERGE_RESOLUTION|>--- conflicted
+++ resolved
@@ -39,10 +39,10 @@
 
     public abstract Cursor cursor(StoreAdapter adapter, Bindings bindings);
 
-<<<<<<< HEAD
     public boolean cursorAbilitiesInclude(CursorAbility ability) {
         return false;
-=======
+    }
+
     public String describePlan()
     {
         return toString();
@@ -55,6 +55,5 @@
         buffer.append('\n');
         buffer.append(toString());
         return buffer.toString();
->>>>>>> daa0bad3
     }
 }