--- conflicted
+++ resolved
@@ -61,7 +61,6 @@
         }
     }
     
-<<<<<<< HEAD
     public static void checkDuplicateSequence(AkibanInformationSchema ais, String schemaName, String sequenceName)
     {
         if (ais.getSequence(new TableName (schemaName, sequenceName)) != null) {
@@ -69,10 +68,7 @@
         }
     }
     
-    public static void checkDuplicateColumnsInTable(Table table, String columnName)
-=======
     public static void checkDuplicateColumnsInTable(Columnar table, String columnName)
->>>>>>> 1f0f3a70
     {
         if (table.getColumn(columnName) != null) {
             throw new DuplicateColumnNameException(table.getName(), columnName);
