--- conflicted
+++ resolved
@@ -324,18 +324,8 @@
         return engine;
     }
 
-<<<<<<< HEAD
-    public void rowDef(Object rowDef)
-=======
-    Map<String, Column> getColumnMap()
-    {
-        return columnMap;
-    }
-
     public void rowDef(RowDef rowDef)
->>>>>>> 72c9288f
-    {
-        assert rowDef.getClass().getName().equals("com.akiban.server.rowdata.RowDef") : rowDef.getClass();
+    {
         this.rowDef = rowDef;
     }
 
@@ -399,14 +389,5 @@
     protected MigrationUsage migrationUsage = MigrationUsage.AKIBAN_STANDARD;
     protected String engine;
     protected String treeName;
-
-<<<<<<< HEAD
-    // It really is a RowDef, but declaring it that way creates trouble for AIS. We don't want to pull in
-    // all the RowDef stuff and have it visible to GWT.
-    private /*RowDef*/ Object rowDef;
-=======
-    private final Collection<GroupIndex> groupIndexes;
-    private final Collection<GroupIndex> unmodifiableGroupIndexes;
-    private transient RowDef rowDef;
->>>>>>> 72c9288f
+    private RowDef rowDef;
 }