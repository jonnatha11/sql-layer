--- conflicted
+++ resolved
@@ -376,7 +376,6 @@
         schema.addSequence(seq);
     }
     
-<<<<<<< HEAD
     public void addRoutine(Routine routine)
     {
         TableName routineName = routine.getName();
@@ -404,10 +403,7 @@
         schema.addSQLJJar(sqljJar);
     }
 
-    public void deleteGroupAndGroupTable(Group group)
-=======
     public void deleteGroup(Group group)
->>>>>>> 6ca89070
     {
         Group removedGroup = groups.remove(group.getName());
         assert removedGroup == group;
