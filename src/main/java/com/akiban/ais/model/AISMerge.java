/**
 * END USER LICENSE AGREEMENT (“EULA”)
 *
 * READ THIS AGREEMENT CAREFULLY (date: 9/13/2011):
 * http://www.akiban.com/licensing/20110913
 *
 * BY INSTALLING OR USING ALL OR ANY PORTION OF THE SOFTWARE, YOU ARE ACCEPTING
 * ALL OF THE TERMS AND CONDITIONS OF THIS AGREEMENT. YOU AGREE THAT THIS
 * AGREEMENT IS ENFORCEABLE LIKE ANY WRITTEN AGREEMENT SIGNED BY YOU.
 *
 * IF YOU HAVE PAID A LICENSE FEE FOR USE OF THE SOFTWARE AND DO NOT AGREE TO
 * THESE TERMS, YOU MAY RETURN THE SOFTWARE FOR A FULL REFUND PROVIDED YOU (A) DO
 * NOT USE THE SOFTWARE AND (B) RETURN THE SOFTWARE WITHIN THIRTY (30) DAYS OF
 * YOUR INITIAL PURCHASE.
 *
 * IF YOU WISH TO USE THE SOFTWARE AS AN EMPLOYEE, CONTRACTOR, OR AGENT OF A
 * CORPORATION, PARTNERSHIP OR SIMILAR ENTITY, THEN YOU MUST BE AUTHORIZED TO SIGN
 * FOR AND BIND THE ENTITY IN ORDER TO ACCEPT THE TERMS OF THIS AGREEMENT. THE
 * LICENSES GRANTED UNDER THIS AGREEMENT ARE EXPRESSLY CONDITIONED UPON ACCEPTANCE
 * BY SUCH AUTHORIZED PERSONNEL.
 *
 * IF YOU HAVE ENTERED INTO A SEPARATE WRITTEN LICENSE AGREEMENT WITH AKIBAN FOR
 * USE OF THE SOFTWARE, THE TERMS AND CONDITIONS OF SUCH OTHER AGREEMENT SHALL
 * PREVAIL OVER ANY CONFLICTING TERMS OR CONDITIONS IN THIS AGREEMENT.
 */

package com.akiban.ais.model;

import com.akiban.ais.AISCloner;
import org.slf4j.Logger;
import org.slf4j.LoggerFactory;

import com.akiban.ais.model.validation.AISValidations;
import com.akiban.server.error.JoinToMultipleParentsException;
import com.akiban.server.error.JoinToUnknownTableException;
import com.akiban.server.error.JoinToWrongColumnsException;

import java.util.Collection;
import java.util.HashMap;
import java.util.HashSet;
import java.util.Map;
import java.util.Set;
import java.util.SortedSet;
import java.util.TreeSet;

/**
 * AISMerge is designed to merge a single UserTable definition into an existing AIS. The merge process 
 * does not assume that UserTable.getAIS() returns a validated and complete 
 * AkibanInformationSchema object. 
 * 
 * AISMerge makes a copy of the primaryAIS (from the constructor) before performing the merge process. 
 * The final results is this copies AIS, plus new table, with the full AISValidations suite run, and 
 * frozen. If you pass a frozen AIS into the merge, the copy process unfreeze the copy.
 */
public class AISMerge {
<<<<<<< HEAD
    // Use 1 as default offset because the AAM uses tableID 0 as a marker value.
    static final int USER_TABLE_ID_OFFSET = 1;
    static final int AIS_TABLE_ID_OFFSET = 1000000000;

    /* state */
    private AkibanInformationSchema targetAIS;
    private UserTable sourceTable;
    private NameGenerator nameGenerator;
    private SortedSet<Integer> userTableIDSet = new TreeSet<Integer>();
    private SortedSet<Integer> isTableIDSet = new TreeSet<Integer>();
    private static final Logger LOG = LoggerFactory.getLogger(AISMerge.class);
=======
    private static final int AIS_TABLE_ID_OFFSET = 1000000000;
    private static final Logger LOG = LoggerFactory.getLogger(AISMerge.class);

    /* state */
    private final AkibanInformationSchema targetAIS;
    private final UserTable sourceTable;
    private final NameGenerator nameGenerator;
>>>>>>> 463c3f57

    /**
     * Creates an AISMerger with the starting values. 
     * 
     * @param primaryAIS - where the table will end up
     * @param newTable - UserTable to merge into the primaryAIS
     */
    public AISMerge (AkibanInformationSchema primaryAIS, UserTable newTable) {
        targetAIS = copyAIS(primaryAIS);
        sourceTable = newTable;
        nameGenerator = new DefaultNameGenerator().
                setDefaultGroupNames(targetAIS.getGroups().keySet()).
                setDefaultTreeNames(computeTreeNames(targetAIS));
        collectTableIDs(primaryAIS);
    }
    
    public static AkibanInformationSchema copyAIS(AkibanInformationSchema oldAIS) {
        return AISCloner.clone(oldAIS);
    }

    /**
     * Returns the final, updated AkibanInformationSchema. This AIS has been fully 
     * validated and is frozen (no more changes), hence ready for update into the
     * server. 
     * @return - the primaryAIS, after merge() with the UserTable added.
     */
    public AkibanInformationSchema getAIS () {
        return targetAIS;
    }
    
    public AISMerge merge() {
        // I should use TableSubsetWriter(new AISTarget(targetAIS))
        // but that assumes the UserTable.getAIS() is complete and valid. 
        // i.e. has a group and group table, joins are accurate, etc. 
        // this may not be true 
        // Also the tableIDs need to be assigned correctly, which 
        // TableSubsetWriter doesn't do. 
        LOG.info(String.format("Merging table %s into targetAIS", sourceTable.getName().toString()));

        final AISBuilder builder = new AISBuilder(targetAIS, nameGenerator);
        if(TableName.INFORMATION_SCHEMA.equals(sourceTable.getName().getSchemaName())) {
            builder.setTableIdOffset(getISTableIdOffset());
        } else {
            builder.setTableIdOffset(getUserTableIDOffset(sourceTable.getName()));
        }

        if (sourceTable.getParentJoin() != null) {
            String parentSchemaName = sourceTable.getParentJoin().getParent().getName().getSchemaName();
            String parentTableName = sourceTable.getParentJoin().getParent().getName().getTableName(); 
            UserTable parentTable = targetAIS.getUserTable(parentSchemaName, parentTableName);
            if (parentTable == null) {
                throw new JoinToUnknownTableException (sourceTable.getName(), new TableName(parentSchemaName, parentTableName));
            }
            builder.setIndexIdOffset(computeIndexIDOffset(targetAIS, parentTable.getGroup().getName()));
        }

        // Add the user table to the targetAIS
        addTable (builder, sourceTable); 

        // Joins or group table?
        if (sourceTable.getParentJoin() == null) {
            LOG.debug("Table is root or lone table");
            String groupName = nameGenerator.generateGroupName(sourceTable);
            String groupTableName = nameGenerator.generateGroupTableName(groupName);
            builder.basicSchemaIsComplete();            
            builder.createGroup(groupName, 
                    sourceTable.getName().getSchemaName(), 
                    groupTableName);
            builder.addTableToGroup(groupName, 
                    sourceTable.getName().getSchemaName(), 
                    sourceTable.getName().getTableName());
        } else {
            // Normally there should be only one candidate parent join.
            // But since the AIS supports multiples, so does the merge.
            // This gets flagged in JoinToOneParent validation. 
            for (Join join : sourceTable.getCandidateParentJoins()) {
                addJoin (builder, join);
            }
        }
        builder.groupingIsComplete();
        
        builder.akibanInformationSchema().validate(AISValidations.LIVE_AIS_VALIDATIONS).throwIfNecessary();
        builder.akibanInformationSchema().freeze();
        return this;
    }

    private void addTable(AISBuilder builder, final UserTable table) {
        
        // I should use TableSubsetWriter(new AISTarget(targetAIS))
        // but that assumes the UserTable.getAIS() is complete and valid. 
        // i.e. has a group and group table, and the joins point to a valid table
        // which, given the use of AISMerge, is not true. 
        
        
        final String schemaName = table.getName().getSchemaName();
        final String tableName = table.getName().getTableName();
        

        builder.userTable(schemaName, tableName);
        UserTable targetTable = targetAIS.getUserTable(schemaName, tableName); 
        targetTable.setEngine(table.getEngine());
        targetTable.setCharsetAndCollation(table.getCharsetAndCollation());
        
        // columns
        for (Column column : table.getColumns()) {
            builder.column(schemaName, tableName, 
                    column.getName(), column.getPosition(), 
                    column.getType().name(), 
                    column.getTypeParameter1(), column.getTypeParameter2(), 
                    column.getNullable(), 
                    column.getInitialAutoIncrementValue() != null, 
                    column.getCharsetAndCollation().charset(), 
                    column.getCharsetAndCollation().collation());
            // if an auto-increment column, set the starting value. 
            if (column.getInitialAutoIncrementValue() != null) {
                targetTable.getColumn(column.getPosition()).setInitialAutoIncrementValue(column.getInitialAutoIncrementValue());
            }
        }
        
        // indexes/constraints
        for (TableIndex index : table.getIndexes()) {
            IndexName indexName = index.getIndexName();
            
            builder.index(schemaName, tableName, 
                    indexName.getName(), 
                    index.isUnique(), 
                    index.getConstraint());
            for (IndexColumn col : index.getKeyColumns()) {
                    builder.indexColumn(schemaName, tableName, index.getIndexName().getName(),
                        col.getColumn().getName(), 
                        col.getPosition(), 
                        col.isAscending(), 
                        col.getIndexedLength());
            }
        }
    }

    private void addJoin (AISBuilder builder, Join join) {
        String parentSchemaName = join.getParent().getName().getSchemaName();
        String parentTableName = join.getParent().getName().getTableName();
        UserTable parentTable = targetAIS.getUserTable(parentSchemaName, parentTableName);
        if (parentTable == null) {
            throw new JoinToUnknownTableException(sourceTable.getName(), new TableName(parentSchemaName, parentTableName));
         }
        LOG.debug(String.format("Table is child of table %s", parentTable.getName().toString()));
        String joinName = nameGenerator.generateJoinName(parentTable.getName(),
                                                         sourceTable.getName(),
                                                         join.getJoinColumns());
        builder.joinTables(joinName,
                parentSchemaName,
                parentTableName,
                sourceTable.getName().getSchemaName(), 
                sourceTable.getName().getTableName());

        for (JoinColumn joinColumn : join.getJoinColumns()) {
            try {
            builder.joinColumns(joinName, 
                    parentSchemaName, 
                    parentTableName, 
                    joinColumn.getParent().getName(),
                    sourceTable.getName().getSchemaName(), 
                    sourceTable.getName().getTableName(), 
                    joinColumn.getChild().getName());
            } catch (AISBuilder.NoSuchObjectException ex) {
                throw new JoinToWrongColumnsException (
                        sourceTable.getName(), joinColumn.getChild().getName(),
                        new TableName(parentSchemaName, parentTableName),
                        joinColumn.getParent().getName());
            }
        }
        builder.basicSchemaIsComplete();
        
        try {
            builder.addJoinToGroup(parentTable.getGroup().getName(), joinName, 0);
        } catch (AISBuilder.GroupStructureException ex) {
            throw new JoinToMultipleParentsException(join.getChild().getName());
        }
    }

    // FOR DEBUGGING
/*
    private void dumpGroupStructure(String label, AkibanInformationSchema ais)
    {
        for (Group group : ais.getGroups().values()) {
            if (!group.getGroupTable().getRoot().getName().getSchemaName().equals(TableName.INFORMATION_SCHEMA)) {
                System.out.println(String.format("%s: Group %s", label, group.getName()));
                System.out.println("    tables:");
                for (UserTable userTable : ais.getUserTables().values()) {
                    if (userTable.getGroup() == group) {
                        System.out.println(String.format("        %s -> %s", userTable, userTable.parentTable()));
                    }
                }
                System.out.println("    joins:");
                for (Join join : ais.getJoins().values()) {
                    if (join.getGroup() == group) {
                        System.out.println(String.format("        %s -> %s", join.getChild(), join.getParent()));
                    }
                }
            }
        }
    }
*/

    private int getUserTableIDOffset(TableName name) {
        int offset = getNextTableID(false);
        if(offset >= AIS_TABLE_ID_OFFSET) {
            LOG.warn("Offset for table {} unexpectedly large: {}", name, offset);
        }
        return offset;
    }

    private int getISTableIdOffset() {
        int offset = getNextTableID(true);
        assert offset >= AIS_TABLE_ID_OFFSET : "Offset too small for IS table: " + offset;
        return offset;
    }

    /**
     * Get the next number that could be used for a table ID. The parameter indicates
     * where to start the search, but the ID will be unique across ALL tables.
     * @param isISTable Offset to start the search at.
     * @return Unique ID value.
     */
    private int getNextTableID(boolean isISTable) {
        Integer nextID = (isISTable ? isTableIDSet.last() : userTableIDSet.last()) + 1;
        while(isTableIDSet.contains(nextID) || userTableIDSet.contains(nextID)) {
            nextID += 1;
        }
        return nextID;
    }

    private static int computeIndexIDOffset (AkibanInformationSchema ais, String groupName) {
        int offset = 1;
        Group group = ais.getGroup(groupName);
        for(UserTable table : ais.getUserTables().values()) {
            if(table.getGroup().equals(group)) {
                for(Index index : table.getIndexesIncludingInternal()) {
                    offset = Math.max(offset, index.getIndexId() + 1);
                }
            }
        }
        for (GroupIndex index : group.getIndexes()) {
            offset = Math.max(offset, index.getIndexId() + 1); 
        }
        return offset;
    }

    public static Set<String> computeTreeNames (AkibanInformationSchema ais) {
        // Collect all tree names
        Set<String> treeNames = new HashSet<String>();
        for(Group group : ais.getGroups().values()) {
            for(Index index : group.getIndexes()) {
                treeNames.add(index.getTreeName());
            }
        }
        for(UserTable table : ais.getUserTables().values()) {
            if(table.getParentJoin() == null) {
                treeNames.add(table.getTreeName());
            }
            for(Index index : table.getIndexesIncludingInternal()) {
                treeNames.add(index.getTreeName());
            }
        }
        return treeNames;
    }

<<<<<<< HEAD
    private void collectTableIDs(AkibanInformationSchema ais) {
        userTableIDSet.clear();
        userTableIDSet.add(USER_TABLE_ID_OFFSET - 1);
        isTableIDSet.clear();
        isTableIDSet.add(AIS_TABLE_ID_OFFSET - 1);
        for(Schema schema : ais.getSchemas().values()) {
            final Set<Integer> set = TableName.INFORMATION_SCHEMA.equals(schema.getName()) ? isTableIDSet : userTableIDSet;
            for(UserTable table : schema.getUserTables().values()) {
                set.add(table.getTableId());
                Group group = table.getGroup();
                if(group != null && group.getGroupTable() != null) {
                    set.add(group.getGroupTable().getTableId());
                }
            }
        }
=======
    public static AkibanInformationSchema mergeView(AkibanInformationSchema oldAIS,
                                                    View view) {
        AkibanInformationSchema newAIS = copyAIS(oldAIS);
        copyView(newAIS, view);
        newAIS.validate(AISValidations.LIVE_AIS_VALIDATIONS).throwIfNecessary();
        newAIS.freeze();
        return newAIS;
    }

    public static void copyView(AkibanInformationSchema newAIS,
                                View oldView) {
        Map<TableName,Collection<String>> newReferences = 
            new HashMap<TableName,Collection<String>>();
        for (Map.Entry<TableName,Collection<String>> entry : oldView.getTableColumnReferences().entrySet()) {
            newReferences.put(entry.getKey(),
                              new HashSet<String>(entry.getValue()));
        }
        View newView = View.create(newAIS,
                                   oldView.getName().getSchemaName(),
                                   oldView.getName().getTableName(),
                                   oldView.getDefinition(),
                                   oldView.getDefinitionProperties(),
                                   newReferences);
        for (Column col : oldView.getColumns()) {
            Column.create(newView, col.getName(), col.getPosition(),
                          col.getType(), col.getNullable(),
                          col.getTypeParameter1(), col.getTypeParameter2(), 
                          col.getInitialAutoIncrementValue(),
                          col.getCharsetAndCollation());
        }
        newAIS.addView(newView);
>>>>>>> 463c3f57
    }
}<|MERGE_RESOLUTION|>--- conflicted
+++ resolved
@@ -53,27 +53,17 @@
  * frozen. If you pass a frozen AIS into the merge, the copy process unfreeze the copy.
  */
 public class AISMerge {
-<<<<<<< HEAD
     // Use 1 as default offset because the AAM uses tableID 0 as a marker value.
     static final int USER_TABLE_ID_OFFSET = 1;
     static final int AIS_TABLE_ID_OFFSET = 1000000000;
-
-    /* state */
-    private AkibanInformationSchema targetAIS;
-    private UserTable sourceTable;
-    private NameGenerator nameGenerator;
-    private SortedSet<Integer> userTableIDSet = new TreeSet<Integer>();
-    private SortedSet<Integer> isTableIDSet = new TreeSet<Integer>();
-    private static final Logger LOG = LoggerFactory.getLogger(AISMerge.class);
-=======
-    private static final int AIS_TABLE_ID_OFFSET = 1000000000;
     private static final Logger LOG = LoggerFactory.getLogger(AISMerge.class);
 
     /* state */
     private final AkibanInformationSchema targetAIS;
     private final UserTable sourceTable;
     private final NameGenerator nameGenerator;
->>>>>>> 463c3f57
+    private SortedSet<Integer> userTableIDSet = new TreeSet<Integer>();
+    private SortedSet<Integer> isTableIDSet = new TreeSet<Integer>();
 
     /**
      * Creates an AISMerger with the starting values. 
@@ -340,7 +330,6 @@
         return treeNames;
     }
 
-<<<<<<< HEAD
     private void collectTableIDs(AkibanInformationSchema ais) {
         userTableIDSet.clear();
         userTableIDSet.add(USER_TABLE_ID_OFFSET - 1);
@@ -356,7 +345,8 @@
                 }
             }
         }
-=======
+    }
+
     public static AkibanInformationSchema mergeView(AkibanInformationSchema oldAIS,
                                                     View view) {
         AkibanInformationSchema newAIS = copyAIS(oldAIS);
@@ -388,6 +378,5 @@
                           col.getCharsetAndCollation());
         }
         newAIS.addView(newView);
->>>>>>> 463c3f57
     }
 }