--- conflicted
+++ resolved
@@ -1,16 +1,11 @@
 REM This file is for Windows. For Unix-like systems, look in jvm.options.
 REM It is important that none of the property values have spaces in them.
 
-<<<<<<< HEAD
-REM The amount of memory to allocate to the JVM at startup, you almost
-REM certainly want to adjust this for your environment.
-SET MAX_HEAP_SIZE=512M
-=======
 REM The amount of memory, in megabytes, to allocate to the JVM at startup.
 REM You almost certainly want to adjust this for your environment.
 REM Do not include unit suffix.
 REM SET MAX_HEAP_MB=1024
->>>>>>> b6f448e4
+SET MAX_HEAP_MB=512
 
 REM Here we create the arguments that will get passed to the jvm when starting.
 
